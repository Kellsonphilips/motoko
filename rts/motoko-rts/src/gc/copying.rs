--- conflicted
+++ resolved
@@ -1,12 +1,7 @@
-<<<<<<< HEAD
+use crate::constants::WORD_SIZE;
 use crate::mem_utils::memcpy_words;
 use crate::page_alloc::{Page, PageAlloc};
 use crate::space::Space;
-=======
-use crate::constants::WORD_SIZE;
-use crate::mem_utils::{memcpy_bytes, memcpy_words};
-use crate::memory::Memory;
->>>>>>> e9b35cde
 use crate::types::*;
 
 #[cfg(feature = "ic")]
@@ -82,12 +77,10 @@
 
     let obj = (*ptr_loc).as_obj();
 
-<<<<<<< HEAD
-    let tag = obj.tag();
-=======
     // Check object alignment to avoid undefined behavior. See also static_checks module.
     debug_assert_eq!(obj as u32 % WORD_SIZE, 0);
->>>>>>> e9b35cde
+
+    let tag = obj.tag();
 
     // Update the field if the object is already evacauted
     if tag == TAG_FWD_PTR {
