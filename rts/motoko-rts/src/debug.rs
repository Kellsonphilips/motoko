--- conflicted
+++ resolved
@@ -180,11 +180,7 @@
         }
         TAG_BITS64 => {
             let bits64 = obj as *const Bits64;
-<<<<<<< HEAD
-            let _ = write!(buf, "<Bits64 {:#x}>", { (*bits64).bits });
-=======
-            let _ = write!(buf, "<Bits64 {:#x}>", (*bits64).bits());
->>>>>>> f3d1a87f
+            let _ = write!(buf, "<Bits64 {:#x}>", { (*bits64).bits() });
         }
         TAG_MUTBOX => {
             let mutbox = obj as *const MutBox;
