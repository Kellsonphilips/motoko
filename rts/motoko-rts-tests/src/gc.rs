// Naming conventions:
//
// - offset = index in the "heap" array/slice/vector
// - address = address in the process's address space
//
// To convert an offset into an address, add heap array's address to the offset.

mod heap;
mod utils;

use heap::MotokoHeap;
use utils::{get_scalar_value, read_word, unskew_pointer, ObjectIdx, GC, GC_IMPLS, WORD_SIZE};

use motoko_rts::gc::copying::copying_gc_internal;
use motoko_rts::gc::mark_compact::compacting_gc_internal;
use motoko_rts::types::*;

use std::collections::{HashMap, HashSet};
use std::fmt::Write;

pub fn test() {
    println!("Testing garbage collection ...");

<<<<<<< HEAD
=======
    // TODO: Add more tests

>>>>>>> 1970e92f
    for test_heap in test_heaps() {
        test_gcs(&test_heap);
    }
}

fn test_heaps() -> Vec<TestHeap> {
<<<<<<< HEAD
    vec![
        TestHeap {
            heap: hashmap! {
                0 => vec![0, 2],
                2 => vec![0],
                3 => vec![3],
            },
            roots: vec![0, 2, 3],
            closure_table: vec![0],
        },
        TestHeap {
            heap: hashmap! {
                0 => vec![],
                1 => vec![],
                2 => vec![],
            },
            roots: vec![1],
            closure_table: vec![0, 0],
        },
        TestHeap {
            heap: hashmap! {
                0 => vec![],
                1 => vec![2],
                2 => vec![1],
            },
            roots: vec![2],
            closure_table: vec![],
        },
    ]
=======
    vec![TestHeap {
        heap: hashmap! {
            0 => vec![0, 2],
            2 => vec![0],
            3 => vec![3],
        },
        roots: vec![0, 2, 3],
        closure_table: vec![0],
    }]
>>>>>>> 1970e92f
}

#[derive(Debug)]
struct TestHeap {
    heap: HashMap<ObjectIdx, Vec<ObjectIdx>>,
    roots: Vec<ObjectIdx>,
    closure_table: Vec<ObjectIdx>,
}

/// Test all GC implementations with the given heap
fn test_gcs(heap_descr: &TestHeap) {
    for gc in &GC_IMPLS {
        test_gc(
            *gc,
            &heap_descr.heap,
            &heap_descr.roots,
            &heap_descr.closure_table,
        );
    }
}

fn test_gc(
    gc: GC,
    refs: &HashMap<ObjectIdx, Vec<ObjectIdx>>,
    roots: &[ObjectIdx],
    closure_table: &[ObjectIdx],
) {
    let heap = MotokoHeap::new(refs, roots, closure_table, gc);
<<<<<<< HEAD
=======

    // Check `check_dynamic_heap` sanity
    check_dynamic_heap(
        refs,
        roots,
        closure_table,
        &**heap.heap(),
        heap.heap_base_offset(),
        heap.heap_ptr_offset(),
        heap.closure_table_ptr_offset(),
    );
>>>>>>> 1970e92f

    for _ in 0..1 {
        gc.run(heap.clone());

        let heap_base_offset = heap.heap_base_offset();
        let heap_ptr_offset = heap.heap_ptr_offset();
        let closure_table_ptr_offset = heap.closure_table_ptr_offset();
        check_dynamic_heap(
            refs,
            roots,
            closure_table,
            &**heap.heap(),
            heap_base_offset,
            heap_ptr_offset,
            closure_table_ptr_offset,
        );
    }
}

/// Check the dynamic heap:
///
/// - All and only reachable objects should be in the heap. Reachable objects are those in the
///   transitive closure of roots.
///
/// - Objects should point to right objects. E.g. if object with index X points to objects with
///   indices Y and Z in the `objects` map, it should point to objects with indices Y and Z on the
///   heap.
///
fn check_dynamic_heap(
    objects: &HashMap<ObjectIdx, Vec<ObjectIdx>>,
    roots: &[ObjectIdx],
    closure_table: &[ObjectIdx],
    heap: &[u8],
    heap_base_offset: usize,
    heap_ptr_offset: usize,
    closure_table_ptr_offset: usize,
) {
    // Current offset in the heap
    let mut offset = heap_base_offset;

    // Maps objects to their addresses (not offsets!). Used when debugging duplicate objects.
    let mut seen: HashMap<ObjectIdx, usize> = Default::default();

    let closure_table_addr = unskew_pointer(read_word(heap, closure_table_ptr_offset));
    let closure_table_offset = closure_table_addr as usize - heap.as_ptr() as usize;

    while offset < heap_ptr_offset {
        let object_offset = offset;

        // Address of the current object. Used for debugging.
        let address = offset as usize + heap.as_ptr() as usize;

        if object_offset == closure_table_offset {
            check_closure_table(object_offset, closure_table, heap);
            offset += (size_of::<Array>() + Words(closure_table.len() as u32))
                .to_bytes()
                .0 as usize;
            continue;
        }

        let tag = read_word(heap, offset);
        offset += WORD_SIZE;

        assert_eq!(tag, TAG_ARRAY);

        let n_fields = read_word(heap, offset);
        offset += WORD_SIZE;

        // There should be at least one field for the index
        assert!(n_fields >= 1);

        let object_idx = get_scalar_value(read_word(heap, offset));
        offset += WORD_SIZE;
        let old = seen.insert(object_idx, address);
        if let Some(old) = old {
            panic!(
                "Object with index {} seen multiple times: {:#x}, {:#x}",
                object_idx, old, address
            );
        }

        let object_expected_pointees = objects.get(&object_idx).unwrap_or_else(|| {
            panic!("Object with index {} is not in the objects map", object_idx)
        });

        for field_idx in 1..n_fields {
            let field = read_word(heap, offset);
            offset += WORD_SIZE;
            // Get index of the object pointed by the field
            let pointee_address = field.wrapping_add(1); // unskew
            let pointee_offset = (pointee_address as usize) - (heap.as_ptr() as usize);
            let pointee_idx_offset = pointee_offset as usize + 2 * WORD_SIZE; // skip header + length
            let pointee_idx = get_scalar_value(read_word(heap, pointee_idx_offset));
            let expected_pointee_idx = object_expected_pointees[(field_idx - 1) as usize];
            assert_eq!(
                pointee_idx,
                expected_pointee_idx,
                "Object with index {} points to {} in field {}, but expected to point to {}",
                object_idx,
                pointee_idx,
                field_idx - 1,
                expected_pointee_idx,
            );
        }
    }

    // At this point we've checked that all seen objects point to the expected objects (as
    // specified by `objects`). Check that we've seen the reachable objects and only the reachable
    // objects.
    let reachable_objects = compute_reachable_objects(roots, closure_table, objects);

    // Objects we've seen in the heap
    let seen_objects: HashSet<ObjectIdx> = seen.keys().copied().collect();

    // Reachable objects that we haven't seen in the heap
    let missing_objects: Vec<ObjectIdx> = reachable_objects
        .difference(&seen_objects)
        .copied()
        .collect();

    // Unreachable objects that we've seen in the heap
    let extra_objects: Vec<ObjectIdx> = seen_objects
        .difference(&reachable_objects)
        .copied()
        .collect();

    let mut error_message = String::new();

    if !missing_objects.is_empty() {
        write!(
            &mut error_message,
            "Reachable objects missing in the post-GC heap: {:?}",
            missing_objects,
        )
        .unwrap();
    }

    if !extra_objects.is_empty() {
        if !error_message.is_empty() {
            error_message.push('\n');
        }

        write!(
            &mut error_message,
            "Unreachable objects seen in the post-GC heap: {:?}",
            extra_objects,
        )
        .unwrap();
    }

    if !error_message.is_empty() {
        panic!("{}", error_message);
    }
}

fn compute_reachable_objects(
    roots: &[ObjectIdx],
    closure_table: &[ObjectIdx],
    heap: &HashMap<ObjectIdx, Vec<ObjectIdx>>,
) -> HashSet<ObjectIdx> {
    let root_iter = roots.iter().chain(closure_table.iter()).copied();

    let mut closure: HashSet<ObjectIdx> = root_iter.clone().collect();
    let mut work_list: Vec<ObjectIdx> = root_iter.collect();

    while let Some(next) = work_list.pop() {
        let pointees = heap
            .get(&next)
            .unwrap_or_else(|| panic!("Object {} is in the work list, but not in heap", next));

        for pointee in pointees {
            if closure.insert(*pointee) {
                work_list.push(*pointee);
            }
        }
    }

    closure
}

fn check_closure_table(mut offset: usize, closure_table: &[ObjectIdx], heap: &[u8]) {
    assert_eq!(read_word(heap, offset), TAG_ARRAY);
    offset += WORD_SIZE;

    assert_eq!(read_word(heap, offset), closure_table.len() as u32);
    offset += WORD_SIZE;

    for obj in closure_table.iter() {
        let ptr = unskew_pointer(read_word(heap, offset));
        offset += WORD_SIZE;

        // Skip object header for idx
        let idx_address = ptr as usize + size_of::<Array>().to_bytes().0 as usize;
        let idx = get_scalar_value(read_word(heap, idx_address - heap.as_ptr() as usize));

        assert_eq!(idx, *obj);
    }
}

impl GC {
    fn run(&self, mut heap: MotokoHeap) {
        let heap_base = heap.heap_base_address() as u32;
        let static_roots = skew(heap.static_root_array_address());
        let closure_table_ptr_address = heap.closure_table_ptr_address() as *mut SkewedPtr;

        let heap_1 = heap.clone();
        let heap_2 = heap.clone();

        match self {
            GC::Copying => {
                unsafe {
                    copying_gc_internal(
                        &mut heap,
                        heap_base,
                        // get_hp
                        || heap_1.heap_ptr_address(),
                        // set_hp
                        move |hp| heap_2.set_heap_ptr_address(hp as usize),
                        static_roots,
                        closure_table_ptr_address,
                        // note_live_size
                        |_live_size| {},
                        // note_reclaimed
                        |_reclaimed| {},
                    );
                }
            }

            GC::MarkCompact => {
                unsafe {
                    compacting_gc_internal(
                        &mut heap,
                        heap_base,
                        // get_hp
                        || heap_1.heap_ptr_address(),
                        // set_hp
                        move |hp| heap_2.set_heap_ptr_address(hp as usize),
                        static_roots,
                        closure_table_ptr_address,
                        // note_live_size
                        |_live_size| {},
                        // note_reclaimed
                        |_reclaimed| {},
                    );
                }
            }
        }
    }
}<|MERGE_RESOLUTION|>--- conflicted
+++ resolved
@@ -21,18 +21,12 @@
 pub fn test() {
     println!("Testing garbage collection ...");
 
-<<<<<<< HEAD
-=======
-    // TODO: Add more tests
-
->>>>>>> 1970e92f
     for test_heap in test_heaps() {
         test_gcs(&test_heap);
     }
 }
 
 fn test_heaps() -> Vec<TestHeap> {
-<<<<<<< HEAD
     vec![
         TestHeap {
             heap: hashmap! {
@@ -62,17 +56,6 @@
             closure_table: vec![],
         },
     ]
-=======
-    vec![TestHeap {
-        heap: hashmap! {
-            0 => vec![0, 2],
-            2 => vec![0],
-            3 => vec![3],
-        },
-        roots: vec![0, 2, 3],
-        closure_table: vec![0],
-    }]
->>>>>>> 1970e92f
 }
 
 #[derive(Debug)]
@@ -101,22 +84,8 @@
     closure_table: &[ObjectIdx],
 ) {
     let heap = MotokoHeap::new(refs, roots, closure_table, gc);
-<<<<<<< HEAD
-=======
-
-    // Check `check_dynamic_heap` sanity
-    check_dynamic_heap(
-        refs,
-        roots,
-        closure_table,
-        &**heap.heap(),
-        heap.heap_base_offset(),
-        heap.heap_ptr_offset(),
-        heap.closure_table_ptr_offset(),
-    );
->>>>>>> 1970e92f
-
-    for _ in 0..1 {
+
+    for _ in 0..3 {
         gc.run(heap.clone());
 
         let heap_base_offset = heap.heap_base_offset();
