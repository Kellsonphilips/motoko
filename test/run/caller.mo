--- conflicted
+++ resolved
@@ -9,13 +9,8 @@
     Prim.hashBlob c;
   };
 
-<<<<<<< HEAD
-  public shared query { caller = c } func getCallerLen() : async Nat {
-      c.len();
-=======
   public shared query { caller = c } func getCallerSize() : async Nat {
       c.size();
->>>>>>> 42f8ad78
   };
 
   public shared {caller} func c () : async () {
@@ -29,8 +24,4 @@
 
 ignore a.c(); //OR-CALL ingress c 0x4449444C0000
 ignore a.getCallerHash(); //OR-CALL ingress getCallerHash 0x4449444C0000
-<<<<<<< HEAD
-ignore a.getCallerLen(); //OR-CALL ingress getCallerLen 0x4449444C0000
-=======
-ignore a.getCallerSize(); //OR-CALL ingress getCallerSize 0x4449444C0000
->>>>>>> 42f8ad78
+ignore a.getCallerSize(); //OR-CALL ingress getCallerSize 0x4449444C0000