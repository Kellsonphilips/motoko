--- conflicted
+++ resolved
@@ -28,11 +28,7 @@
 
 preview:
 	make -C ../src moc_interpreter.js
-<<<<<<< HEAD
-	cp ../src/moc_interpreter.js docusaurus/static
-=======
 	cp -f ../src/moc_interpreter.js docusaurus/static
->>>>>>> 104e0c3a
 	cd docusaurus; npm install; npm start
 
 
