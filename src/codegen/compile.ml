(*
This module is the backend of the Motoko compiler. It takes a program in
the intermediate representation (ir.ml), and produces a WebAssembly module,
with Internet Computer extensions (customModule.ml). An important helper module is
instrList.ml, which provides a more convenient way of assembling WebAssembly
instruction lists, as it takes care of (1) source locations and (2) labels.

This file is split up in a number of modules, purely for namespacing and
grouping. Every module has a high-level prose comment explaining the concept;
this keeps documentation close to the code (a lesson learned from Simon PJ).
*)

open Ir_def
open Mo_values
open Mo_types
open Mo_config

open Wasm_exts.Ast
open Wasm.Types
open Source
(* Re-shadow Source.(@@), to get Stdlib.(@@) *)
let (@@) = Stdlib.(@@)

module G = InstrList
let (^^) = G.(^^) (* is this how we import a single operator from a module that we otherwise use qualified? *)

(* WebAssembly pages are 64kb. *)
let page_size = Int32.of_int (64*1024)
let page_size_bits = 16

(*
Pointers are skewed (translated) -1 relative to the actual offset.
See documentation of module BitTagged for more detail.
*)
let ptr_skew = -1l
let ptr_unskew = 1l

(* Generating function names for functions parametrized by prim types *)
let prim_fun_name p stem = Printf.sprintf "%s<%s>" stem (Type.string_of_prim p)


(* Helper functions to produce annotated terms (Wasm.AST) *)
let nr x = { Wasm.Source.it = x; Wasm.Source.at = Wasm.Source.no_region }

let todo fn se x = Printf.eprintf "%s: %s" fn (Wasm.Sexpr.to_string 80 se); x

exception CodegenError of string
let fatal fmt = Printf.ksprintf (fun s -> raise (CodegenError s)) fmt

module StaticBytes = struct
  (* A very simple DSL to describe static memory *)

  type t_ =
    | I32 of int32
    | I64 of int64
    | Seq of t
    | Bytes of string

  and t = t_ list

  let i32s is = Seq (List.map (fun i -> I32 i) is)

  let rec add : Buffer.t -> t_ -> unit = fun buf -> function
    | I32 i -> Buffer.add_int32_le buf i
    | I64 i -> Buffer.add_int64_le buf i
    | Seq xs -> List.iter (add buf) xs
    | Bytes b -> Buffer.add_string buf b

  let as_bytes : t -> string = fun xs ->
    let buf = Buffer.create 16 in
    List.iter (add buf) xs;
    Buffer.contents buf

end (* StaticBytes *)

module Const = struct

  (* Literals, as used in constant values. This is a projection of Ir.Lit,
     combining cases whose details we no longer care about.
     Should be still precise enough to map to the cases supported by SR.t.

     In other words: It is the smallest type that allows these three functions:

       (* projection of Ir.list. NB: pure, no access to env *)
       const_lit_of_lit : Ir.lit -> Const.lit (* NB: pure, no access to env *)

       (* creates vanilla representation (e.g. to put in static data structures *)
       vanilla_lit : E.env -> Const.lit -> i32

       (* creates efficient stack representation *)
       compile_lit : E.env -> Const.lit -> (SR.t, code)

  *)

  type lit =
    | Vanilla of int32 (* small words, no static data, already in vanilla format *)
    | BigInt of Big_int.big_int
    | Bool of bool
    | Word32 of int32
    | Word64 of int64
    | Float64 of Numerics.Float.t
    | Blob of string

  (* Constant known values.

     These are values that
     * are completely known constantly
     * do not require Wasm code to be executed (e.g. in `start`)
     * can be used directly (e.g. Call, not CallIndirect)
     * can be turned into Vanilla heap data on demand

     See ir_passes/const.ml for what precisely we can compile as const now.
  *)

  type v =
    | Fun of (unit -> int32) (* function pointer calculated upon first use *)
    | Message of int32 (* anonymous message, only temporary *)
    | Obj of (string * t) list
    | Unit
    | Array of t list (* also tuples, but not nullary *)
    | Lit of lit

  (* A constant known value together with a vanilla pointer.
     Typically a static memory location, could be an unboxed scalar.
     Filled on demand.
   *)
  and t = (int32 Lib.Promise.t * v)

  let t_of_v v = (Lib.Promise.make (), v)

end (* Const *)

module SR = struct
  (* This goes with the StackRep module, but we need the types earlier *)


  (* Value representation on the stack:

     Compiling an expression means putting its value on the stack. But
     there are various ways of putting a value onto the stack -- unboxed,
     tupled etc.
   *)
  type t =
    | Vanilla
    | UnboxedBool (* 0 or 1 *)
    | UnboxedTuple of int
    | UnboxedWord64
    | UnboxedWord32
    | UnboxedFloat64
    | Unreachable
    | Const of Const.t

  let unit = UnboxedTuple 0

  let bool = UnboxedBool

  (* Because t contains Const.t, and that contains Const.v, and that contains
     Const.lit, and that contains Big_int, we cannot just use normal `=`. So we
     have to write our own equality.

     This equalty is, I believe, used when joining branches. So for Const, we
     just compare the promises, and do not descend into the Const.v. This is
     conservative; the only downside is that if a branch returns different
     Const.t with (semantically) the same Const.v we do not propagate that as
     Const, but materialize before the branch.
     Which is not really expected or important.
  *)
  let eq (t1 : t) (t2 : t) = match t1, t2 with
    | Const (p1, _), Const (p2, _) -> p1 == p2
    | _ -> t1 = t2

end (* SR *)

(*

** The compiler environment.

Of course, as we go through the code we have to track a few things; these are
put in the compiler environment, type `E.t`. Some fields are valid globally, some
only make sense locally, i.e. within a single function (but we still put them
in one big record, for convenience).

The fields fall into the following categories:

 1. Static global fields. Never change.
    Example: whether we are compiling with -no-system-api

 2. Mutable global fields. Change only monotonically.
    These are used to register things like functions. This should be monotone
    in the sense that entries are only added, and that the order should not
    matter in a significant way. In some instances, the list contains futures
    so that we can reserve and know the _position_ of the thing before we have
    to actually fill it in.

 3. Static local fields. Never change within a function.
    Example: number of parameters and return values

 4. Mutable local fields. See above
    Example: Name and type of locals.

**)

(* Before we can define the environment, we need some auxillary types *)

module E = struct

  (* Utilities, internal to E *)
  let reg (ref : 'a list ref) (x : 'a) : int32 =
      let i = Wasm.I32.of_int_u (List.length !ref) in
      ref := !ref @ [ x ];
      i

  let reserve_promise (ref : 'a Lib.Promise.t list ref) _s : (int32 * ('a -> unit)) =
      let p = Lib.Promise.make () in (* For debugging with named promises, use s here *)
      let i = Wasm.I32.of_int_u (List.length !ref) in
      ref := !ref @ [ p ];
      (i, Lib.Promise.fulfill p)


  (* The environment type *)
  module NameEnv = Env.Make(String)
  module StringEnv = Env.Make(String)
  module LabSet = Set.Make(String)

  module FunEnv = Env.Make(Int32)
  type local_names = (int32 * string) list (* For the debug section: Names of locals *)
  type func_with_names = func * local_names
  type lazy_function = (int32, func_with_names) Lib.AllocOnUse.t
  type t = {
    (* Global fields *)
    (* Static *)
    mode : Flags.compile_mode;
    rts : Wasm_exts.CustomModule.extended_module option; (* The rts. Re-used when compiling actors *)
    trap_with : t -> string -> G.t;
      (* Trap with message; in the env for dependency injection *)

    (* Per module fields (only valid/used inside a module) *)
    (* Immutable *)

    (* Mutable *)
    func_types : func_type list ref;
    func_imports : import list ref;
    other_imports : import list ref;
    exports : export list ref;
    funcs : (func * string * local_names) Lib.Promise.t list ref;
    func_ptrs : int32 FunEnv.t ref;
    end_of_table : int32 ref;
    globals : (global Lib.Promise.t * string) list ref;
    global_names : int32 NameEnv.t ref;
    named_imports : int32 NameEnv.t ref;
    built_in_funcs : lazy_function NameEnv.t ref;
    static_strings : int32 StringEnv.t ref;
    end_of_static_memory : int32 ref; (* End of statically allocated memory *)
    static_memory : (int32 * string) list ref; (* Content of static memory *)
    static_memory_frozen : bool ref;
      (* Sanity check: Nothing should bump end_of_static_memory once it has been read *)
    static_roots : int32 list ref;
      (* GC roots in static memory. (Everything that may be mutable.) *)
    labs : LabSet.t ref; (* Used labels (fields and variants),
                            collected for Motoko custom section 0 *)

    (* Local fields (only valid/used inside a function) *)
    (* Static *)
    n_param : int32; (* Number of parameters (to calculate indices of locals) *)
    return_arity : int; (* Number of return values (for type of Return) *)

    (* Mutable *)
    locals : value_type list ref; (* Types of locals *)
    local_names : (int32 * string) list ref; (* Names of locals *)
  }


  (* The initial global environment *)
  let mk_global mode rts trap_with dyn_mem : t = {
    mode;
    rts;
    trap_with;
    func_types = ref [];
    func_imports = ref [];
    other_imports = ref [];
    exports = ref [];
    funcs = ref [];
    func_ptrs = ref FunEnv.empty;
    end_of_table = ref 0l;
    globals = ref [];
    global_names = ref NameEnv.empty;
    named_imports = ref NameEnv.empty;
    built_in_funcs = ref NameEnv.empty;
    static_strings = ref StringEnv.empty;
    end_of_static_memory = ref dyn_mem;
    static_memory = ref [];
    static_memory_frozen = ref false;
    static_roots = ref [];
    labs = ref LabSet.empty;
    (* Actually unused outside mk_fun_env: *)
    n_param = 0l;
    return_arity = 0;
    locals = ref [];
    local_names = ref [];
  }

  (* This wraps Mo_types.Hash.hash to also record which labels we have seen,
      so that that data can be put in a custom section, useful for debugging.
      Thus Mo_types.Hash.hash should not be called directly!
   *)
  let hash (env : t) lab =
    env.labs := LabSet.add lab (!(env.labs));
    Mo_types.Hash.hash lab

  let get_labs env = LabSet.elements (!(env.labs))

  let mk_fun_env env n_param return_arity =
    { env with
      n_param;
      return_arity;
      locals = ref [];
      local_names = ref [];
    }

  (* We avoid accessing the fields of t directly from outside of E, so here are a
     bunch of accessors. *)

  let mode (env : t) = env.mode


  let add_anon_local (env : t) ty =
      let i = reg env.locals ty in
      Wasm.I32.add env.n_param i

  let add_local_name (env : t) li name =
      let _ = reg env.local_names (li, name) in ()

  let get_locals (env : t) = !(env.locals)
  let get_local_names (env : t) : (int32 * string) list = !(env.local_names)

  let _add_other_import (env : t) m =
    ignore (reg env.other_imports m)

  let add_export (env : t) e =
    ignore (reg env.exports e)

  let add_global (env : t) name g =
    assert (not (NameEnv.mem name !(env.global_names)));
    let gi = reg env.globals (g, name) in
    env.global_names := NameEnv.add name gi !(env.global_names)

  let add_global32_delayed (env : t) name mut : int32 -> unit =
    let p = Lib.Promise.make () in
    add_global env name p;
    (fun init ->
      Lib.Promise.fulfill p (nr {
        gtype = GlobalType (I32Type, mut);
        value = nr (G.to_instr_list (G.i (Const (nr (Wasm.Values.I32 init)))))
      })
    )

  let add_global32 (env : t) name mut init =
    add_global32_delayed env name mut init

  let get_global (env : t) name : int32 =
    match NameEnv.find_opt name !(env.global_names) with
    | Some gi -> gi
    | None -> raise (Invalid_argument (Printf.sprintf "No global named %s declared" name))

  let get_global32_lazy (env : t) name mut init : int32 =
    match NameEnv.find_opt name !(env.global_names) with
    | Some gi -> gi
    | None -> add_global32 env name mut init; get_global env name

  let export_global env name =
    add_export env (nr {
      name = Wasm.Utf8.decode name;
      edesc = nr (GlobalExport (nr (get_global env name)))
    })

  let get_globals (env : t) = List.map (fun (g,n) -> Lib.Promise.value g) !(env.globals)

  let reserve_fun (env : t) name =
    let (j, fill) = reserve_promise env.funcs name in
    let n = Int32.of_int (List.length !(env.func_imports)) in
    let fi = Int32.add j n in
    let fill_ (f, local_names) = fill (f, name, local_names) in
    (fi, fill_)

  let add_fun (env : t) name (f, local_names) =
    let (fi, fill) = reserve_fun env name in
    fill (f, local_names);
    fi

  let make_lazy_function env name : lazy_function =
    Lib.AllocOnUse.make (fun () -> reserve_fun env name)

  let lookup_built_in (env : t) name : lazy_function =
    match NameEnv.find_opt name !(env.built_in_funcs) with
    | None ->
      let lf = make_lazy_function env name in
      env.built_in_funcs := NameEnv.add name lf !(env.built_in_funcs);
      lf
    | Some lf -> lf

  let built_in (env : t) name : int32 =
    Lib.AllocOnUse.use (lookup_built_in env name)

  let define_built_in (env : t) name mk_fun : unit =
    Lib.AllocOnUse.def  (lookup_built_in env name) mk_fun

  let get_return_arity (env : t) = env.return_arity

  let get_func_imports (env : t) = !(env.func_imports)
  let get_other_imports (env : t) = !(env.other_imports)
  let get_exports (env : t) = !(env.exports)
  let get_funcs (env : t) = List.map Lib.Promise.value !(env.funcs)

  let func_type (env : t) ty =
    let rec go i = function
      | [] -> env.func_types := !(env.func_types) @ [ ty ]; Int32.of_int i
      | ty'::tys when ty = ty' -> Int32.of_int i
      | _ :: tys -> go (i+1) tys
       in
    go 0 !(env.func_types)

  let get_types (env : t) = !(env.func_types)

  let add_func_import (env : t) modname funcname arg_tys ret_tys =
    if !(env.funcs) <> [] then
      raise (CodegenError "Add all imports before all functions!");

    let i = {
      module_name = Wasm.Utf8.decode modname;
      item_name = Wasm.Utf8.decode funcname;
      idesc = nr (FuncImport (nr (func_type env (FuncType (arg_tys, ret_tys)))))
    } in
    let fi = reg env.func_imports (nr i) in
    let name = modname ^ "." ^ funcname in
    assert (not (NameEnv.mem name !(env.named_imports)));
    env.named_imports := NameEnv.add name fi !(env.named_imports)

  let call_import (env : t) modname funcname =
    let name = modname ^ "." ^ funcname in
    match NameEnv.find_opt name !(env.named_imports) with
      | Some fi -> G.i (Call (nr fi))
      | _ ->
        raise (Invalid_argument (Printf.sprintf "Function import not declared: %s\n" name))

  let get_rts (env : t) = env.rts

  let as_block_type env : stack_type -> block_type = function
    | [] -> ValBlockType None
    | [t] -> ValBlockType (Some t)
    | ts -> VarBlockType (nr (func_type env (FuncType ([], ts))))

  let if_ env tys thn els = G.if_ (as_block_type env tys) thn els
  let block_ env tys bdy = G.block_ (as_block_type env tys) bdy

  let trap_with env msg = env.trap_with env msg
  let then_trap_with env msg = G.if0 (trap_with env msg) G.nop
  let else_trap_with env msg = G.if0 G.nop (trap_with env msg)

  let reserve_static_memory (env : t) size : int32 =
    if !(env.static_memory_frozen) then raise (Invalid_argument "Static memory frozen");
    let ptr = !(env.end_of_static_memory) in
    let aligned = Int32.logand (Int32.add size 3l) (Int32.lognot 3l) in
    env.end_of_static_memory := Int32.add ptr aligned;
    ptr

  let add_mutable_static_bytes (env : t) data : int32 =
    let ptr = reserve_static_memory env (Int32.of_int (String.length data)) in
    env.static_memory := !(env.static_memory) @ [ (ptr, data) ];
    Int32.(add ptr ptr_skew) (* Return a skewed pointer *)

  let add_fun_ptr (env : t) fi : int32 =
    match FunEnv.find_opt fi !(env.func_ptrs) with
    | Some fp -> fp
    | None ->
      let fp = !(env.end_of_table) in
      env.func_ptrs := FunEnv.add fi fp !(env.func_ptrs);
      env.end_of_table := Int32.add !(env.end_of_table) 1l;
      fp

  let get_elems env =
    FunEnv.bindings !(env.func_ptrs)

  let get_end_of_table env : int32 =
    !(env.end_of_table)

  let add_static (env : t) (data : StaticBytes.t) : int32 =
    let b = StaticBytes.as_bytes data in
    match StringEnv.find_opt b !(env.static_strings)  with
    | Some ptr -> ptr
    | None ->
      let ptr = add_mutable_static_bytes env b  in
      env.static_strings := StringEnv.add b ptr !(env.static_strings);
      ptr

  let get_end_of_static_memory env : int32 =
    env.static_memory_frozen := true;
    !(env.end_of_static_memory)

  let add_static_root (env : t) ptr =
    env.static_roots := ptr :: !(env.static_roots)

  let get_static_roots (env : t) =
    !(env.static_roots)

  let get_static_memory env =
    !(env.static_memory)

  let mem_size env =
    Int32.(add (div (get_end_of_static_memory env) page_size) 1l)

  let collect_garbage env =
    let gc_fn = if !Flags.compacting_gc then "compacting_gc" else "copying_gc" in
    let gc_fn = if !Flags.force_gc then gc_fn else "schedule_" ^ gc_fn in
    call_import env "rts" gc_fn
end


(* General code generation functions:
   Rule of thumb: Here goes stuff that independent of the Motoko AST.
*)

(* Function called compile_* return a list of instructions (and maybe other stuff) *)

let compile_unboxed_const i = G.i (Const (nr (Wasm.Values.I32 i)))
let compile_const_64 i = G.i (Const (nr (Wasm.Values.I64 i)))
let compile_unboxed_zero = compile_unboxed_const 0l
let compile_unboxed_one = compile_unboxed_const 1l

(* Some common arithmetic, used for pointer and index arithmetic *)
let compile_op_const op i =
    compile_unboxed_const i ^^
    G.i (Binary (Wasm.Values.I32 op))
let compile_add_const = compile_op_const I32Op.Add
let compile_sub_const = compile_op_const I32Op.Sub
let compile_mul_const = compile_op_const I32Op.Mul
let compile_divU_const = compile_op_const I32Op.DivU
let compile_shrU_const = compile_op_const I32Op.ShrU
let compile_shrS_const = compile_op_const I32Op.ShrS
let compile_shl_const = compile_op_const I32Op.Shl
let compile_rotl_const = compile_op_const I32Op.Rotl
let compile_rotr_const = compile_op_const I32Op.Rotr
let compile_bitand_const = compile_op_const I32Op.And
let compile_bitor_const = function
  | 0l -> G.nop | n -> compile_op_const I32Op.Or n
let compile_rel_const rel i =
  compile_unboxed_const i ^^
  G.i (Compare (Wasm.Values.I32 rel))
let compile_eq_const = compile_rel_const I32Op.Eq

let compile_op64_const op i =
    compile_const_64 i ^^
    G.i (Binary (Wasm.Values.I64 op))
let _compile_add64_const = compile_op64_const I64Op.Add
let compile_sub64_const = compile_op64_const I64Op.Sub
let _compile_mul64_const = compile_op64_const I64Op.Mul
let _compile_divU64_const = compile_op64_const I64Op.DivU
let compile_shrU64_const = function
  | 0L -> G.nop | n -> compile_op64_const I64Op.ShrU n
let compile_shrS64_const = function
  | 0L -> G.nop | n -> compile_op64_const I64Op.ShrS n
let compile_shl64_const = function
  | 0L -> G.nop | n -> compile_op64_const I64Op.Shl n
let compile_bitand64_const = compile_op64_const I64Op.And
let _compile_bitor64_const = function
  | 0L -> G.nop | n -> compile_op64_const I64Op.Or n
let compile_eq64_const i =
  compile_const_64 i ^^
  G.i (Compare (Wasm.Values.I64 I64Op.Eq))

(* more random utilities *)

let bytes_of_int32 (i : int32) : string =
  let b = Buffer.create 4 in
  let i = Int32.to_int i in
  Buffer.add_char b (Char.chr (i land 0xff));
  Buffer.add_char b (Char.chr ((i lsr 8) land 0xff));
  Buffer.add_char b (Char.chr ((i lsr 16) land 0xff));
  Buffer.add_char b (Char.chr ((i lsr 24) land 0xff));
  Buffer.contents b

(* A common variant of todo *)

let todo_trap env fn se = todo fn se (E.trap_with env ("TODO: " ^ fn))
let _todo_trap_SR env fn se = todo fn se (SR.Unreachable, E.trap_with env ("TODO: " ^ fn))

(* Locals *)

let new_local_ env t name =
  let i = E.add_anon_local env t in
  E.add_local_name env i name;
  ( G.i (LocalSet (nr i))
  , G.i (LocalGet (nr i))
  , i
  )

let new_local env name =
  let (set_i, get_i, _) = new_local_ env I32Type name
  in (set_i, get_i)

let new_local64 env name =
  let (set_i, get_i, _) = new_local_ env I64Type name
  in (set_i, get_i)

let new_float_local env name =
  let (set_i, get_i, _) = new_local_ env F64Type name
  in (set_i, get_i)

(* Some common code macros *)

(* Iterates while cond is true. *)
let compile_while env cond body =
    G.loop0 (
      cond ^^ G.if0 (body ^^ G.i (Br (nr 1l))) G.nop
    )

(* Expects a number n on the stack. Iterates from m to below that number. *)
let from_m_to_n env m mk_body =
    let (set_n, get_n) = new_local env "n" in
    let (set_i, get_i) = new_local env "i" in
    set_n ^^
    compile_unboxed_const m ^^
    set_i ^^

    compile_while env
      ( get_i ^^
        get_n ^^
        G.i (Compare (Wasm.Values.I32 I32Op.LtU))
      ) (
        mk_body get_i ^^

        get_i ^^
        compile_add_const 1l ^^
        set_i
      )

(* Expects a number on the stack. Iterates from zero to below that number. *)
let from_0_to_n env mk_body = from_m_to_n env 0l mk_body

(* Pointer reference and dereference  *)

let load_unskewed_ptr : G.t =
  G.i (Load {ty = I32Type; align = 2; offset = 0l; sz = None})

let store_unskewed_ptr : G.t =
  G.i (Store {ty = I32Type; align = 2; offset = 0l; sz = None})

let load_ptr : G.t =
  G.i (Load {ty = I32Type; align = 2; offset = ptr_unskew; sz = None})

let store_ptr : G.t =
  G.i (Store {ty = I32Type; align = 2; offset = ptr_unskew; sz = None})

module FakeMultiVal = struct
  (* For some use-cases (e.g. processing the compiler output with analysis
     tools) it is useful to avoid the multi-value extension.

     This module provides mostly transparent wrappers that put multiple values
     in statically allocated globals and pull them off again.

     So far only does I32Type (but that could be changed).

     If the multi_value flag is on, these do not do anything.
  *)
  let ty tys =
    if !Flags.multi_value || List.length tys <= 1
    then tys
    else []

  let global env i =
    E.get_global32_lazy env (Printf.sprintf "multi_val_%d" i) Mutable 0l

  let store env tys =
    if !Flags.multi_value || List.length tys <= 1 then G.nop else
    G.concat_mapi (fun i _ ->
      G.i (GlobalSet (nr (global env i)))
    ) tys

  let load env tys =
    if !Flags.multi_value || List.length tys <= 1 then G.nop else
    let n = List.length tys - 1 in
    G.concat_mapi (fun i _ ->
      G.i (GlobalGet (nr (global env (n - i))))
    ) tys

end (* FakeMultiVal *)

module Func = struct
  (* This module contains basic bookkeeping functionality to define functions,
     in particular creating the environment, and finally adding it to the environment.
  *)

  let of_body env params retty mk_body =
    let env1 = E.mk_fun_env env (Int32.of_int (List.length params)) (List.length retty) in
    List.iteri (fun i (n,_t) -> E.add_local_name env1 (Int32.of_int i) n) params;
    let ty = FuncType (List.map snd params, FakeMultiVal.ty retty) in
    let body = G.to_instr_list (
      mk_body env1 ^^ FakeMultiVal.store env1 retty
    ) in
    (nr { ftype = nr (E.func_type env ty);
          locals = E.get_locals env1;
          body }
    , E.get_local_names env1)

  let define_built_in env name params retty mk_body =
    E.define_built_in env name (lazy (of_body env params retty mk_body))

  (* (Almost) transparently lift code into a function and call this function. *)
  (* Also add a hack to support multiple return values *)
  let share_code env name params retty mk_body =
    define_built_in env name params retty mk_body;
    G.i (Call (nr (E.built_in env name))) ^^
    FakeMultiVal.load env retty


  (* Shorthands for various arities *)
  let share_code0 env name retty mk_body =
    share_code env name [] retty (fun env -> mk_body env)
  let share_code1 env name p1 retty mk_body =
    share_code env name [p1] retty (fun env -> mk_body env
        (G.i (LocalGet (nr 0l)))
    )
  let share_code2 env name (p1,p2) retty mk_body =
    share_code env name [p1; p2] retty (fun env -> mk_body env
        (G.i (LocalGet (nr 0l)))
        (G.i (LocalGet (nr 1l)))
    )
  let share_code3 env name (p1, p2, p3) retty mk_body =
    share_code env name [p1; p2; p3] retty (fun env -> mk_body env
        (G.i (LocalGet (nr 0l)))
        (G.i (LocalGet (nr 1l)))
        (G.i (LocalGet (nr 2l)))
    )
  let _share_code4 env name (p1, p2, p3, p4) retty mk_body =
    share_code env name [p1; p2; p3; p4] retty (fun env -> mk_body env
        (G.i (LocalGet (nr 0l)))
        (G.i (LocalGet (nr 1l)))
        (G.i (LocalGet (nr 2l)))
        (G.i (LocalGet (nr 3l)))
    )
  let share_code7 env name (p1, p2, p3, p4, p5, p6, p7) retty mk_body =
    share_code env name [p1; p2; p3; p4; p5; p6; p7] retty (fun env -> mk_body env
        (G.i (LocalGet (nr 0l)))
        (G.i (LocalGet (nr 1l)))
        (G.i (LocalGet (nr 2l)))
        (G.i (LocalGet (nr 3l)))
        (G.i (LocalGet (nr 4l)))
        (G.i (LocalGet (nr 5l)))
        (G.i (LocalGet (nr 6l)))
    )

end (* Func *)

module RTS = struct
  (* The connection to the C and Rust parts of the RTS *)
  let system_imports env =
    E.add_func_import env "rts" "memcpy" [I32Type; I32Type; I32Type] [I32Type]; (* standard libc memcpy *)
    E.add_func_import env "rts" "memcmp" [I32Type; I32Type; I32Type] [I32Type];
    E.add_func_import env "rts" "version" [] [I32Type];
    E.add_func_import env "rts" "parse_idl_header" [I32Type; I32Type; I32Type; I32Type; I32Type] [];
    E.add_func_import env "rts" "leb128_decode" [I32Type] [I32Type];
    E.add_func_import env "rts" "sleb128_decode" [I32Type] [I32Type];
    E.add_func_import env "rts" "bigint_of_word32" [I32Type] [I32Type];
    E.add_func_import env "rts" "bigint_of_int32" [I32Type] [I32Type];
    E.add_func_import env "rts" "bigint_to_word32_wrap" [I32Type] [I32Type];
    E.add_func_import env "rts" "bigint_to_word32_trap" [I32Type] [I32Type];
    E.add_func_import env "rts" "bigint_to_word32_trap_with" [I32Type; I32Type] [I32Type];
    E.add_func_import env "rts" "bigint_of_word64" [I64Type] [I32Type];
    E.add_func_import env "rts" "bigint_of_int64" [I64Type] [I32Type];
    E.add_func_import env "rts" "bigint_of_float64" [F64Type] [I32Type];
    E.add_func_import env "rts" "bigint_to_float64" [I32Type] [F64Type];
    E.add_func_import env "rts" "bigint_to_word64_wrap" [I32Type] [I64Type];
    E.add_func_import env "rts" "bigint_to_word64_trap" [I32Type] [I64Type];
    E.add_func_import env "rts" "bigint_eq" [I32Type; I32Type] [I32Type];
    E.add_func_import env "rts" "bigint_isneg" [I32Type] [I32Type];
    E.add_func_import env "rts" "bigint_count_bits" [I32Type] [I32Type];
    E.add_func_import env "rts" "bigint_2complement_bits" [I32Type] [I32Type];
    E.add_func_import env "rts" "bigint_lt" [I32Type; I32Type] [I32Type];
    E.add_func_import env "rts" "bigint_gt" [I32Type; I32Type] [I32Type];
    E.add_func_import env "rts" "bigint_le" [I32Type; I32Type] [I32Type];
    E.add_func_import env "rts" "bigint_ge" [I32Type; I32Type] [I32Type];
    E.add_func_import env "rts" "bigint_add" [I32Type; I32Type] [I32Type];
    E.add_func_import env "rts" "bigint_sub" [I32Type; I32Type] [I32Type];
    E.add_func_import env "rts" "bigint_mul" [I32Type; I32Type] [I32Type];
    E.add_func_import env "rts" "bigint_rem" [I32Type; I32Type] [I32Type];
    E.add_func_import env "rts" "bigint_div" [I32Type; I32Type] [I32Type];
    E.add_func_import env "rts" "bigint_pow" [I32Type; I32Type] [I32Type];
    E.add_func_import env "rts" "bigint_neg" [I32Type] [I32Type];
    E.add_func_import env "rts" "bigint_lsh" [I32Type; I32Type] [I32Type];
    E.add_func_import env "rts" "bigint_abs" [I32Type] [I32Type];
    E.add_func_import env "rts" "bigint_leb128_size" [I32Type] [I32Type];
    E.add_func_import env "rts" "bigint_leb128_encode" [I32Type; I32Type] [];
    E.add_func_import env "rts" "bigint_leb128_decode" [I32Type] [I32Type];
    E.add_func_import env "rts" "bigint_sleb128_size" [I32Type] [I32Type];
    E.add_func_import env "rts" "bigint_sleb128_encode" [I32Type; I32Type] [];
    E.add_func_import env "rts" "bigint_sleb128_decode" [I32Type] [I32Type];
    E.add_func_import env "rts" "leb128_encode" [I32Type; I32Type] [];
    E.add_func_import env "rts" "sleb128_encode" [I32Type; I32Type] [];
    E.add_func_import env "rts" "utf8_valid" [I32Type; I32Type] [I32Type];
    E.add_func_import env "rts" "utf8_validate" [I32Type; I32Type] [];
    E.add_func_import env "rts" "skip_leb128" [I32Type] [];
    E.add_func_import env "rts" "skip_any" [I32Type; I32Type; I32Type; I32Type] [];
    E.add_func_import env "rts" "find_field" [I32Type; I32Type; I32Type; I32Type; I32Type] [I32Type];
    E.add_func_import env "rts" "skip_fields" [I32Type; I32Type; I32Type; I32Type] [];
    E.add_func_import env "rts" "remember_continuation" [I32Type] [I32Type];
    E.add_func_import env "rts" "recall_continuation" [I32Type] [I32Type];
    E.add_func_import env "rts" "peek_future_continuation" [I32Type] [I32Type];
    E.add_func_import env "rts" "continuation_count" [] [I32Type];
    E.add_func_import env "rts" "continuation_table_size" [] [I32Type];
    E.add_func_import env "rts" "blob_of_text" [I32Type] [I32Type];
    E.add_func_import env "rts" "text_compare" [I32Type; I32Type] [I32Type];
    E.add_func_import env "rts" "text_concat" [I32Type; I32Type] [I32Type];
    E.add_func_import env "rts" "text_iter_done" [I32Type] [I32Type];
    E.add_func_import env "rts" "text_iter" [I32Type] [I32Type];
    E.add_func_import env "rts" "text_iter_next" [I32Type] [I32Type];
    E.add_func_import env "rts" "text_len" [I32Type] [I32Type];
    E.add_func_import env "rts" "text_of_ptr_size" [I32Type; I32Type] [I32Type];
    E.add_func_import env "rts" "text_singleton" [I32Type] [I32Type];
    E.add_func_import env "rts" "text_size" [I32Type] [I32Type];
    E.add_func_import env "rts" "text_to_buf" [I32Type; I32Type] [];
    E.add_func_import env "rts" "blob_of_principal" [I32Type] [I32Type];
    E.add_func_import env "rts" "principal_of_blob" [I32Type] [I32Type];
    E.add_func_import env "rts" "compute_crc32" [I32Type] [I32Type];
    E.add_func_import env "rts" "blob_iter_done" [I32Type] [I32Type];
    E.add_func_import env "rts" "blob_iter" [I32Type] [I32Type];
    E.add_func_import env "rts" "blob_iter_next" [I32Type] [I32Type];
    E.add_func_import env "rts" "pow" [F64Type; F64Type] [F64Type]; (* musl *)
    E.add_func_import env "rts" "sin" [F64Type] [F64Type]; (* musl *)
    E.add_func_import env "rts" "cos" [F64Type] [F64Type]; (* musl *)
    E.add_func_import env "rts" "tan" [F64Type] [F64Type]; (* musl *)
    E.add_func_import env "rts" "asin" [F64Type] [F64Type]; (* musl *)
    E.add_func_import env "rts" "acos" [F64Type] [F64Type]; (* musl *)
    E.add_func_import env "rts" "atan" [F64Type] [F64Type]; (* musl *)
    E.add_func_import env "rts" "atan2" [F64Type; F64Type] [F64Type]; (* musl *)
    E.add_func_import env "rts" "exp" [F64Type] [F64Type]; (* musl *)
    E.add_func_import env "rts" "log" [F64Type] [F64Type]; (* musl *)
    E.add_func_import env "rts" "fmod" [F64Type; F64Type] [F64Type]; (* remainder, musl *)
    E.add_func_import env "rts" "float_fmt" [F64Type; I32Type; I32Type] [I32Type];
    E.add_func_import env "rts" "char_to_upper" [I32Type] [I32Type];
    E.add_func_import env "rts" "char_to_lower" [I32Type] [I32Type];
    E.add_func_import env "rts" "char_is_whitespace" [I32Type] [I32Type];
    E.add_func_import env "rts" "char_is_lowercase" [I32Type] [I32Type];
    E.add_func_import env "rts" "char_is_uppercase" [I32Type] [I32Type];
    E.add_func_import env "rts" "char_is_alphabetic" [I32Type] [I32Type];
    E.add_func_import env "rts" "get_max_live_size" [] [I32Type];
    E.add_func_import env "rts" "get_reclaimed" [] [I64Type];
    E.add_func_import env "rts" "copying_gc" [] [];
    E.add_func_import env "rts" "compacting_gc" [] [];
    E.add_func_import env "rts" "schedule_copying_gc" [] [];
    E.add_func_import env "rts" "schedule_compacting_gc" [] [];
    E.add_func_import env "rts" "alloc_words" [I32Type] [I32Type];
    E.add_func_import env "rts" "get_total_allocations" [] [I64Type];
    E.add_func_import env "rts" "get_heap_size" [] [I32Type];
    E.add_func_import env "rts" "init" [] [];
    E.add_func_import env "rts" "alloc_blob" [I32Type] [I32Type];
    E.add_func_import env "rts" "alloc_array" [I32Type] [I32Type];
    ()

end (* RTS *)

module Heap = struct
  (* General heap object functionality (allocation, setting fields, reading fields) *)

  (* Memory addresses are 32 bit (I32Type). *)
  let word_size = 4l

  (* The heap base global can only be used late, see conclude_module
     and GHC.register *)
  let get_heap_base env =
    G.i (GlobalGet (nr (E.get_global env "__heap_base")))

  let get_total_allocation env =
    E.call_import env "rts" "get_total_allocations"

  let get_reclaimed env =
    E.call_import env "rts" "get_reclaimed"

  let get_memory_size =
    G.i MemorySize ^^
    compile_mul_const page_size

  let get_max_live_size env =
    E.call_import env "rts" "get_max_live_size"

  let dyn_alloc_words env =
    E.call_import env "rts" "alloc_words"

  (* Static allocation (always words)
     (uses dynamic allocation for smaller and more readable code) *)
  let alloc env (n : int32) : G.t =
    compile_unboxed_const n  ^^
    dyn_alloc_words env

  (* Heap objects *)

  (* At this level of abstraction, heap objects are just flat arrays of words *)

  let load_field (i : int32) : G.t =
    let offset = Int32.(add (mul word_size i) ptr_unskew) in
    G.i (Load {ty = I32Type; align = 2; offset; sz = None})

  let load_field_u8 (i : int32) : G.t =
    let offset = Int32.(add (mul word_size i) ptr_unskew) in
    G.i (Load {ty = I32Type; align = 0; offset; sz = Some (Pack8, ZX)})

  let store_field (i : int32) : G.t =
    let offset = Int32.(add (mul word_size i) ptr_unskew) in
    G.i (Store {ty = I32Type; align = 2; offset; sz = None})

  (* We occasionally want to treat two 32 bit fields as one 64 bit number *)

  let load_field64 (i : int32) : G.t =
    let offset = Int32.(add (mul word_size i) ptr_unskew) in
    G.i (Load {ty = I64Type; align = 2; offset; sz = None})

  let store_field64 (i : int32) : G.t =
    let offset = Int32.(add (mul word_size i) ptr_unskew) in
    G.i (Store {ty = I64Type; align = 2; offset; sz = None})

  (* Or even as a single 64 bit float *)

  let load_field_float64 (i : int32) : G.t =
    let offset = Int32.(add (mul word_size i) ptr_unskew) in
    G.i (Load {ty = F64Type; align = 2; offset; sz = None})

  let store_field_float64 (i : int32) : G.t =
    let offset = Int32.(add (mul word_size i) ptr_unskew) in
    G.i (Store {ty = F64Type; align = 2; offset; sz = None})

  (* Create a heap object with instructions that fill in each word *)
  let obj env element_instructions : G.t =
    let (set_heap_obj, get_heap_obj) = new_local env "heap_object" in

    let n = List.length element_instructions in
    alloc env (Wasm.I32.of_int_u n) ^^
    set_heap_obj ^^

    let init_elem idx instrs : G.t =
      get_heap_obj ^^
      instrs ^^
      store_field (Wasm.I32.of_int_u idx)
    in
    G.concat_mapi init_elem element_instructions ^^
    get_heap_obj

  (* Convenience functions related to memory *)
  (* Copying bytes (works on unskewed memory addresses) *)
  let memcpy env = E.call_import env "rts" "memcpy" ^^ G.i Drop
  (* Comparing bytes (works on unskewed memory addresses) *)
  let memcmp env = E.call_import env "rts" "memcmp"

  let register env =
    let get_heap_base_fn = E.add_fun env "get_heap_base" (Func.of_body env [] [I32Type] (fun env ->
      get_heap_base env
    )) in

    E.add_export env (nr {
      name = Wasm.Utf8.decode "get_heap_base";
      edesc = nr (FuncExport (nr get_heap_base_fn))
    })

  let get_heap_size env =
    E.call_import env "rts" "get_heap_size"

end (* Heap *)

module Stack = struct
  (* The RTS includes C code which requires a shadow stack in linear memory.
     We reserve some space for it at the beginning of memory space (just like
     wasm-l would), this way stack overflow would cause out-of-memory, and not
     just overwrite static data.

     We sometimes use the stack space if we need small amounts of scratch space.

     All pointers here are unskewed.
  *)

  let end_ = page_size (* 64k of stack *)

  let register_globals env =
    (* stack pointer *)
    E.add_global32 env "__stack_pointer" Mutable end_;
    E.export_global env "__stack_pointer"

  let get_stack_ptr env =
    G.i (GlobalGet (nr (E.get_global env "__stack_pointer")))
  let set_stack_ptr env =
    G.i (GlobalSet (nr (E.get_global env "__stack_pointer")))

  let alloc_words env n =
    get_stack_ptr env ^^
    compile_unboxed_const (Int32.mul n Heap.word_size) ^^
    G.i (Binary (Wasm.Values.I32 I32Op.Sub)) ^^
    set_stack_ptr env ^^
    get_stack_ptr env

  let free_words env n =
    get_stack_ptr env ^^
    compile_unboxed_const (Int32.mul n Heap.word_size) ^^
    G.i (Binary (Wasm.Values.I32 I32Op.Add)) ^^
    set_stack_ptr env

  let with_words env name n f =
    let (set_x, get_x) = new_local env name in
    alloc_words env n ^^ set_x ^^
    f get_x ^^
    free_words env n

end (* Stack *)


module ContinuationTable = struct
  (* See rts/motoko-rts/src/closure_table.rs *)
  let remember env : G.t = E.call_import env "rts" "remember_continuation"
  let recall env : G.t = E.call_import env "rts" "recall_continuation"
  let peek_future env : G.t = E.call_import env "rts" "peek_future_continuation"
  let count env : G.t = E.call_import env "rts" "continuation_count"
  let size env : G.t = E.call_import env "rts" "continuation_table_size"
end (* ContinuationTable *)

module Bool = struct
  (* Boolean literals are either 0 or 1,
     at StackRep UnboxedWord32
     They need to be shifted before put in the heap
  *)

  (* in SR.Bool *)
  let lit = function
    | false -> compile_unboxed_const 0l
    | true -> compile_unboxed_const 1l

  let vanilla_lit = function
    | false -> 0l
    | true -> 2l

  let neg = G.i (Test (Wasm.Values.I32 I32Op.Eqz))

end (* Bool *)

module BitTagged = struct

  (* This module takes care of pointer tagging:

     A pointer to an object at offset `i` on the heap is represented as
     `i-1`, so the low two bits of the pointer are always set (0b…11).
     We call `i-1` a *skewed* pointer, in a feeble attempt to avoid the term
     shifted, which may sound like a logical shift.

     We use the constants ptr_skew and ptr_unskew to change a pointer as a
     signpost where we switch between raw pointers to skewed ones.

     This means we can store a small unboxed scalar x as (x `lsl` 1), and still
     tell it apart from a pointer by looking at the last bits: if set, it is a
     pointer.

     Small here means -2^30 ≤ x < 2^30, and untagging needs to happen with an
     _arithmetic_ right shift. This is the right thing to do for signed
     numbers, and because we want to apply a consistent logic for all types,
     especially as there is only one wasm type, we use the same range for
     signed numbers as well.

     Boolean false is a non-pointer by construction.
     Boolean true (1) needs to be shifted to be a non-pointer.
     No unshifting necessary before a branch.

     Summary:

       0b…11: A pointer
       0b…x0: A shifted scalar
       0b000: `false`
       0b010: `true`

     Note that {Nat,Int}{8,16} do not need to be explicitly bit-tagged:
     The bytes are stored in the _most_ significant byte(s) of the `i32`,
     thus lowest two bits are always 0.
     All arithmetic is implemented directly on that representation, see
     module TaggedSmallWord.
  *)
  let if_tagged_scalar env retty is1 is2 =
    compile_bitand_const 0x1l ^^
    E.if_ env retty is2 is1

  (* With two bit-tagged pointers on the stack, decide
     whether both are scalars and invoke is1 (the fast path)
     if so, and otherwise is2 (the slow path).
  *)
  let if_both_tagged_scalar env retty is1 is2 =
    G.i (Binary (Wasm.Values.I32 I32Op.Or)) ^^
    compile_bitand_const 0x1l ^^
    E.if_ env retty is2 is1

  (* 64 bit numbers *)

  (* static *)
  let can_tag_const (n : int64) =
    let lower_bound = Int64.(neg (shift_left 1L 30)) in
    let upper_bound = Int64.shift_left 1L 30 in
    lower_bound <= n && n < upper_bound

  let tag_const i = Int32.shift_left (Int64.to_int32 i) 1


  (* dynamic *)
  let if_can_tag_i64 env retty is1 is2 =
    Func.share_code1 env "can_tag_i64" ("x", I64Type) [I32Type] (fun env get_x ->
      (* checks that all but the low 30 bits are either all 0 or all 1 *)
      get_x ^^ compile_shl64_const 1L ^^
      get_x ^^ G.i (Binary (Wasm.Values.I64 I32Op.Xor)) ^^
      compile_shrU64_const 31L ^^
      G.i (Test (Wasm.Values.I64 I64Op.Eqz))
    ) ^^
    E.if_ env retty is1 is2

  let if_can_tag_u64 env retty is1 is2 =
    compile_shrU64_const 30L ^^
    G.i (Test (Wasm.Values.I64 I64Op.Eqz)) ^^
    E.if_ env retty is1 is2

  let tag =
    G.i (Convert (Wasm.Values.I32 I32Op.WrapI64)) ^^
    compile_shl_const 1l

  let untag env =
    compile_shrS_const 1l ^^
    G.i (Convert (Wasm.Values.I64 I64Op.ExtendSI32))

  (* 32 bit numbers, dynamic *)

  let if_can_tag_i32 env retty is1 is2 =
    Func.share_code1 env "can_tag_i32" ("x", I32Type) [I32Type] (fun env get_x ->
      (* checks that all but the low 30 bits are either all 0 or all 1 *)
      get_x ^^ compile_shl_const 1l ^^
      get_x ^^ G.i (Binary (Wasm.Values.I32 I32Op.Xor)) ^^
      compile_shrU_const 31l
    ) ^^
    E.if_ env retty is2 is1 (* NB: swapped branches *)

  let if_can_tag_u32 env retty is1 is2 =
    compile_shrU_const 30l ^^
    E.if_ env retty is2 is1 (* NB: swapped branches *)

  let tag_i32 = compile_shl_const 1l
  let untag_i32 = compile_shrS_const 1l

end (* BitTagged *)

module Tagged = struct
  (* Tagged objects have, well, a tag to describe their runtime type.
     This tag is used to traverse the heap (serialization, GC), but also
     for objectification of arrays.

     The tag is a word at the beginning of the object.

     All tagged heap objects have a size of at least two words
     (important for GC, which replaces them with an Indirection).

     Attention: This mapping is duplicated in these places
       * here
       * rts/rts.h
       * motoko-rts/src/types.rs
     so update all!
   *)

  type [@warning "-37"] tag  =
    | Object
    | ObjInd (* The indirection used for object fields *)
    | Array (* Also a tuple *)
    | Bits64 (* Contains a 64 bit number *)
    | MutBox (* used for mutable heap-allocated variables *)
    | Closure
    | Some (* For opt *)
    | Variant
    | Blob
    | Indirection (* Only used by the GC *)
    | Bits32 (* Contains a 32 bit unsigned number *)
    | BigInt
    | Concat (* String concatenation, used by rts/text.c *)
    | Null (* For opt. Static singleton! *)
    | StableSeen (* Marker that we have seen this thing before *)
    | CoercionFailure (* Used in the Candid decoder. Static singleton! *)
    | OneWordFiller (* Only used by the RTS *)
    | FreeSpace (* Only used by the RTS *)

  (* Tags needs to have the lowest bit set, to allow distinguishing object
     headers from heap locations (object or field addresses).

     (Reminder: objects and fields are word-aligned so will have the lowest two
     bits unset) *)
  let int_of_tag = function
    | Object -> 1l
    | ObjInd -> 3l
    | Array -> 5l
    | Bits64 -> 7l
    | MutBox -> 9l
    | Closure -> 11l
    | Some -> 13l
    | Variant -> 15l
    | Blob -> 17l
    | Indirection -> 19l
    | Bits32 -> 21l
    | BigInt -> 23l
    | Concat -> 25l
    | Null -> 27l
    | OneWordFiller -> 29l
    | FreeSpace -> 31l
    (* Next two tags won't be seen by the GC, so no need to set the lowest bit
       for `CoercionFailure` and `StableSeen`, and they also don't need to be
       8-bit. *)
    | CoercionFailure -> 0xfffffffel
    (* StableSeen need to be a value that cannot be a blob offset.
       See Note [mutable stable values] for details. *)
    | StableSeen -> 0xffffffffl

  (* The tag *)
  let header_size = 1l
  let tag_field = 0l

  let static_bit_mask = 0b00000001_00000000l

  (* Assumes a pointer to the object on the stack *)
  let store tag =
    compile_unboxed_const (int_of_tag tag) ^^
    Heap.store_field tag_field

  let load = Heap.load_field_u8 tag_field

  let load_header_word = Heap.load_field tag_field

  (* Branches based on the tag of the object pointed to,
     leaving the object on the stack afterwards. *)
  let branch_default env retty def (cases : (tag * G.t) list) : G.t =
    let (set_tag, get_tag) = new_local env "tag" in

    let rec go = function
      | [] -> def
      | ((tag, code) :: cases) ->
        get_tag ^^
        compile_eq_const (int_of_tag tag) ^^
        E.if_ env retty code (go cases)
    in
    load ^^
    set_tag ^^
    go cases

  (* like branch_default but also pushes the scrutinee on the stack for the
   * branch's consumption *)
  let _branch_default_with env retty def cases =
    let (set_o, get_o) = new_local env "o" in
    let prep (t, code) = (t, get_o ^^ code)
    in set_o ^^ get_o ^^ branch_default env retty def (List.map prep cases)

  (* like branch_default_with but the tag is known statically *)
  let branch_with env retty = function
    | [] -> G.i Unreachable
    | [_, code] -> code
    | (_, code) :: cases ->
       let (set_o, get_o) = new_local env "o" in
       let prep (t, code) = (t, get_o ^^ code)
       in set_o ^^ get_o ^^ branch_default env retty (get_o ^^ code) (List.map prep cases)

  (* Can a value of this type be represented by a heap object with this tag? *)
  (* Needs to be conservative, i.e. return `true` if unsure *)
  (* This function can also be used as assertions in a lint mode, e.g. in compile_exp *)
  let can_have_tag ty tag =
    let open Mo_types.Type in
    match (tag : tag) with
    | Array ->
      begin match normalize ty with
      | (Con _ | Any) -> true
      | (Array _ | Tup _) -> true
      | (Prim _ |  Obj _ | Opt _ | Variant _ | Func _ | Non) -> false
      | (Pre | Async _ | Mut _ | Var _ | Typ _) -> assert false
      end
    | Blob ->
      begin match normalize ty with
      | (Con _ | Any) -> true
      | (Prim (Text|Blob|Principal)) -> true
      | (Prim _ | Obj _ | Array _ | Tup _ | Opt _ | Variant _ | Func _ | Non) -> false
      | (Pre | Async _ | Mut _ | Var _ | Typ _) -> assert false
      end
    | Object ->
      begin match normalize ty with
      | (Con _ | Any) -> true
      | (Obj _) -> true
      | (Prim _ | Array _ | Tup _ | Opt _ | Variant _ | Func _ | Non) -> false
      | (Pre | Async _ | Mut _ | Var _ | Typ _) -> assert false
      end
    | _ -> true

  (* like branch_with but with type information to statically skip some branches *)
  let _branch_typed_with env ty retty branches =
    branch_with env retty (List.filter (fun (tag,c) -> can_have_tag ty tag) branches)

  let obj env tag element_instructions : G.t =
    Heap.obj env @@
      compile_unboxed_const (int_of_tag tag) ::
      element_instructions

end (* Tagged *)

module MutBox = struct
  (* Mutable heap objects *)

  let field = Tagged.header_size

  let alloc env =
    Tagged.obj env Tagged.MutBox [ compile_unboxed_zero ]

  let static env =
    let tag = bytes_of_int32 (Int32.logor (Tagged.int_of_tag Tagged.MutBox) Tagged.static_bit_mask) in
    let zero = bytes_of_int32 0l in
    let ptr = E.add_mutable_static_bytes env (tag ^ zero) in
    E.add_static_root env ptr;
    ptr
end


module Opt = struct
  (* The Option type. Optional values are represented as

    1. ┌──────┐
       │ null │
       └──────┘

       A special null value. It is fully static, and because it is unique, can
       be recognized by pointer comparison (only the GC will care about the heap
       tag).


    2. ┌──────┬─────────┐
       │ some │ payload │
       └──────┴─────────┘

       A heap-allocated box for `?v` values. Should only ever contain null or
       another such box.

    3. Anything else (pointer or unboxed scalar): Constituent value, implicitly
       injected into the opt type.

    This way, `?t` is represented without allocation, with the only exception of
    the value `?ⁿnull` for n>0.

    NB: `?ⁿnull` is essentially represented by the unary encoding of the number
    of n. This could be optimized further, by storing `n` in the Some payload,
    instead of a pointer, but unlikely worth it.

  *)

  let some_payload_field = Tagged.header_size

  (* This relies on the fact that add_static deduplicates *)
  let null_vanilla_lit env : int32 =
    E.add_static env StaticBytes.[
      I32 (Int32.logor Tagged.(int_of_tag Null) Tagged.static_bit_mask);
    ]
  let null_lit env =
    compile_unboxed_const (null_vanilla_lit env)

  let is_some env =
    null_lit env ^^
    G.i (Compare (Wasm.Values.I32 I32Op.Ne))

  let inject env e =
    e ^^
    Func.share_code1 env "opt_inject" ("x", I32Type) [I32Type] (fun env get_x ->
      get_x ^^ BitTagged.if_tagged_scalar env [I32Type]
        ( get_x ) (* default, no wrapping *)
        ( get_x ^^ Tagged.branch_default env [I32Type]
          ( get_x ) (* default, no wrapping *)
          [ Tagged.Null,
            (* NB: even ?null does not require allocation: We use a static
               singleton for that: *)
            compile_unboxed_const (E.add_static env StaticBytes.[
              I32 (Int32.logor Tagged.(int_of_tag Some) Tagged.static_bit_mask);
              I32 (null_vanilla_lit env)
            ])
          ; Tagged.Some,
            Tagged.obj env Tagged.Some [get_x]
          ]
        )
    )

  (* This function is used where conceptually, Opt.inject should be used, but
  we know for sure that it wouldn’t do anything anyways *)
  let inject_noop _env e = e


  let project env =
    Func.share_code1 env "opt_project" ("x", I32Type) [I32Type] (fun env get_x ->
      get_x ^^ BitTagged.if_tagged_scalar env [I32Type]
        ( get_x ) (* default, no wrapping *)
        ( get_x ^^ Tagged.branch_default env [I32Type]
          ( get_x ) (* default, no wrapping *)
          [ Tagged.Some,
            get_x ^^ Heap.load_field some_payload_field
          ; Tagged.Null,
            E.trap_with env "Internal error: opt_project: null!"
          ]
        )
    )

end (* Opt *)

module Variant = struct
  (* The Variant type. We store the variant tag in a first word; we can later
     optimize and squeeze it in the Tagged tag. We can also later support unboxing
     variants with an argument of type ().

       ┌─────────┬────────────┬─────────┐
       │ heaptag │ varianttag │ payload │
       └─────────┴────────────┴─────────┘

  *)

  let variant_tag_field = Tagged.header_size
  let payload_field = Int32.add variant_tag_field 1l

  let hash_variant_label env : Mo_types.Type.lab -> int32 =
    E.hash env

  let inject env l e =
    Tagged.obj env Tagged.Variant [compile_unboxed_const (hash_variant_label env l); e]

  let get_variant_tag = Heap.load_field variant_tag_field
  let project = Heap.load_field payload_field

  (* Test if the top of the stack points to a variant with this label *)
  let test_is env l =
    get_variant_tag ^^
    compile_eq_const (hash_variant_label env l)

end (* Variant *)


module Closure = struct
  (* In this module, we deal with closures, i.e. functions that capture parts
     of their environment.

     The structure of a closure is:

       ┌─────┬───────┬──────┬──────────────┐
       │ tag │ funid │ size │ captured ... │
       └─────┴───────┴──────┴──────────────┘

  *)
  let header_size = Int32.add Tagged.header_size 2l

  let funptr_field = Tagged.header_size
  let len_field = Int32.add 1l Tagged.header_size

  let load_data i = Heap.load_field (Int32.add header_size i)
  let store_data i = Heap.store_field (Int32.add header_size i)

  (* Expect on the stack
     * the function closure
     * and arguments (n-ary!)
     * the function closure again!
  *)
  let call_closure env n_args n_res =
    (* Calculate the wasm type for a given calling convention.
       An extra first argument for the closure! *)
    let ty = E.func_type env (FuncType (
      I32Type :: Lib.List.make n_args I32Type,
      FakeMultiVal.ty (Lib.List.make n_res I32Type))) in
    (* get the table index *)
    Heap.load_field funptr_field ^^
    (* All done: Call! *)
    G.i (CallIndirect (nr ty)) ^^
    FakeMultiVal.load env (Lib.List.make n_res I32Type)

  let static_closure env fi : int32 =
    E.add_static env StaticBytes.[
      I32 (Int32.logor Tagged.(int_of_tag Closure) Tagged.static_bit_mask);
      I32 (E.add_fun_ptr env fi);
      I32 0l
    ]

end (* Closure *)


module BoxedWord64 = struct
  (* We store large word64s, nat64s and int64s in immutable boxed 64bit heap objects.

     Small values are stored unboxed, tagged, see BitTagged. The bit-tagging logic is
     contained in BitTagged; here we just do the boxing.

     The heap layout of a BoxedWord64 is:

       ┌─────┬─────┬─────┐
       │ tag │    i64    │
       └─────┴─────┴─────┘

  *)

  let payload_field = Tagged.header_size

  let vanilla_lit env i =
    if BitTagged.can_tag_const i
    then BitTagged.tag_const i
    else
      E.add_static env StaticBytes.[
        I32 (Int32.logor Tagged.(int_of_tag Bits64) Tagged.static_bit_mask);
        I64 i
      ]

  let compile_box env compile_elem : G.t =
    let (set_i, get_i) = new_local env "boxed_i64" in
    Heap.alloc env 3l ^^
    set_i ^^
    get_i ^^ Tagged.(store Bits64) ^^
    get_i ^^ compile_elem ^^ Heap.store_field64 payload_field ^^
    get_i

  let box env = Func.share_code1 env "box_i64" ("n", I64Type) [I32Type] (fun env get_n ->
      get_n ^^ BitTagged.if_can_tag_i64 env [I32Type]
        (get_n ^^ BitTagged.tag)
        (compile_box env get_n)
    )

  let unbox env = Func.share_code1 env "unbox_i64" ("n", I32Type) [I64Type] (fun env get_n ->
      get_n ^^
      BitTagged.if_tagged_scalar env [I64Type]
        ( get_n ^^ BitTagged.untag env)
        ( get_n ^^ Heap.load_field64 payload_field)
    )
end (* BoxedWord64 *)

module Word64 = struct

  let compile_add env = G.i (Binary (Wasm.Values.I64 I64Op.Add))
  let compile_signed_sub env = G.i (Binary (Wasm.Values.I64 I64Op.Sub))
  let compile_mul env = G.i (Binary (Wasm.Values.I64 I64Op.Mul))
  let compile_signed_div env = G.i (Binary (Wasm.Values.I64 I64Op.DivS))
  let compile_signed_mod env = G.i (Binary (Wasm.Values.I64 I64Op.RemS))
  let compile_unsigned_div env = G.i (Binary (Wasm.Values.I64 I64Op.DivU))
  let compile_unsigned_rem env = G.i (Binary (Wasm.Values.I64 I64Op.RemU))
  let compile_unsigned_sub env =
    Func.share_code2 env "nat_sub" (("n1", I64Type), ("n2", I64Type)) [I64Type] (fun env get_n1 get_n2 ->
      get_n1 ^^ get_n2 ^^ G.i (Compare (Wasm.Values.I64 I64Op.LtU)) ^^
      E.then_trap_with env "Natural subtraction underflow" ^^
      get_n1 ^^ get_n2 ^^ G.i (Binary (Wasm.Values.I64 I64Op.Sub))
    )

  let compile_unsigned_pow env =
    let name = prim_fun_name Type.Nat64 "wpow_nat" in
    Func.share_code2 env name (("n", I64Type), ("exp", I64Type)) [I64Type]
      (fun env get_n get_exp ->
        let set_n = G.setter_for get_n in
        let set_exp = G.setter_for get_exp in
        let (set_acc, get_acc) = new_local64 env "acc" in

        (* start with result = 1 *)
        compile_const_64 1L ^^ set_acc ^^

        (* handle exp == 0 *)
        get_exp ^^ G.i (Test (Wasm.Values.I64 I64Op.Eqz)) ^^
        G.if1 I64Type get_acc (* done *)
        begin
          G.loop0 begin
            (* Are we done? *)
            get_exp ^^ compile_const_64 1L ^^ G.i (Compare (Wasm.Values.I64 I64Op.LeU)) ^^
            G.if0 G.nop (* done *)
            begin
              (* Check low bit of exp to see if we need to multiply *)
              get_exp ^^ compile_shl64_const 63L ^^ G.i (Test (Wasm.Values.I64 I64Op.Eqz)) ^^
              G.if0 G.nop
              begin
                (* Multiply! *)
                get_acc ^^ get_n ^^ G.i (Binary (Wasm.Values.I64 I64Op.Mul)) ^^ set_acc
              end ^^
              (* Square n, and shift exponent *)
              get_n ^^ get_n ^^ G.i (Binary (Wasm.Values.I64 I64Op.Mul)) ^^ set_n ^^
              get_exp ^^ compile_shrU64_const 1L ^^ set_exp ^^
              (* And loop *)
              G.i (Br (nr 1l))
            end
          end ^^
          (* Multiply a last time *)
          get_acc ^^ get_n ^^ G.i (Binary (Wasm.Values.I64 I64Op.Mul))
        end
      )


  let compile_signed_wpow env =
    Func.share_code2 env "wrap_pow_Int64" (("n", I64Type), ("exp", I64Type)) [I64Type]
      (fun env get_n get_exp ->
        get_exp ^^
        compile_const_64 0L ^^
        G.i (Compare (Wasm.Values.I64 I64Op.GeS)) ^^
        E.else_trap_with env "negative power" ^^
        get_n ^^ get_exp ^^ compile_unsigned_pow env
      )

  let compile_eq env = G.i (Compare (Wasm.Values.I64 I64Op.Eq))
  let compile_relop env i64op = G.i (Compare (Wasm.Values.I64 i64op))

end (* BoxedWord64 *)


module BoxedSmallWord = struct
  (* We store proper 32bit Word32 in immutable boxed 32bit heap objects.

     Small values are stored unboxed, tagged, see BitTagged.

     The heap layout of a BoxedSmallWord is:

       ┌─────┬─────┐
       │ tag │ i32 │
       └─────┴─────┘

  *)

  let payload_field = Tagged.header_size

  let vanilla_lit env i =
    if BitTagged.can_tag_const (Int64.of_int (Int32.to_int i))
    then BitTagged.tag_const (Int64.of_int (Int32.to_int i))
    else
      E.add_static env StaticBytes.[
        I32 (Int32.logor Tagged.(int_of_tag Bits64) Tagged.static_bit_mask);
        I32 i
      ]

  let compile_box env compile_elem : G.t =
    let (set_i, get_i) = new_local env "boxed_i32" in
    Heap.alloc env 2l ^^
    set_i ^^
    get_i ^^ Tagged.(store Bits32) ^^
    get_i ^^ compile_elem ^^ Heap.store_field payload_field ^^
    get_i

  let box env = Func.share_code1 env "box_i32" ("n", I32Type) [I32Type] (fun env get_n ->
      get_n ^^ compile_unboxed_const (Int32.of_int (1 lsl 30)) ^^
      G.i (Compare (Wasm.Values.I32 I32Op.LtU)) ^^
      G.if1 I32Type
        (get_n ^^ BitTagged.tag_i32)
        (compile_box env get_n)
    )

  let unbox env = Func.share_code1 env "unbox_i32" ("n", I32Type) [I32Type] (fun env get_n ->
      get_n ^^
      BitTagged.if_tagged_scalar env [I32Type]
        ( get_n ^^ BitTagged.untag_i32)
        ( get_n ^^ Heap.load_field payload_field)
    )

  let _lit env n = compile_unboxed_const n ^^ box env

end (* BoxedSmallWord *)

module TaggedSmallWord = struct
  (* While smaller-than-32bit words are treated as i32 from the WebAssembly
     perspective, there are certain differences that are type based. This module
     provides helpers to abstract over those.

     Caution: Some functions here are also used for Nat32/Int32, while others
     are _only_ used for the small ones. Check call-sites!
  *)

  let bits_of_type = function
    | Type.(Int8|Nat8) -> 8
    | Type.(Int16|Nat16) -> 16
    | _ -> 32

  let shift_of_type ty = Int32.of_int (32 - bits_of_type ty)

  let bitwidth_mask_of_type = function
    | Type.(Int8|Nat8) -> 0b111l
    | Type.(Int16|Nat16) -> 0b1111l
    | p -> todo "bitwidth_mask_of_type" (Arrange_type.prim p) 0l

  let const_of_type ty n = Int32.(shift_left n (to_int (shift_of_type ty)))

  let padding_of_type ty = Int32.(sub (const_of_type ty 1l) one)

  let mask_of_type ty = Int32.lognot (padding_of_type ty)

  (* Makes sure that we only shift/rotate the maximum number of bits available in the word. *)
  let clamp_shift_amount = function
    | Type.(Nat32|Int32) -> G.nop
    | ty -> compile_bitand_const (bitwidth_mask_of_type ty)

  let shift_leftWordNtoI32 = compile_shl_const

  (* Makes sure that the word payload (e.g. shift/rotate amount) is in the LSB bits of the word. *)
  let lsb_adjust = function
    | Type.(Int32|Nat32) -> G.nop
    | Type.(Nat8|Nat16) as ty -> compile_shrU_const (shift_of_type ty)
    | Type.(Int8|Int16) as ty -> compile_shrS_const (shift_of_type ty)
    | _ -> assert false

  (* Makes sure that the word payload (e.g. operation result) is in the MSB bits of the word. *)
  let msb_adjust = function
    | Type.(Int32|Nat32) -> G.nop
    | ty -> shift_leftWordNtoI32 (shift_of_type ty)

  (* Makes sure that the word representation invariant is restored. *)
  let sanitize_word_result = function
    | Type.(Nat32|Int32) -> G.nop
    | ty -> compile_bitand_const (mask_of_type ty)

  (* Sets the number (according to the type's word invariant) of LSBs. *)
  let compile_word_padding = function
    | Type.(Nat32|Int32) -> G.nop
    | ty -> compile_bitor_const (padding_of_type ty)

  (* Kernel for counting leading zeros, according to the word invariant. *)
  let clz_kernel ty =
    compile_word_padding ty ^^
    G.i (Unary (Wasm.Values.I32 I32Op.Clz)) ^^
    msb_adjust ty

  (* Kernel for counting trailing zeros, according to the word invariant. *)
  let ctz_kernel ty =
    compile_word_padding ty ^^
    compile_rotr_const (shift_of_type ty) ^^
    G.i (Unary (Wasm.Values.I32 I32Op.Ctz)) ^^
    msb_adjust ty

  (* Kernel for testing a bit position, according to the word invariant. *)
  let btst_kernel env ty =
    let (set_b, get_b) = new_local env "b"
    in lsb_adjust ty ^^ set_b ^^ lsb_adjust ty ^^
       compile_unboxed_one ^^ get_b ^^ clamp_shift_amount ty ^^
       G.i (Binary (Wasm.Values.I32 I32Op.Shl)) ^^
       G.i (Binary (Wasm.Values.I32 I32Op.And))

  (* Code points occupy 21 bits, so can always be tagged scalars *)
  let untag_codepoint = compile_shrU_const 8l
  let tag_codepoint = compile_shl_const 8l

  (* Checks (n < 0xD800 || 0xE000 ≤ n ≤ 0x10FFFF),
     ensuring the codepoint range and the absence of surrogates. *)
  let check_and_tag_codepoint env =
    Func.share_code1 env "Nat32->Char" ("n", I32Type) [I32Type] (fun env get_n ->
      get_n ^^ compile_unboxed_const 0xD800l ^^
      G.i (Compare (Wasm.Values.I32 I32Op.GeU)) ^^
      get_n ^^ compile_unboxed_const 0xE000l ^^
      G.i (Compare (Wasm.Values.I32 I32Op.LtU)) ^^
      G.i (Binary (Wasm.Values.I32 I32Op.And)) ^^
      get_n ^^ compile_unboxed_const 0x10FFFFl ^^
      G.i (Compare (Wasm.Values.I32 I32Op.GtU)) ^^
      G.i (Binary (Wasm.Values.I32 I32Op.Or)) ^^
      E.then_trap_with env "codepoint out of range" ^^
      get_n ^^ tag_codepoint
    )

  let vanilla_lit ty v =
    Int32.(shift_left (of_int v) (to_int (shift_of_type ty)))

  (* Wrapping implementation for multiplication and exponentiation. *)

  let compile_word_mul env ty =
    lsb_adjust ty ^^
    G.i (Binary (Wasm.Values.I32 I32Op.Mul))

  let compile_nat_power env ty =
    (* Square- and multiply exponentiation *)
    let name = prim_fun_name ty "wpow_nat" in
    Func.share_code2 env name (("n", I32Type), ("exp", I32Type)) [I32Type]
      (fun env get_n get_exp ->
        let set_n = G.setter_for get_n in
        let set_exp = G.setter_for get_exp in
        let (set_acc, get_acc) = new_local env "acc" in

        (* unshift arguments *)
        get_exp ^^ compile_shrU_const (shift_of_type ty) ^^ set_exp ^^
        get_n ^^ compile_shrU_const (shift_of_type ty) ^^ set_n ^^

        (* The accumulator starts with and stays shifted, so no other shifts needed. *)
        compile_unboxed_const (const_of_type ty 1l) ^^ set_acc ^^

        (* handle exp == 0 *)
        get_exp ^^ G.i (Test (Wasm.Values.I32 I32Op.Eqz)) ^^
        G.if1 I32Type get_acc (* done *)
        begin
          G.loop0 begin
            (* Are we done? *)
            get_exp ^^ compile_unboxed_const 1l ^^ G.i (Compare (Wasm.Values.I32 I32Op.LeU)) ^^
            G.if0 G.nop (* done *)
            begin
              (* Check low bit of exp to see if we need to multiply *)
              get_exp ^^ compile_shl_const 31l ^^ G.i (Test (Wasm.Values.I32 I32Op.Eqz)) ^^
              G.if0 G.nop
              begin
                (* Multiply! *)
                get_acc ^^ get_n ^^ G.i (Binary (Wasm.Values.I32 I32Op.Mul)) ^^ set_acc
              end ^^
              (* Square n, and shift exponent *)
              get_n ^^ get_n ^^ G.i (Binary (Wasm.Values.I32 I32Op.Mul)) ^^ set_n ^^
              get_exp ^^ compile_shrU_const 1l ^^ set_exp ^^
              (* And loop *)
              G.i (Br (nr 1l))
            end
          end ^^
          (* Multiply a last time *)
          get_acc ^^ get_n ^^ G.i (Binary (Wasm.Values.I32 I32Op.Mul))
          (* Accumulator was shifted, so no further shift needed here *)
        end
      )

  let compile_int_power env ty =
    let name = prim_fun_name ty "wpow_int" in
    Func.share_code2 env name (("n", I32Type), ("exp", I32Type)) [I32Type]
      (fun env get_n get_exp ->
        get_exp ^^
        compile_unboxed_const 0l ^^
        G.i (Compare (Wasm.Values.I32 I32Op.GeS)) ^^
        E.else_trap_with env "negative power"  ^^
        get_n ^^ get_exp ^^ compile_nat_power env ty
      )


  (* To rotate, first rotate a copy by bits_of_type into the other direction *)
  let rotl env ty =
     Func.share_code2 env (prim_fun_name ty "rotl") (("n", I32Type), ("by", I32Type)) [I32Type]
       (fun env get_n get_by ->
        let open Wasm.Values in
        let beside_adjust = compile_rotr_const (Int32.of_int (bits_of_type ty)) in
        get_n ^^ get_n ^^ beside_adjust ^^ G.i (Binary (I32 I32Op.Or)) ^^
        get_by ^^ lsb_adjust ty ^^ clamp_shift_amount ty ^^ G.i (Binary (I32 I32Op.Rotl)) ^^
        sanitize_word_result ty
       )

  let rotr env ty =
     Func.share_code2 env (prim_fun_name ty "rotr") (("n", I32Type), ("by", I32Type)) [I32Type]
       (fun env get_n get_by ->
        let open Wasm.Values in
        let beside_adjust = compile_rotl_const (Int32.of_int (bits_of_type ty)) in
        get_n ^^ get_n ^^ beside_adjust ^^ G.i (Binary (I32 I32Op.Or)) ^^
        get_by ^^ lsb_adjust ty ^^ clamp_shift_amount ty ^^ G.i (Binary (I32 I32Op.Rotr)) ^^
        sanitize_word_result ty
       )

end (* TaggedSmallWord *)


module Float = struct
  (* We store floats (C doubles) in immutable boxed 64bit heap objects.

     The heap layout of a Float is:

       ┌─────┬─────┬─────┐
       │ tag │    f64    │
       └─────┴─────┴─────┘

     For now the tag stored is that of a Bits64, because the payload is
     treated opaquely by the RTS. We'll introduce a separate tag when the need of
     debug inspection (or GC representation change) arises.

  *)

  let payload_field = Tagged.header_size

  let compile_unboxed_const f = G.i (Const (nr (Wasm.Values.F64 f)))
  let lit f = compile_unboxed_const (Wasm.F64.of_float f)
  let compile_unboxed_zero = lit 0.0

  let vanilla_lit env f =
    E.add_static env StaticBytes.[
      I32 (Int32.logor Tagged.(int_of_tag Bits64) Tagged.static_bit_mask);
      I64 (Wasm.F64.to_bits f)
    ]

  let box env = Func.share_code1 env "box_f64" ("f", F64Type) [I32Type] (fun env get_f ->
    let (set_i, get_i) = new_local env "boxed_f64" in
    Heap.alloc env 3l ^^
    set_i ^^
    get_i ^^ Tagged.(store Bits64) ^^
    get_i ^^ get_f ^^ Heap.store_field_float64 payload_field ^^
    get_i
    )

  let unbox env = Heap.load_field_float64 payload_field

end (* Float *)


module ReadBuf = struct
  (*
  Combinators to safely read from a dynamic buffer.

  We represent a buffer by a pointer to two words in memory (usually allocated
  on the shadow stack): The first is a pointer to the current position of the buffer,
  the second one a pointer to the end (to check out-of-bounds).

  Code that reads from this buffer will update the former, i.e. it is mutable.

  The format is compatible with C (pointer to a struct) and avoids the need for the
  multi-value extension that we used before to return both parse result _and_
  updated pointer.

  All pointers here are unskewed!

  This module is mostly for serialization, but because there are bits of
  serialization code in the BigNumType implementations, we put it here.
  *)

  let get_ptr get_buf =
    get_buf ^^ G.i (Load {ty = I32Type; align = 2; offset = 0l; sz = None})
  let get_end get_buf =
    get_buf ^^ G.i (Load {ty = I32Type; align = 2; offset = Heap.word_size; sz = None})
  let set_ptr get_buf new_val =
    get_buf ^^ new_val ^^ G.i (Store {ty = I32Type; align = 2; offset = 0l; sz = None})
  let set_end get_buf new_val =
    get_buf ^^ new_val ^^ G.i (Store {ty = I32Type; align = 2; offset = Heap.word_size; sz = None})
  let set_size get_buf get_size =
    set_end get_buf
      (get_ptr get_buf ^^ get_size ^^ G.i (Binary (Wasm.Values.I32 I32Op.Add)))

  let alloc env f = Stack.with_words env "buf" 2l f

  let advance get_buf get_delta =
    set_ptr get_buf (get_ptr get_buf ^^ get_delta ^^ G.i (Binary (Wasm.Values.I32 I32Op.Add)))

  let read_leb128 env get_buf =
    get_buf ^^ E.call_import env "rts" "leb128_decode"

  let read_sleb128 env get_buf =
    get_buf ^^ E.call_import env "rts" "sleb128_decode"

  let check_space env get_buf get_delta =
    get_delta ^^
    get_end get_buf ^^ get_ptr get_buf ^^ G.i (Binary (Wasm.Values.I32 I32Op.Sub)) ^^
    G.i (Compare (Wasm.Values.I32 I64Op.LeU)) ^^
    E.else_trap_with env "IDL error: out of bounds read"

  let is_empty env get_buf =
    get_end get_buf ^^ get_ptr get_buf ^^
    G.i (Compare (Wasm.Values.I32 I64Op.Eq))

  let read_byte env get_buf =
    check_space env get_buf (compile_unboxed_const 1l) ^^
    get_ptr get_buf ^^
    G.i (Load {ty = I32Type; align = 0; offset = 0l; sz = Some Wasm.Types.(Pack8, ZX)}) ^^
    advance get_buf (compile_unboxed_const 1l)

  let read_word16 env get_buf =
    check_space env get_buf (compile_unboxed_const 2l) ^^
    get_ptr get_buf ^^
    G.i (Load {ty = I32Type; align = 0; offset = 0l; sz = Some Wasm.Types.(Pack16, ZX)}) ^^
    advance get_buf (compile_unboxed_const 2l)

  let read_word32 env get_buf =
    check_space env get_buf (compile_unboxed_const 4l) ^^
    get_ptr get_buf ^^
    G.i (Load {ty = I32Type; align = 0; offset = 0l; sz = None}) ^^
    advance get_buf (compile_unboxed_const 4l)

  let read_word64 env get_buf =
    check_space env get_buf (compile_unboxed_const 8l) ^^
    get_ptr get_buf ^^
    G.i (Load {ty = I64Type; align = 0; offset = 0l; sz = None}) ^^
    advance get_buf (compile_unboxed_const 8l)

  let read_float64 env get_buf =
    check_space env get_buf (compile_unboxed_const 8l) ^^
    get_ptr get_buf ^^
    G.i (Load {ty = F64Type; align = 0; offset = 0l; sz = None}) ^^
    advance get_buf (compile_unboxed_const 8l)

  let read_blob env get_buf get_len =
    check_space env get_buf get_len ^^
    (* Already has destination address on the stack *)
    get_ptr get_buf ^^
    get_len ^^
    Heap.memcpy env ^^
    advance get_buf get_len

end (* Buf *)


type comparator = Lt | Le | Ge | Gt

module type BigNumType =
sig
  (* word from SR.Vanilla, trapping, unsigned semantics *)
  val to_word32 : E.t -> G.t
  val to_word64 : E.t -> G.t
  val to_word32_with : E.t -> G.t (* with error message on stack (ptr/len) *)

  (* word from SR.Vanilla, lossy, raw bits *)
  val truncate_to_word32 : E.t -> G.t
  val truncate_to_word64 : E.t -> G.t

  (* unsigned word to SR.Vanilla *)
  val from_word32 : E.t -> G.t
  val from_word64 : E.t -> G.t

  (* signed word to SR.Vanilla *)
  val from_signed_word32 : E.t -> G.t
  val from_signed_word64 : E.t -> G.t

  (* buffers *)
  (* given a numeric object on stack (vanilla),
     push the number (i32) of bytes necessary
     to externalize the numeric object *)
  val compile_data_size_signed : E.t -> G.t
  val compile_data_size_unsigned : E.t -> G.t
  (* given on stack
     - numeric object (vanilla, TOS)
     - data buffer
    store the binary representation of the numeric object into the data buffer,
    and push the number (i32) of bytes stored onto the stack
   *)
  val compile_store_to_data_buf_signed : E.t -> G.t
  val compile_store_to_data_buf_unsigned : E.t -> G.t
  (* given a ReadBuf on stack, consume bytes from it,
     deserializing to a numeric object
     and leave it on the stack (vanilla).
     The boolean argument is true if the value to be read is signed.
   *)
  val compile_load_from_data_buf : E.t -> bool -> G.t

  (* literals *)
  val vanilla_lit : E.t -> Big_int.big_int -> int32

  (* arithmetic *)
  val compile_abs : E.t -> G.t
  val compile_neg : E.t -> G.t
  val compile_add : E.t -> G.t
  val compile_signed_sub : E.t -> G.t
  val compile_unsigned_sub : E.t -> G.t
  val compile_mul : E.t -> G.t
  val compile_signed_div : E.t -> G.t
  val compile_signed_mod : E.t -> G.t
  val compile_unsigned_div : E.t -> G.t
  val compile_unsigned_rem : E.t -> G.t
  val compile_unsigned_pow : E.t -> G.t

  (* comparisons *)
  val compile_eq : E.t -> G.t
  val compile_is_negative : E.t -> G.t
  val compile_relop : E.t -> comparator -> G.t

  (* representation checks *)
  (* given a numeric object on the stack as skewed pointer, check whether
     it can be faithfully stored in N bits, including a leading sign bit
     leaves boolean result on the stack
     N must be 2..64
   *)
  val fits_signed_bits : E.t -> int -> G.t
  (* given a numeric object on the stack as skewed pointer, check whether
     it can be faithfully stored in N unsigned bits
     leaves boolean result on the stack
     N must be 1..64
   *)
  val fits_unsigned_bits : E.t -> int -> G.t
end

let i64op_from_relop = function
  | Lt -> I64Op.LtS
  | Le -> I64Op.LeS
  | Ge -> I64Op.GeS
  | Gt -> I64Op.GtS

let name_from_relop = function
  | Lt -> "B_lt"
  | Le -> "B_le"
  | Ge -> "B_ge"
  | Gt -> "B_gt"

(* helper, measures the dynamics of the unsigned i32, returns (32 - effective bits) *)
let unsigned_dynamics get_x =
  get_x ^^
  G.i (Unary (Wasm.Values.I32 I32Op.Clz))

(* helper, measures the dynamics of the signed i32, returns (32 - effective bits) *)
let signed_dynamics get_x =
  get_x ^^ compile_shl_const 1l ^^
  get_x ^^
  G.i (Binary (Wasm.Values.I32 I32Op.Xor)) ^^
  G.i (Unary (Wasm.Values.I32 I32Op.Clz))

module I32Leb = struct
  let compile_size dynamics get_x =
    get_x ^^ G.if1 I32Type
      begin
        compile_unboxed_const 38l ^^
        dynamics get_x ^^
        G.i (Binary (Wasm.Values.I32 I32Op.Sub)) ^^
        compile_divU_const 7l
      end
      compile_unboxed_one

  let compile_leb128_size get_x = compile_size unsigned_dynamics get_x
  let compile_sleb128_size get_x = compile_size signed_dynamics get_x

  let compile_store_to_data_buf_unsigned env get_x get_buf =
    get_x ^^ get_buf ^^ E.call_import env "rts" "leb128_encode" ^^
    compile_leb128_size get_x

  let compile_store_to_data_buf_signed env get_x get_buf =
    get_x ^^ get_buf ^^ E.call_import env "rts" "sleb128_encode" ^^
    compile_sleb128_size get_x

end

module MakeCompact (Num : BigNumType) : BigNumType = struct

  (* Compact BigNums are a representation of signed 31-bit bignums (of the
     underlying boxed representation `Num`), that fit into an i32 as per the
     BitTagged representation.

     Many arithmetic operations can be be performed on this right-zero-padded
     representation directly. For some operations (e.g. multiplication) the
     second argument needs to be furthermore right-shifted to avoid overflow.
     Similarly, for division the result must be left-shifted.

     Generally all operations begin with checking whether both arguments are
     already tagged scalars. If so, the arithmetic can be performed in machine
     registers (fast path). Otherwise one or both arguments need boxing and the
     arithmetic needs to be carried out on the underlying boxed bignum
     representation (slow path).

     The result appears as a boxed number in the latter case, so a check is
     performed if it can be a tagged scalar. Conversely in the former case the
     64-bit result can either be a tagged scalar or needs to be boxed.

     Manipulation of the result is unnecessary for the comparison predicates.

     For the `pow` operation the check that both arguments are tagged scalars
     is not sufficient. Here we count and multiply effective bitwidths to
     figure out whether the operation will overflow 64 bits, and if so, we fall
     back to the slow path.
   *)

  (* TODO: There is some unnecessary result shifting when the div result needs
     to be boxed. Is this possible at all to happen? With (/-1) maybe! *)

  (* TODO: Does the result of the rem/mod fast path ever needs boxing? *)

  (* examine the skewed pointer and determine if number fits into 31 bits *)
  let fits_in_vanilla env = Num.fits_signed_bits env 31

  (* Tagged scalar to right-0-padded signed i64 *)
  let extend64 = G.i (Convert (Wasm.Values.I64 I64Op.ExtendSI32))

  (* A variant of BitTagged.can_tag that works on right-0-tagged 64 bit numbers *)
  let if_can_tag_padded env retty is1 is2 =
    compile_shrS64_const 1L ^^ BitTagged.if_can_tag_i64 env retty is1 is2

  (* right-0-padded signed i64 to tagged scalar *)
  let tag_padded = G.i (Convert (Wasm.Values.I32 I32Op.WrapI64))

  (* creates a boxed bignum from a right-0-padded signed i64 *)
  let box64 env = compile_shrS64_const 1L ^^ Num.from_signed_word64 env

  (* creates a boxed bignum from an right-0-padded signed i32 *)
  let extend_and_box64 env = extend64 ^^ box64 env

  (* check if both arguments are tagged scalars,
     if so, promote to right-0-padded, signed i64 and perform the fast path.
     Otherwise make sure that both arguments are in heap representation,
     and run the slow path on them.
     In both cases bring the results into normal form.
   *)
  let try_unbox2 name fast slow env =
    Func.share_code2 env name (("a", I32Type), ("b", I32Type)) [I32Type]
      (fun env get_a get_b ->
        let set_res, get_res = new_local env "res" in
        let set_res64, get_res64 = new_local64 env "res64" in
        get_a ^^ get_b ^^
        BitTagged.if_both_tagged_scalar env [I32Type]
          begin
            get_a ^^ extend64 ^^
            get_b ^^ extend64 ^^
            fast env ^^ set_res64 ^^
            get_res64 ^^
            if_can_tag_padded env [I32Type]
              (get_res64 ^^ tag_padded)
              (get_res64 ^^ box64 env)
          end
          begin
            get_a ^^ BitTagged.if_tagged_scalar env [I32Type]
              (get_a ^^ extend_and_box64 env)
              get_a ^^
            get_b ^^ BitTagged.if_tagged_scalar env [I32Type]
              (get_b ^^ extend_and_box64 env)
              get_b ^^
            slow env ^^ set_res ^^ get_res ^^
            fits_in_vanilla env ^^
            G.if1 I32Type
              (get_res ^^ Num.truncate_to_word32 env ^^ BitTagged.tag_i32)
              get_res
          end)

  let compile_add = try_unbox2 "B_add" Word64.compile_add Num.compile_add

  let adjust_arg2 code env = compile_shrS64_const 1L ^^ code env
  let adjust_result code env = code env ^^ compile_shl64_const 1L

  let compile_mul = try_unbox2 "B_mul" (adjust_arg2 Word64.compile_mul) Num.compile_mul
  let compile_signed_sub = try_unbox2 "B+sub" Word64.compile_signed_sub Num.compile_signed_sub
  let compile_signed_div = try_unbox2 "B+div" (adjust_result Word64.compile_signed_div) Num.compile_signed_div
  let compile_signed_mod = try_unbox2 "B_mod" Word64.compile_signed_mod Num.compile_signed_mod
  let compile_unsigned_div = try_unbox2 "B_div" (adjust_result Word64.compile_unsigned_div) Num.compile_unsigned_div
  let compile_unsigned_rem = try_unbox2 "B_rem" Word64.compile_unsigned_rem Num.compile_unsigned_rem
  let compile_unsigned_sub = try_unbox2 "B_sub" Word64.compile_unsigned_sub Num.compile_unsigned_sub

  let compile_unsigned_pow env =
    Func.share_code2 env "B_pow" (("a", I32Type), ("b", I32Type)) [I32Type]
    (fun env get_a get_b ->
    let set_res, get_res = new_local env "res" in
    let set_res64, get_res64 = new_local64 env "res64" in
    get_a ^^ get_b ^^
    BitTagged.if_both_tagged_scalar env [I32Type]
      begin
        let set_a64, get_a64 = new_local64 env "a64" in
        let set_b64, get_b64 = new_local64 env "b64" in
        (* Convert to plain Word64 *)
        get_a ^^ extend64 ^^ compile_shrS64_const 1L ^^ set_a64 ^^
        get_b ^^ extend64 ^^ compile_shrS64_const 1L ^^ set_b64 ^^

        (* estimate bitcount of result: `bits(a) * b <= 64` guarantees
           the absence of overflow in 64-bit arithmetic *)
        compile_const_64 64L ^^
        get_a64 ^^ G.i (Unary (Wasm.Values.I64 I64Op.Clz)) ^^ G.i (Binary (Wasm.Values.I64 I64Op.Sub)) ^^
        get_b64 ^^ G.i (Binary (Wasm.Values.I64 I64Op.Mul)) ^^
        compile_const_64 64L ^^ G.i (Compare (Wasm.Values.I64 I64Op.LeU)) ^^
        G.if1 I32Type
          begin
            get_a64 ^^ get_b64 ^^ Word64.compile_unsigned_pow env ^^ set_res64 ^^
            get_res64 ^^ BitTagged.if_can_tag_i64 env [I32Type]
              (get_res64 ^^ BitTagged.tag)
              (get_res64 ^^ Num.from_word64 env)
          end
          begin
            get_a64 ^^ Num.from_signed_word64 env ^^
            get_b64 ^^ Num.from_signed_word64 env ^^
            Num.compile_unsigned_pow env ^^ set_res ^^
            get_res ^^ fits_in_vanilla env ^^
            G.if1 I32Type
              (get_res ^^ Num.truncate_to_word32 env ^^ BitTagged.tag_i32)
              get_res
          end
      end
      begin
        get_a ^^ BitTagged.if_tagged_scalar env [I32Type]
          (get_a ^^ extend_and_box64 env)
          get_a ^^
        get_b ^^ BitTagged.if_tagged_scalar env [I32Type]
          (get_b ^^ extend_and_box64 env)
          get_b ^^
        Num.compile_unsigned_pow env ^^ set_res ^^
        get_res ^^ fits_in_vanilla env ^^
        G.if1 I32Type
          (get_res ^^ Num.truncate_to_word32 env ^^ BitTagged.tag_i32)
          get_res
      end)

  let compile_is_negative env =
    let set_n, get_n = new_local env "n" in
    set_n ^^ get_n ^^
    BitTagged.if_tagged_scalar env [I32Type]
      (get_n ^^ compile_unboxed_const 0l ^^ G.i (Compare (Wasm.Values.I32 I32Op.LtS)))
      (get_n ^^ Num.compile_is_negative env)

  let vanilla_lit env = function
    | n when Big_int.is_int_big_int n && BitTagged.can_tag_const (Big_int.int64_of_big_int n) ->
      BitTagged.tag_const (Big_int.int64_of_big_int n)
    | n -> Num.vanilla_lit env n

  let compile_neg env =
    Func.share_code1 env "B_neg" ("n", I32Type) [I32Type] (fun env get_n ->
      get_n ^^ BitTagged.if_tagged_scalar env [I32Type]
        begin
          get_n ^^ compile_eq_const 0x80000000l ^^ (* -2^30 shifted *)
          G.if1 I32Type
            (compile_unboxed_const 0x40000000l ^^ Num.from_word32 env)
            begin
              compile_unboxed_const 0l ^^
              get_n ^^
              G.i (Binary (Wasm.Values.I32 I32Op.Sub))
            end
        end
        (get_n ^^ Num.compile_neg env)
    )

  let try_comp_unbox2 name fast slow env =
    Func.share_code2 env name (("a", I32Type), ("b", I32Type)) [I32Type]
      (fun env get_a get_b ->
        get_a ^^ get_b ^^
        BitTagged.if_both_tagged_scalar env [I32Type]
          begin
            get_a ^^ extend64 ^^
            get_b ^^ extend64 ^^
            fast env
          end
          begin
            get_a ^^ BitTagged.if_tagged_scalar env [I32Type]
              (get_a ^^ extend_and_box64 env)
              get_a ^^
            get_b ^^ BitTagged.if_tagged_scalar env [I32Type]
              (get_b ^^ extend_and_box64 env)
              get_b ^^
            slow env
          end)

  let compile_eq = try_comp_unbox2 "B_eq" Word64.compile_eq Num.compile_eq
  let compile_relop env bigintop =
    try_comp_unbox2 (name_from_relop bigintop)
      (fun env' -> Word64.compile_relop env' (i64op_from_relop bigintop))
      (fun env' -> Num.compile_relop env' bigintop)
      env

  let try_unbox iN fast slow env =
    let set_a, get_a = new_local env "a" in
    set_a ^^ get_a ^^
    BitTagged.if_tagged_scalar env [iN]
      (get_a ^^ fast env)
      (get_a ^^ slow env)

  let fits_unsigned_bits env n =
    try_unbox I32Type (fun _ -> match n with
        | 32 | 64 -> G.i Drop ^^ Bool.lit true
        | 8 | 16 ->
          compile_bitand_const Int32.(logor 1l (shift_left minus_one (n + 1))) ^^
          G.i (Test (Wasm.Values.I32 I32Op.Eqz))
        | _ -> assert false
      )
      (fun env -> Num.fits_unsigned_bits env n)
      env

  let fits_signed_bits env n =
    let set_a, get_a = new_local env "a" in
    try_unbox I32Type (fun _ -> match n with
        | 32 | 64 -> G.i Drop ^^ Bool.lit true
        | 8 | 16 ->
           set_a ^^
           get_a ^^ get_a ^^ compile_shrS_const 1l ^^
           G.i (Binary (Wasm.Values.I32 I32Op.Xor)) ^^
           compile_bitand_const
             Int32.(shift_left minus_one n) ^^
           G.i (Test (Wasm.Values.I32 I32Op.Eqz))
        | _ -> assert false
      )
      (fun env -> Num.fits_signed_bits env n)
      env

  let compile_abs env =
    try_unbox I32Type
      begin
        fun _ ->
        let set_a, get_a = new_local env "a" in
        set_a ^^
        get_a ^^ compile_unboxed_const 0l ^^ G.i (Compare (Wasm.Values.I32 I32Op.LtS)) ^^
        G.if1 I32Type
          begin
            get_a ^^
            (* -2^30 is small enough for compact representation, but 2^30 isn't *)
            compile_eq_const 0x80000000l ^^ (* i.e. -2^30 shifted *)
            G.if1 I32Type
              (compile_unboxed_const 0x40000000l ^^ Num.from_word32 env)
              begin
                (* absolute value works directly on shifted representation *)
                compile_unboxed_const 0l ^^
                get_a ^^
                G.i (Binary (Wasm.Values.I32 I32Op.Sub))
              end
          end
          get_a
      end
      Num.compile_abs
      env

  let compile_load_from_data_buf env signed =
    let set_res, get_res = new_local env "res" in
    Num.compile_load_from_data_buf env signed ^^
    set_res ^^
    get_res ^^ fits_in_vanilla env ^^
    G.if1 I32Type
      (get_res ^^ Num.truncate_to_word32 env ^^ BitTagged.tag_i32)
      get_res

  let compile_store_to_data_buf_unsigned env =
    let set_x, get_x = new_local env "x" in
    let set_buf, get_buf = new_local env "buf" in
    set_x ^^ set_buf ^^
    get_x ^^
    try_unbox I32Type
      (fun env ->
        BitTagged.untag_i32 ^^ set_x ^^
        I32Leb.compile_store_to_data_buf_unsigned env get_x get_buf
      )
      (fun env ->
        G.i Drop ^^
        get_buf ^^ get_x ^^ Num.compile_store_to_data_buf_unsigned env)
      env

  let compile_store_to_data_buf_signed env =
    let set_x, get_x = new_local env "x" in
    let set_buf, get_buf = new_local env "buf" in
    set_x ^^ set_buf ^^
    get_x ^^
    try_unbox I32Type
      (fun env ->
        BitTagged.untag_i32 ^^ set_x ^^
        I32Leb.compile_store_to_data_buf_signed env get_x get_buf
      )
      (fun env ->
        G.i Drop ^^
        get_buf ^^ get_x ^^ Num.compile_store_to_data_buf_signed env)
      env

  let compile_data_size_unsigned env =
    try_unbox I32Type
      (fun _ ->
        let set_x, get_x = new_local env "x" in
        BitTagged.untag_i32 ^^ set_x ^^
        I32Leb.compile_leb128_size get_x
      )
      (fun env -> Num.compile_data_size_unsigned env)
      env

  let compile_data_size_signed env =
    try_unbox I32Type
      (fun _ ->
        let set_x, get_x = new_local env "x" in
        BitTagged.untag_i32 ^^ set_x ^^
        I32Leb.compile_sleb128_size get_x
      )
      (fun env -> Num.compile_data_size_signed env)
      env

  let from_signed_word32 env =
    let set_a, get_a = new_local env "a" in
    set_a ^^
    get_a ^^ BitTagged.if_can_tag_i32 env  [I32Type]
      (get_a ^^ BitTagged.tag_i32)
      (get_a ^^ Num.from_signed_word32 env)

  let from_signed_word64 env =
    let set_a, get_a = new_local64 env "a" in
    set_a ^^
    get_a ^^ BitTagged.if_can_tag_i64 env [I32Type]
      (get_a ^^ BitTagged.tag)
      (get_a ^^ Num.from_signed_word64 env)

  let from_word32 env =
    let set_a, get_a = new_local env "a" in
    set_a ^^
    get_a ^^ BitTagged.if_can_tag_u32 env [I32Type]
      (get_a ^^ BitTagged.tag_i32)
      (get_a ^^ G.i (Convert (Wasm.Values.I64 I64Op.ExtendUI32)) ^^ Num.from_word64 env)

  let from_word64 env =
    let set_a, get_a = new_local64 env "a" in
    set_a ^^
    get_a ^^ BitTagged.if_can_tag_u64 env [I32Type]
      (get_a ^^ BitTagged.tag)
      (get_a ^^ Num.from_word64 env)

  let truncate_to_word64 env =
    let set_a, get_a = new_local env "a" in
    set_a ^^ get_a ^^
    BitTagged.if_tagged_scalar env [I64Type]
      (get_a ^^ BitTagged.untag env)
      (get_a ^^ Num.truncate_to_word64 env)

  let truncate_to_word32 env =
    let set_a, get_a = new_local env "a" in
    set_a ^^ get_a ^^
    BitTagged.if_tagged_scalar env [I32Type]
      (get_a ^^ BitTagged.untag_i32)
      (get_a ^^ Num.truncate_to_word32 env)

  let to_word64 env =
    let set_a, get_a = new_local env "a" in
    set_a ^^ get_a ^^
    BitTagged.if_tagged_scalar env [I64Type]
      (get_a ^^ BitTagged.untag env)
      (get_a ^^ Num.to_word64 env)

  let to_word32 env =
    let set_a, get_a = new_local env "a" in
    set_a ^^ get_a ^^
    BitTagged.if_tagged_scalar env [I32Type]
      (get_a ^^ BitTagged.untag_i32)
      (get_a ^^ Num.to_word32 env)

  let to_word32_with env =
    let set_a, get_a = new_local env "a" in
    let set_err_msg, get_err_msg = new_local env "err_msg" in
    set_err_msg ^^ set_a ^^
    get_a ^^
    BitTagged.if_tagged_scalar env [I32Type]
      (get_a ^^ BitTagged.untag_i32)
      (get_a ^^ get_err_msg ^^ Num.to_word32_with env)
end

module BigNumLibtommath : BigNumType = struct

  let to_word32 env = E.call_import env "rts" "bigint_to_word32_trap"
  let to_word64 env = E.call_import env "rts" "bigint_to_word64_trap"
  let to_word32_with env = E.call_import env "rts" "bigint_to_word32_trap_with"

  let truncate_to_word32 env = E.call_import env "rts" "bigint_to_word32_wrap"
  let truncate_to_word64 env = E.call_import env "rts" "bigint_to_word64_wrap"

  let from_word32 env = E.call_import env "rts" "bigint_of_word32"
  let from_word64 env = E.call_import env "rts" "bigint_of_word64"
  let from_signed_word32 env = E.call_import env "rts" "bigint_of_int32"
  let from_signed_word64 env = E.call_import env "rts" "bigint_of_int64"

  let compile_data_size_unsigned env = E.call_import env "rts" "bigint_leb128_size"
  let compile_data_size_signed env = E.call_import env "rts" "bigint_sleb128_size"

  let compile_store_to_data_buf_unsigned env =
    let (set_buf, get_buf) = new_local env "buf" in
    let (set_n, get_n) = new_local env "n" in
    set_n ^^ set_buf ^^
    get_n ^^ get_buf ^^ E.call_import env "rts" "bigint_leb128_encode" ^^
    get_n ^^ E.call_import env "rts" "bigint_leb128_size"
  let compile_store_to_data_buf_signed env =
    let (set_buf, get_buf) = new_local env "buf" in
    let (set_n, get_n) = new_local env "n" in
    set_n ^^ set_buf ^^
    get_n ^^ get_buf ^^ E.call_import env "rts" "bigint_sleb128_encode" ^^
    get_n ^^ E.call_import env "rts" "bigint_sleb128_size"

  let compile_load_from_data_buf env = function
    | false -> E.call_import env "rts" "bigint_leb128_decode"
    | true -> E.call_import env "rts" "bigint_sleb128_decode"

  let vanilla_lit env n =
    (* See enum mp_sign *)
    let sign = if Big_int.sign_big_int n >= 0 then 0l else 1l in

    let n = Big_int.abs_big_int n in

    let limbs =
      (* see MP_DIGIT_BIT *)
      let twoto28 = Big_int.power_int_positive_int 2 28 in
      let rec go n =
        if Big_int.sign_big_int n = 0
        then []
        else
          let (a, b) = Big_int.quomod_big_int n twoto28 in
          [ Big_int.int32_of_big_int b ] @ go a
      in go n
    in
    (* how many 32 bit digits *)
    let size = Int32.of_int (List.length limbs) in

    (* cf. mp_int in tommath.h *)
    let ptr = E.add_static env StaticBytes.[
      I32 (Int32.logor Tagged.(int_of_tag BigInt) Tagged.static_bit_mask);
      I32 size; (* used *)
      I32 size; (* size; relying on Heap.word_size == size_of(mp_digit) *)
      I32 sign;
      I32 0l; (* dp; this will be patched in BigInt::mp_int_ptr in the RTS when used *)
      i32s limbs

    ] in
    ptr

  let assert_nonneg env =
    Func.share_code1 env "assert_nonneg" ("n", I32Type) [I32Type] (fun env get_n ->
      get_n ^^
      E.call_import env "rts" "bigint_isneg" ^^
      E.then_trap_with env "Natural subtraction underflow" ^^
      get_n
    )

  let compile_abs env = E.call_import env "rts" "bigint_abs"
  let compile_neg env = E.call_import env "rts" "bigint_neg"
  let compile_add env = E.call_import env "rts" "bigint_add"
  let compile_mul env = E.call_import env "rts" "bigint_mul"
  let compile_signed_sub env = E.call_import env "rts" "bigint_sub"
  let compile_signed_div env = E.call_import env "rts" "bigint_div"
  let compile_signed_mod env = E.call_import env "rts" "bigint_rem"
  let compile_unsigned_sub env = E.call_import env "rts" "bigint_sub" ^^ assert_nonneg env
  let compile_unsigned_rem env = E.call_import env "rts" "bigint_rem"
  let compile_unsigned_div env = E.call_import env "rts" "bigint_div"
  let compile_unsigned_pow env = E.call_import env "rts" "bigint_pow"

  let compile_eq env = E.call_import env "rts" "bigint_eq"
  let compile_is_negative env = E.call_import env "rts" "bigint_isneg"
  let compile_relop env = function
      | Lt -> E.call_import env "rts" "bigint_lt"
      | Le -> E.call_import env "rts" "bigint_le"
      | Ge -> E.call_import env "rts" "bigint_ge"
      | Gt -> E.call_import env "rts" "bigint_gt"

  let fits_signed_bits env bits =
    E.call_import env "rts" "bigint_2complement_bits" ^^
    compile_unboxed_const (Int32.of_int bits) ^^
    G.i (Compare (Wasm.Values.I32 I32Op.LeU))
  let fits_unsigned_bits env bits =
    E.call_import env "rts" "bigint_count_bits" ^^
    compile_unboxed_const (Int32.of_int bits) ^^
    G.i (Compare (Wasm.Values.I32 I32Op.LeU))

end (* BigNumLibtommath *)

module BigNum = MakeCompact(BigNumLibtommath)

(* Primitive functions *)
module Prim = struct
  (* The {Nat,Int}{8,16} bits sit in the MSBs of the i32, in this manner
     we can perform almost all operations, with the exception of
     - Mul (needs shr of one operand)
     - Shr (needs masking of result)
     - Rot (needs duplication into LSBs, masking of amount and masking of result)
     - ctz (needs shr of operand or sub from result)

     Both {Nat,Int}{8,16} fit into the vanilla stackrep, so no boxing is necessary.
     This MSB-stored schema is also essentially what the interpreter is using.
  *)
  let prim_word32toNat env = BigNum.from_word32 env
  let prim_shiftWordNtoUnsigned env b =
    compile_shrU_const b ^^
    prim_word32toNat env
  let prim_word32toInt env = BigNum.from_signed_word32 env
  let prim_shiftWordNtoSigned env b =
    compile_shrS_const b ^^
    prim_word32toInt env
  let prim_intToWord32 env = BigNum.truncate_to_word32 env
  let prim_intToWordNShifted env b =
    prim_intToWord32 env ^^
    TaggedSmallWord.shift_leftWordNtoI32 b
end (* Prim *)

module Object = struct
 (* An object with a mutable field1 and immutable field 2 has the following
    heap layout:

    ┌────────┬──────────┬──────────┬─────────┬─────────────┬───┐
    │ Object │ n_fields │ hash_ptr │ ind_ptr │ field2_data │ … │
    └────────┴──────────┴┬─────────┴┬────────┴─────────────┴───┘
         ┌───────────────┘          │
         │   ┌──────────────────────┘
         │   ↓
         │  ╶─┬────────┬─────────────┐
         │    │ ObjInd │ field1_data │
         ↓    └────────┴─────────────┘
        ╶─┬─────────────┬─────────────┬───┐
          │ field1_hash │ field2_hash │ … │
          └─────────────┴─────────────┴───┘


    The field hash array lives in static memory (so no size header needed).
    The hash_ptr is skewed.

    The field2_data for immutable fields is a vanilla word.

    The field1_data for mutable fields are pointers to either an ObjInd, or a
    MutBox (they have the same layout). This indirection is a consequence of
    how we compile object literals with `await` instructions, as these mutable
    fields need to be able to alias local mutable variables.

    We could alternatively switch to an allocate-first approach in the
    await-translation of objects, and get rid of this indirection -- if it were
    not for the implementing of sharing of mutable stable values.
  *)

  let header_size = Int32.add Tagged.header_size 2l

  (* Number of object fields *)
  let size_field = Int32.add Tagged.header_size 0l
  let hash_ptr_field = Int32.add Tagged.header_size 1l

  module FieldEnv = Env.Make(String)

  (* This is for static objects *)
  let vanilla_lit env (fs : (string * int32) list) : int32 =
    let (hashes, ptrs) = fs
      |> List.map (fun (n, ptr) -> (Mo_types.Hash.hash n,ptr))
      |> List.sort compare
      |> List.split
    in

    let hash_ptr = E.add_static env StaticBytes.[ i32s hashes ] in

    E.add_static env StaticBytes.[
      I32 (Int32.logor Tagged.(int_of_tag Object) Tagged.static_bit_mask);
      I32 (Int32.of_int (List.length fs));
      I32 hash_ptr;
      i32s ptrs;
    ]

  (* This is for non-recursive objects, i.e. ObjNewE *)
  (* The instructions in the field already create the indirection if needed *)
  let lit_raw env (fs : (string * (unit -> G.t)) list ) =
    let name_pos_map =
      fs |>
      (* We could store only public fields in the object, but
         then we need to allocate separate boxes for the non-public ones:
         List.filter (fun (_, vis, f) -> vis.it = Public) |>
      *)
      List.map (fun (n,_) -> (E.hash env n, n)) |>
      List.sort compare |>
      List.mapi (fun i (_h,n) -> (n,Int32.of_int i)) |>
      List.fold_left (fun m (n,i) -> FieldEnv.add n i m) FieldEnv.empty in

    let sz = Int32.of_int (FieldEnv.cardinal name_pos_map) in

    (* Create hash array *)
    let hashes = fs |>
      List.map (fun (n,_) -> E.hash env n) |>
      List.sort compare in
    let hash_ptr = E.add_static env StaticBytes.[ i32s hashes ] in

    (* Allocate memory *)
    let (set_ri, get_ri, ri) = new_local_ env I32Type "obj" in
    Heap.alloc env (Int32.add header_size sz) ^^
    set_ri ^^

    (* Set tag *)
    get_ri ^^
    Tagged.(store Object) ^^

    (* Set size *)
    get_ri ^^
    compile_unboxed_const sz ^^
    Heap.store_field size_field ^^

    (* Set hash_ptr *)
    get_ri ^^
    compile_unboxed_const hash_ptr ^^
    Heap.store_field hash_ptr_field ^^

    (* Write all the fields *)
    let init_field (name, mk_is) : G.t =
      (* Write the pointer to the indirection *)
      get_ri ^^
      mk_is () ^^
      let i = FieldEnv.find name name_pos_map in
      let offset = Int32.add header_size i in
      Heap.store_field offset
    in
    G.concat_map init_field fs ^^

    (* Return the pointer to the object *)
    get_ri


  (* Returns a pointer to the object field (without following the indirection) *)
  let idx_hash_raw env low_bound =
    let name = Printf.sprintf "obj_idx<%d>" low_bound  in
    Func.share_code2 env name (("x", I32Type), ("hash", I32Type)) [I32Type] (fun env get_x get_hash ->
      let set_x = G.setter_for get_x in
      let set_h_ptr, get_h_ptr = new_local env "h_ptr" in

      get_x ^^ Heap.load_field hash_ptr_field ^^

      (* Linearly scan through the fields (binary search can come later) *)
      (* unskew h_ptr and advance both to low bound *)
      compile_add_const Int32.(add ptr_unskew (mul Heap.word_size (of_int low_bound))) ^^
      set_h_ptr ^^
      get_x ^^
      compile_add_const Int32.(mul Heap.word_size (add header_size (of_int low_bound))) ^^
      set_x ^^
      G.loop0 (
          get_h_ptr ^^ load_unskewed_ptr ^^
          get_hash ^^ G.i (Compare (Wasm.Values.I32 I32Op.Eq)) ^^
          G.if0
            (get_x ^^ G.i Return)
            (get_h_ptr ^^ compile_add_const Heap.word_size ^^ set_h_ptr ^^
             get_x ^^ compile_add_const Heap.word_size ^^ set_x ^^
             G.i (Br (nr 1l)))
        ) ^^
      G.i Unreachable
    )

  (* Returns a pointer to the object field (possibly following the indirection) *)
  let idx_hash env low_bound indirect =
    if indirect
    then
      let name = Printf.sprintf "obj_idx_ind<%d>" low_bound in
      Func.share_code2 env name (("x", I32Type), ("hash", I32Type)) [I32Type] (fun env get_x get_hash ->
      get_x ^^ get_hash ^^
      idx_hash_raw env low_bound ^^
      load_ptr ^^ compile_add_const (Int32.mul MutBox.field Heap.word_size)
    )
    else idx_hash_raw env low_bound

  (* Determines whether the field is mutable (and thus needs an indirection) *)
  let is_mut_field env obj_type s =
    let _, fields = Type.as_obj_sub [s] obj_type in
    Type.is_mut (Type.lookup_val_field s fields)

  (* Computes a lower bound for the positional index of a field in an object *)
  let field_lower_bound env obj_type s =
    let open Type in
    let _, fields = as_obj_sub [s] obj_type in
    List.iter (function {typ = Typ _; _} -> assert false | _ -> ()) fields;
    let sorted_by_hash =
      List.sort
        (fun (h1, _) (h2, _) -> Lib.Uint32.compare h1 h2)
        (List.map (fun f -> Lib.Uint32.of_int32 (E.hash env f.lab), f) fields) in
    match Lib.List.index_of s (List.map (fun (_, {lab; _}) -> lab) sorted_by_hash) with
    | Some i -> i
    | _ -> assert false

  (* Returns a pointer to the object field (without following the indirection) *)
  let idx_raw env f =
    compile_unboxed_const (E.hash env f) ^^
    idx_hash_raw env 0

  (* Returns a pointer to the object field (possibly following the indirection) *)
  let idx env obj_type f =
    compile_unboxed_const (E.hash env f) ^^
    idx_hash env (field_lower_bound env obj_type f) (is_mut_field env obj_type f)

  (* load the value (or the mutbox) *)
  let load_idx_raw env f =
    idx_raw env f ^^
    load_ptr

  (* load the actual value (dereferencing the mutbox) *)
  let load_idx env obj_type f =
    idx env obj_type f ^^
    load_ptr

end (* Object *)

module Blob = struct
  (* The layout of a blob object is

     ┌─────┬─────────┬──────────────────┐
     │ tag │ n_bytes │ bytes (padded) … │
     └─────┴─────────┴──────────────────┘

    This heap object is used for various kinds of binary, non-pointer data.

    When used for Text values, the bytes are UTF-8 encoded code points from
    Unicode.
  *)

  let header_size = Int32.add Tagged.header_size 1l
  let len_field = Int32.add Tagged.header_size 0l

  let len env = Heap.load_field len_field

  let vanilla_lit env s =
    E.add_static env StaticBytes.[
      I32 (Int32.logor Tagged.(int_of_tag Blob) Tagged.static_bit_mask);
      I32 (Int32.of_int (String.length s));
      Bytes s;
    ]

  let lit env s = compile_unboxed_const (vanilla_lit env s)

  let lit_ptr_len env s =
    compile_unboxed_const (Int32.add ptr_unskew (E.add_static env StaticBytes.[Bytes s])) ^^
    compile_unboxed_const (Int32.of_int (String.length s))

  let alloc env = E.call_import env "rts" "alloc_blob"

  let unskewed_payload_offset = Int32.(add ptr_unskew (mul Heap.word_size header_size))
  let payload_ptr_unskewed = compile_add_const unskewed_payload_offset

  let as_ptr_len env = Func.share_code1 env "as_ptr_size" ("x", I32Type) [I32Type; I32Type] (
    fun env get_x ->
      get_x ^^ payload_ptr_unskewed ^^
      get_x ^^ len env
    )

  let of_ptr_size env = Func.share_code2 env "blob_of_ptr_size" (("ptr", I32Type), ("size" , I32Type)) [I32Type] (
    fun env get_ptr get_size ->
      let (set_x, get_x) = new_local env "x" in
      get_size ^^ alloc env ^^ set_x ^^
      get_x ^^ payload_ptr_unskewed ^^
      get_ptr ^^
      get_size ^^
      Heap.memcpy env ^^
      get_x
    )

  let of_size_copy env get_size_fun copy_fun offset_fun =
    let (set_len, get_len) = new_local env "len" in
    let (set_blob, get_blob) = new_local env "blob" in
    get_size_fun env ^^ set_len ^^

    get_len ^^ alloc env ^^ set_blob ^^
    get_blob ^^ payload_ptr_unskewed ^^
    offset_fun env ^^
    get_len ^^
    copy_fun env ^^

    get_blob

  (* Lexicographic blob comparison. Expects two blobs on the stack *)
  let rec compare env op =
    let open Operator in
    let name = match op with
        | LtOp -> "Blob.compare_lt"
        | LeOp -> "Blob.compare_le"
        | GeOp -> "Blob.compare_ge"
        | GtOp -> "Blob.compare_gt"
        | EqOp -> "Blob.compare_eq"
        | NeqOp -> assert false in
    Func.share_code2 env name (("x", I32Type), ("y", I32Type)) [I32Type] (fun env get_x get_y ->
      match op with
        (* Some operators can be reduced to the negation of other operators *)
        | LtOp ->  get_x ^^ get_y ^^ compare env GeOp ^^ Bool.neg
        | GtOp ->  get_x ^^ get_y ^^ compare env LeOp ^^ Bool.neg
        | NeqOp -> assert false
        | _ ->
      begin
        let (set_len1, get_len1) = new_local env "len1" in
        let (set_len2, get_len2) = new_local env "len2" in
        let (set_len, get_len) = new_local env "len" in
        let (set_a, get_a) = new_local env "a" in
        let (set_b, get_b) = new_local env "b" in

        get_x ^^ len env ^^ set_len1 ^^
        get_y ^^ len env ^^ set_len2 ^^

        (* Find mininum length *)
        begin if op = EqOp then
          (* Early exit for equality *)
          get_len1 ^^ get_len2 ^^ G.i (Compare (Wasm.Values.I32 I32Op.Eq)) ^^
          G.if0 G.nop (Bool.lit false ^^ G.i Return) ^^

          get_len1 ^^ set_len
        else
          get_len1 ^^ get_len2 ^^ G.i (Compare (Wasm.Values.I32 I32Op.LeU)) ^^
          G.if0
            (get_len1 ^^ set_len)
            (get_len2 ^^ set_len)
        end ^^

        (* We could do word-wise comparisons if we know that the trailing bytes
           are zeroed *)
        get_len ^^
        from_0_to_n env (fun get_i ->
          get_x ^^
          payload_ptr_unskewed ^^
          get_i ^^
          G.i (Binary (Wasm.Values.I32 I32Op.Add)) ^^
          G.i (Load {ty = I32Type; align = 0; offset = 0l; sz = Some Wasm.Types.(Pack8, ZX)}) ^^
          set_a ^^


          get_y ^^
          payload_ptr_unskewed ^^
          get_i ^^
          G.i (Binary (Wasm.Values.I32 I32Op.Add)) ^^
          G.i (Load {ty = I32Type; align = 0; offset = 0l; sz = Some Wasm.Types.(Pack8, ZX)}) ^^
          set_b ^^

          get_a ^^ get_b ^^ G.i (Compare (Wasm.Values.I32 I32Op.Eq)) ^^
          G.if0 G.nop (
            (* first non-equal elements *)
            begin match op with
            | LeOp -> get_a ^^ get_b ^^ G.i (Compare (Wasm.Values.I32 I32Op.LeU))
            | GeOp -> get_a ^^ get_b ^^ G.i (Compare (Wasm.Values.I32 I32Op.GeU))
            | EqOp -> Bool.lit false
            |_ -> assert false
            end ^^
            G.i Return
          )
        ) ^^
        (* Common prefix is same *)
        match op with
        | LeOp -> get_len1 ^^ get_len2 ^^ G.i (Compare (Wasm.Values.I32 I32Op.LeU))
        | GeOp -> get_len1 ^^ get_len2 ^^ G.i (Compare (Wasm.Values.I32 I32Op.GeU))
        | EqOp -> Bool.lit true
        |_ -> assert false
      end
  )

  let iter env =
    E.call_import env "rts" "blob_iter"
  let iter_done env =
    E.call_import env "rts" "blob_iter_done"
  let iter_next env =
    E.call_import env "rts" "blob_iter_next" ^^
    TaggedSmallWord.msb_adjust Type.Nat8

  let dyn_alloc_scratch env = alloc env ^^ payload_ptr_unskewed

  (* TODO: rewrite using MemoryFill *)
  let clear env =
    Func.share_code1 env "blob_clear" ("x", I32Type) [] (fun env get_x ->
      let (set_ptr, get_ptr) = new_local env "ptr" in
      let (set_len, get_len) = new_local env "len" in
      get_x ^^
      as_ptr_len env ^^
      set_len ^^
      set_ptr ^^

      (* round to word size *)
      get_len ^^
      compile_add_const (Int32.sub Heap.word_size 1l) ^^
      compile_divU_const Heap.word_size ^^

      (* clear all words *)
      from_0_to_n env (fun get_i ->
        get_ptr ^^
        compile_unboxed_const 0l ^^
        store_unskewed_ptr ^^
        get_ptr ^^
        compile_add_const Heap.word_size ^^
        set_ptr))

end (* Blob *)

module Text = struct
  (*
  Most of the heavy lifting around text values is in rts/motoko-rts/src/text.rs
  *)

  (* The layout of a concatenation node is

     ┌─────┬─────────┬───────┬───────┐
     │ tag │ n_bytes │ text1 │ text2 │
     └─────┴─────────┴───────┴───────┘

    This is internal to rts/text.c, with the exception of GC-related code.
  *)

  let of_ptr_size env =
    E.call_import env "rts" "text_of_ptr_size"
  let concat env =
    E.call_import env "rts" "text_concat"
  let size env =
    E.call_import env "rts" "text_size"
  let to_buf env =
    E.call_import env "rts" "text_to_buf"
  let len env =
    E.call_import env "rts" "text_len" ^^ BigNum.from_word32 env
  let prim_showChar env =
    TaggedSmallWord.untag_codepoint ^^
    E.call_import env "rts" "text_singleton"
  let to_blob env = E.call_import env "rts" "blob_of_text"

  let of_blob env =
    let (set_blob, get_blob) = new_local env "blob" in
    set_blob ^^
    get_blob ^^ Blob.as_ptr_len env ^^
    E.call_import env "rts" "utf8_valid" ^^
    G.if1 I32Type (Opt.inject_noop env get_blob) (Opt.null_lit env)


  let iter env =
    E.call_import env "rts" "text_iter"
  let iter_done env =
    E.call_import env "rts" "text_iter_done"
  let iter_next env =
    E.call_import env "rts" "text_iter_next" ^^
    TaggedSmallWord.tag_codepoint

  let compare env op =
    let open Operator in
    let name = match op with
        | LtOp -> "Text.compare_lt"
        | LeOp -> "Text.compare_le"
        | GeOp -> "Text.compare_ge"
        | GtOp -> "Text.compare_gt"
        | EqOp -> "Text.compare_eq"
        | NeqOp -> assert false in
    Func.share_code2 env name (("x", I32Type), ("y", I32Type)) [I32Type] (fun env get_x get_y ->
      get_x ^^ get_y ^^ E.call_import env "rts" "text_compare" ^^
      compile_unboxed_const 0l ^^
      match op with
        | LtOp -> G.i (Compare (Wasm.Values.I32 I32Op.LtS))
        | LeOp -> G.i (Compare (Wasm.Values.I32 I32Op.LeS))
        | GtOp -> G.i (Compare (Wasm.Values.I32 I32Op.GtS))
        | GeOp -> G.i (Compare (Wasm.Values.I32 I32Op.GeS))
        | EqOp -> G.i (Compare (Wasm.Values.I32 I32Op.Eq))
        | NeqOp -> assert false
    )


end (* Text *)

module Arr = struct
  (* Object layout:

     ┌─────┬──────────┬────────┬───┐
     │ tag │ n_fields │ field1 │ … │
     └─────┴──────────┴────────┴───┘

     No difference between mutable and immutable arrays.
  *)

  let header_size = Int32.add Tagged.header_size 1l
  let element_size = 4l
  let len_field = Int32.add Tagged.header_size 0l

  (* Static array access. No checking *)
  let load_field n = Heap.load_field Int32.(add n header_size)

  (* Dynamic array access. Returns the address (not the value) of the field.
     Does bounds checking *)
  let idx env =
    Func.share_code2 env "Array.idx" (("array", I32Type), ("idx", I32Type)) [I32Type] (fun env get_array get_idx ->
      (* No need to check the lower bound, we interpret idx as unsigned *)
      (* Check the upper bound *)
      get_idx ^^
      get_array ^^ Heap.load_field len_field ^^
      G.i (Compare (Wasm.Values.I32 I32Op.LtU)) ^^
      E.else_trap_with env "Array index out of bounds" ^^

      get_idx ^^
      compile_add_const header_size ^^
      compile_mul_const element_size ^^
      get_array ^^
      G.i (Binary (Wasm.Values.I32 I32Op.Add))
    )

  (* As above, but taking a bigint (Nat), and reporting overflow as out of bounds *)
  let idx_bigint env =
    Func.share_code2 env "Array.idx_bigint" (("array", I32Type), ("idx", I32Type)) [I32Type] (fun env get_array get_idx ->
      get_array ^^
      get_idx ^^
      Blob.lit env "Array index out of bounds" ^^
      BigNum.to_word32_with env ^^
      idx env
  )


  let vanilla_lit env ptrs =
    E.add_static env StaticBytes.[
      I32 (Int32.logor Tagged.(int_of_tag Array) Tagged.static_bit_mask);
      I32 (Int32.of_int (List.length ptrs));
      i32s ptrs;
    ]

  (* Compile an array literal. *)
  let lit env element_instructions =
    Tagged.obj env Tagged.Array
     ([ compile_unboxed_const (Wasm.I32.of_int_u (List.length element_instructions))
      ] @ element_instructions)

  (* Does not initialize the fields! *)
  let alloc env = E.call_import env "rts" "alloc_array"

  (* The primitive operations *)
  (* No need to wrap them in RTS functions: They occur only once, in the prelude. *)
  let init env =
    let (set_len, get_len) = new_local env "len" in
    let (set_x, get_x) = new_local env "x" in
    let (set_r, get_r) = new_local env "r" in
    set_x ^^
    BigNum.to_word32 env ^^
    set_len ^^

    (* Allocate *)
    get_len ^^
    alloc env ^^
    set_r ^^

    (* Write fields *)
    get_len ^^
    from_0_to_n env (fun get_i ->
      get_r ^^
      get_i ^^
      idx env ^^
      get_x ^^
      store_ptr
    ) ^^
    get_r

  let tabulate env =
    let (set_len, get_len) = new_local env "len" in
    let (set_f, get_f) = new_local env "f" in
    let (set_r, get_r) = new_local env "r" in
    set_f ^^
    BigNum.to_word32 env ^^
    set_len ^^

    (* Allocate *)
    get_len ^^
    alloc env ^^
    set_r ^^

    (* Write fields *)
    get_len ^^
    from_0_to_n env (fun get_i ->
      (* Where to store *)
      get_r ^^ get_i ^^ idx env ^^
      (* The closure *)
      get_f ^^
      (* The arg *)
      get_i ^^
      BigNum.from_word32 env ^^
      (* The closure again *)
      get_f ^^
      (* Call *)
      Closure.call_closure env 1 1 ^^
      store_ptr
    ) ^^
    get_r

  let ofBlob env =
    Func.share_code1 env "Arr.ofBlob" ("blob", I32Type) [I32Type] (fun env get_blob ->
      let (set_len, get_len) = new_local env "len" in
      let (set_r, get_r) = new_local env "r" in

      get_blob ^^ Blob.len env ^^ set_len ^^

      get_len ^^ alloc env ^^ set_r ^^

      get_len ^^ from_0_to_n env (fun get_i ->
        get_r ^^ get_i ^^ idx env ^^
        get_blob ^^ Blob.payload_ptr_unskewed ^^
        get_i ^^ G.i (Binary (Wasm.Values.I32 I32Op.Add)) ^^
        G.i (Load {ty = I32Type; align = 0; offset = 0l; sz = Some Wasm.Types.(Pack8, ZX)}) ^^
        TaggedSmallWord.msb_adjust Type.Nat8 ^^
        store_ptr
      ) ^^

      get_r
    )

  let toBlob env =
    Func.share_code1 env "Arr.toBlob" ("array", I32Type) [I32Type] (fun env get_a ->
      let (set_len, get_len) = new_local env "len" in
      let (set_r, get_r) = new_local env "r" in

      get_a ^^ Heap.load_field len_field ^^ set_len ^^

      get_len ^^ Blob.alloc env ^^ set_r ^^

      get_len ^^ from_0_to_n env (fun get_i ->
        get_r ^^ Blob.payload_ptr_unskewed ^^
        get_i ^^ G.i (Binary (Wasm.Values.I32 I32Op.Add)) ^^
        get_a ^^ get_i ^^ idx env ^^
        load_ptr ^^
        TaggedSmallWord.lsb_adjust Type.Nat8 ^^
        G.i (Store {ty = I32Type; align = 0; offset = 0l; sz = Some Wasm.Types.Pack8})
      ) ^^

      get_r
    )

end (* Array *)

module Tuple = struct
  (* Tuples use the same object representation (and same tag) as arrays.
     Even though we know the size statically, we still need the size
     information for the GC.

     One could introduce tags for small tuples, to save one word.
  *)

  (* We represent the boxed empty tuple as the unboxed scalar 0, i.e. simply as
     number (but really anything is fine, we never look at this) *)
  let unit_vanilla_lit = 0l
  let compile_unit = compile_unboxed_const unit_vanilla_lit

  (* Expects on the stack the pointer to the array. *)
  let load_n n = Heap.load_field (Int32.add Arr.header_size n)

  (* Takes n elements of the stack and produces an argument tuple *)
  let from_stack env n =
    if n = 0 then compile_unit
    else
      let name = Printf.sprintf "to_%i_tuple" n in
      let args = Lib.List.table n (fun i -> Printf.sprintf "arg%i" i, I32Type) in
      Func.share_code env name args [I32Type] (fun env ->
        Arr.lit env (Lib.List.table n (fun i -> G.i (LocalGet (nr (Int32.of_int i)))))
      )

  (* Takes an argument tuple and puts the elements on the stack: *)
  let to_stack env n =
    if n = 0 then G.i Drop else
    begin
      let name = Printf.sprintf "from_%i_tuple" n in
      let retty = Lib.List.make n I32Type in
      Func.share_code1 env name ("tup", I32Type) retty (fun env get_tup ->
        G.table n (fun i -> get_tup ^^ load_n (Int32.of_int i))
      )
    end

end (* Tuple *)

module Lifecycle = struct
  (*
  This module models the life cycle of a canister as a very simple state machine,
  keeps track of the current state of the canister, and traps noisily if an
  unexpected transition happens. Such a transition would either be a bug in the
  underlying system, or in our RTS.
  *)

  type state =
    | PreInit
  (* We do not use the (start) function when compiling canisters, so skip
     these two:
    | InStart
    | Started (* (start) has run *)
  *)
    | InInit (* canister_init *)
    | Idle (* basic steady state *)
    | InUpdate
    | InQuery
    | PostQuery (* an invalid state *)
    | InPreUpgrade
    | PostPreUpgrade (* an invalid state *)
    | InPostUpgrade

  let string_of_state state = match state with
    | PreInit -> "PreInit"
    | InInit -> "InInit"
    | Idle -> "Idle"
    | InUpdate -> "InUpdate"
    | InQuery -> "InQuery"
    | PostQuery -> "PostQuery"
    | InPreUpgrade -> "InPreUpgrade"
    | PostPreUpgrade -> "PostPreUpgrade"
    | InPostUpgrade -> "InPostUpgrade"

  let int_of_state = function
    | PreInit -> 0l (* Automatically null *)
    (*
    | InStart -> 1l
    | Started -> 2l
    *)
    | InInit -> 3l
    | Idle -> 4l
    | InUpdate -> 5l
    | InQuery -> 6l
    | PostQuery -> 7l
    | InPreUpgrade -> 8l
    | PostPreUpgrade -> 9l
    | InPostUpgrade -> 10l

  let ptr = Stack.end_
  let end_ = Int32.add Stack.end_ Heap.word_size

  (* Which states may come before this *)
  let pre_states = function
    | PreInit -> []
    (*
    | InStart -> [PreInit]
    | Started -> [InStart]
    *)
    | InInit -> [PreInit]
    | Idle -> [InInit; InUpdate; InPostUpgrade]
    | InUpdate -> [Idle]
    | InQuery -> [Idle]
    | PostQuery -> [InQuery]
    | InPreUpgrade -> [Idle]
    | PostPreUpgrade -> [InPreUpgrade]
    | InPostUpgrade -> [InInit]

  let get env =
    compile_unboxed_const ptr ^^
    load_unskewed_ptr

  let set env new_state =
    compile_unboxed_const ptr ^^
    compile_unboxed_const (int_of_state new_state) ^^
    store_unskewed_ptr

  let trans env new_state =
    let name = "trans_state" ^ Int32.to_string (int_of_state new_state) in
    Func.share_code0 env name [] (fun env ->
      G.block0 (
        let rec go = function
        | [] -> E.trap_with env
          ("internal error: unexpected state entering " ^ string_of_state new_state)
        | (s::ss) ->
          get env ^^ compile_eq_const (int_of_state s) ^^
          G.if0 (G.i (Br (nr 1l))) G.nop ^^
          go ss
        in go (pre_states new_state)
        ) ^^
      set env new_state
    )

end (* Lifecycle *)


module IC = struct
  (* IC-specific stuff: System imports, databufs etc. *)

  let i32s n = Lib.List.make n I32Type

  let import_ic0 env =
      E.add_func_import env "ic0" "call_data_append" (i32s 2) [];
      E.add_func_import env "ic0" "call_cycles_add" [I64Type] [];
      E.add_func_import env "ic0" "call_new" (i32s 8) [];
      E.add_func_import env "ic0" "call_perform" [] [I32Type];
      E.add_func_import env "ic0" "call_on_cleanup" (i32s 2) [];
      E.add_func_import env "ic0" "canister_cycle_balance" [] [I64Type];
      E.add_func_import env "ic0" "canister_self_copy" (i32s 3) [];
      E.add_func_import env "ic0" "canister_self_size" [] [I32Type];
      E.add_func_import env "ic0" "canister_status" [] [I32Type];
      E.add_func_import env "ic0" "debug_print" (i32s 2) [];
      E.add_func_import env "ic0" "msg_arg_data_copy" (i32s 3) [];
      E.add_func_import env "ic0" "msg_arg_data_size" [] [I32Type];
      E.add_func_import env "ic0" "msg_caller_copy" (i32s 3) [];
      E.add_func_import env "ic0" "msg_caller_size" [] [I32Type];
      E.add_func_import env "ic0" "msg_cycles_available" [] [I64Type];
      E.add_func_import env "ic0" "msg_cycles_refunded" [] [I64Type];
      E.add_func_import env "ic0" "msg_cycles_accept" [I64Type] [I64Type];
      E.add_func_import env "ic0" "certified_data_set" (i32s 2) [];
      E.add_func_import env "ic0" "data_certificate_present" [] [I32Type];
      E.add_func_import env "ic0" "data_certificate_size" [] [I32Type];
      E.add_func_import env "ic0" "data_certificate_copy" (i32s 3) [];
      E.add_func_import env "ic0" "msg_reject_code" [] [I32Type];
      E.add_func_import env "ic0" "msg_reject_msg_size" [] [I32Type];
      E.add_func_import env "ic0" "msg_reject_msg_copy" (i32s 3) [];
      E.add_func_import env "ic0" "msg_reject" (i32s 2) [];
      E.add_func_import env "ic0" "msg_reply_data_append" (i32s 2) [];
      E.add_func_import env "ic0" "msg_reply" [] [];
      E.add_func_import env "ic0" "trap" (i32s 2) [];
      E.add_func_import env "ic0" "stable_write" (i32s 3) [];
      E.add_func_import env "ic0" "stable_read" (i32s 3) [];
      E.add_func_import env "ic0" "stable_size" [] [I32Type];
      E.add_func_import env "ic0" "stable_grow" [I32Type] [I32Type];
      E.add_func_import env "ic0" "time" [] [I64Type];
      ()

  let system_imports env =
    match E.mode env with
    | Flags.ICMode ->
      import_ic0 env
    | Flags.RefMode  ->
      import_ic0 env
    | Flags.WASIMode ->
      E.add_func_import env "wasi_unstable" "fd_write" [I32Type; I32Type; I32Type; I32Type] [I32Type];
    | Flags.WasmMode -> ()

  let system_call env modname funcname = E.call_import env modname funcname

  let register env =

      Func.define_built_in env "print_ptr" [("ptr", I32Type); ("len", I32Type)] [] (fun env ->
        match E.mode env with
        | Flags.WasmMode -> G.i Nop
        | Flags.ICMode | Flags.RefMode ->
            G.i (LocalGet (nr 0l)) ^^
            G.i (LocalGet (nr 1l)) ^^
            E.call_import env "ic0" "debug_print"
        | Flags.WASIMode -> begin
          let get_ptr = G.i (LocalGet (nr 0l)) in
          let get_len = G.i (LocalGet (nr 1l)) in

          Stack.with_words env "io_vec" 6l (fun get_iovec_ptr ->
            (* We use the iovec functionality to append a newline *)
            get_iovec_ptr ^^
            get_ptr ^^
            G.i (Store {ty = I32Type; align = 2; offset = 0l; sz = None}) ^^

            get_iovec_ptr ^^
            get_len ^^
            G.i (Store {ty = I32Type; align = 2; offset = 4l; sz = None}) ^^

            get_iovec_ptr ^^
            get_iovec_ptr ^^ compile_add_const 16l ^^
            G.i (Store {ty = I32Type; align = 2; offset = 8l; sz = None}) ^^

            get_iovec_ptr ^^
            compile_unboxed_const 1l ^^
            G.i (Store {ty = I32Type; align = 2; offset = 12l; sz = None}) ^^

            get_iovec_ptr ^^
            compile_unboxed_const (Int32.of_int (Char.code '\n')) ^^
            G.i (Store {ty = I32Type; align = 0; offset = 16l; sz = Some Wasm.Types.Pack8}) ^^

            (* Call fd_write twice to work around
               https://github.com/bytecodealliance/wasmtime/issues/629
            *)

            compile_unboxed_const 1l (* stdout *) ^^
            get_iovec_ptr ^^
            compile_unboxed_const 1l (* one string segment (2 doesn't work) *) ^^
            get_iovec_ptr ^^ compile_add_const 20l ^^ (* out for bytes written, we ignore that *)
            E.call_import env "wasi_unstable" "fd_write" ^^
            G.i Drop ^^

            compile_unboxed_const 1l (* stdout *) ^^
            get_iovec_ptr ^^ compile_add_const 8l ^^
            compile_unboxed_const 1l (* one string segment *) ^^
            get_iovec_ptr ^^ compile_add_const 20l ^^ (* out for bytes written, we ignore that *)
            E.call_import env "wasi_unstable" "fd_write" ^^
            G.i Drop)
          end);

      E.add_export env (nr {
        name = Wasm.Utf8.decode "print_ptr";
        edesc = nr (FuncExport (nr (E.built_in env "print_ptr")))
      })

  let print_ptr_len env = G.i (Call (nr (E.built_in env "print_ptr")))

  let print_text env =
    Func.share_code1 env "print_text" ("str", I32Type) [] (fun env get_str ->
      let (set_blob, get_blob) = new_local env "blob" in
      get_str ^^ Text.to_blob env ^^ set_blob ^^
      get_blob ^^ Blob.payload_ptr_unskewed ^^
      get_blob ^^ Blob.len env ^^
      print_ptr_len env
    )

  (* For debugging *)
  let _compile_static_print env s =
    Blob.lit_ptr_len env s ^^ print_ptr_len env

  let ic_trap env = system_call env "ic0" "trap"

  let trap_ptr_len env =
    match E.mode env with
    | Flags.WasmMode -> G.i Unreachable
    | Flags.WASIMode -> print_ptr_len env ^^ G.i Unreachable
    | Flags.ICMode | Flags.RefMode -> ic_trap env ^^ G.i Unreachable

  let trap_with env s =
    Blob.lit_ptr_len env s ^^ trap_ptr_len env

  let trap_text env  =
    Text.to_blob env ^^ Blob.as_ptr_len env ^^ trap_ptr_len env

  let default_exports env =
    (* these exports seem to be wanted by the hypervisor/v8 *)
    E.add_export env (nr {
      name = Wasm.Utf8.decode (
        match E.mode env with
        | Flags.WASIMode -> "memory"
        | _  -> "mem"
      );
      edesc = nr (MemoryExport (nr 0l))
    });
    E.add_export env (nr {
      name = Wasm.Utf8.decode "table";
      edesc = nr (TableExport (nr 0l))
    })

  let export_init env =
    assert (E.mode env = Flags.ICMode || E.mode env = Flags.RefMode);
    let empty_f = Func.of_body env [] [] (fun env ->
      Lifecycle.trans env Lifecycle.InInit ^^

      G.i (Call (nr (E.built_in env "init"))) ^^
      E.collect_garbage env ^^

      Lifecycle.trans env Lifecycle.Idle
    ) in
    let fi = E.add_fun env "canister_init" empty_f in
    E.add_export env (nr {
      name = Wasm.Utf8.decode "canister_init";
      edesc = nr (FuncExport (nr fi))
      })

  let export_wasi_start env =
    assert (E.mode env = Flags.WASIMode);
    let fi = E.add_fun env "_start" (Func.of_body env [] [] (fun env1 ->
      Lifecycle.trans env Lifecycle.InInit ^^
      G.i (Call (nr (E.built_in env "init"))) ^^
      Lifecycle.trans env Lifecycle.Idle
    )) in
    E.add_export env (nr {
      name = Wasm.Utf8.decode "_start";
      edesc = nr (FuncExport (nr fi))
      })

  let export_upgrade_methods env =
    if E.mode env = Flags.ICMode || E.mode env = Flags.RefMode then
    let status_stopped = 3l in
    let pre_upgrade_fi = E.add_fun env "pre_upgrade" (Func.of_body env [] [] (fun env ->
      Lifecycle.trans env Lifecycle.InPreUpgrade ^^
      (* check status is stopped or trap on outstanding callbacks *)
      system_call env "ic0" "canister_status" ^^ compile_eq_const status_stopped ^^
      G.if0
       (G.nop)
       (ContinuationTable.count env ^^
          E.then_trap_with env "canister_pre_upgrade attempted with outstanding message callbacks (try stopping the canister before upgrade)") ^^
      (* call pre_upgrade expression & any system method *)
      (G.i (Call (nr (E.built_in env "pre_exp")))) ^^
      Lifecycle.trans env Lifecycle.PostPreUpgrade
    )) in

    let post_upgrade_fi = E.add_fun env "post_upgrade" (Func.of_body env [] [] (fun env ->
      Lifecycle.trans env Lifecycle.InInit ^^
      G.i (Call (nr (E.built_in env "init"))) ^^
      Lifecycle.trans env Lifecycle.InPostUpgrade ^^
      G.i (Call (nr (E.built_in env "post_exp"))) ^^
      Lifecycle.trans env Lifecycle.Idle ^^
      E.collect_garbage env
    )) in

    E.add_export env (nr {
      name = Wasm.Utf8.decode "canister_pre_upgrade";
      edesc = nr (FuncExport (nr pre_upgrade_fi))
    });

    E.add_export env (nr {
      name = Wasm.Utf8.decode "canister_post_upgrade";
      edesc = nr (FuncExport (nr post_upgrade_fi))
    })


  let get_self_reference env =
    match E.mode env with
    | Flags.ICMode | Flags.RefMode ->
      Func.share_code0 env "canister_self" [I32Type] (fun env ->
        Blob.of_size_copy env
          (fun env -> system_call env "ic0" "canister_self_size")
          (fun env -> system_call env "ic0" "canister_self_copy")
          (fun env -> compile_unboxed_const 0l)
      )
    | _ ->
      E.trap_with env "cannot get self-actor-reference when running locally"

  let get_system_time env =
    match E.mode env with
    | Flags.ICMode | Flags.RefMode ->
      system_call env "ic0" "time"
    | _ ->
      E.trap_with env "cannot get system time when running locally"

  let caller env =
    SR.Vanilla,
    match E.mode env with
    | Flags.ICMode | Flags.RefMode ->
      Blob.of_size_copy env
        (fun env -> system_call env "ic0" "msg_caller_size")
        (fun env -> system_call env "ic0" "msg_caller_copy")
        (fun env -> compile_unboxed_const 0l)
    | _ ->
      E.trap_with env (Printf.sprintf "cannot get caller  when running locally")

  let reject env arg_instrs =
    match E.mode env with
    | Flags.ICMode | Flags.RefMode ->
      arg_instrs ^^
      Text.to_blob env ^^
      Blob.as_ptr_len env ^^
      system_call env "ic0" "msg_reject"
    | _ ->
      E.trap_with env (Printf.sprintf "cannot reject when running locally")

  let error_code env =
     Func.share_code0 env "error_code" [I32Type] (fun env ->
      let (set_code, get_code) = new_local env "code" in
      system_call env "ic0" "msg_reject_code" ^^ set_code ^^
      List.fold_right (fun (tag, const) code ->
        get_code ^^ compile_unboxed_const const ^^
        G.i (Compare (Wasm.Values.I32 I32Op.Eq)) ^^
        G.if1 I32Type
          (Variant.inject env tag Tuple.compile_unit)
          code)
        ["system_fatal", 1l;
         "system_transient", 2l;
         "destination_invalid", 3l;
         "canister_reject", 4l;
         "canister_error", 5l]
        (Variant.inject env "future" (get_code ^^ BoxedSmallWord.box env)))
  let error_message env =
    Func.share_code0 env "error_message" [I32Type] (fun env ->
      Blob.of_size_copy env
        (fun env -> system_call env "ic0" "msg_reject_msg_size")
        (fun env -> system_call env "ic0" "msg_reject_msg_copy")
        (fun env -> compile_unboxed_const 0l)
    )

  let error_value env =
    Func.share_code0 env "error_value" [I32Type] (fun env ->
      error_code env ^^
      error_message env ^^
      Tuple.from_stack env 2
    )

  let reply_with_data env =
    Func.share_code2 env "reply_with_data" (("start", I32Type), ("size", I32Type)) [] (
      fun env get_data_start get_data_size ->
        get_data_start ^^
        get_data_size ^^
        system_call env "ic0" "msg_reply_data_append" ^^
        system_call env "ic0" "msg_reply"
   )

  (* Actor reference on the stack *)
  let actor_public_field env name =
    (* simply tuple canister name and function name *)
    Blob.lit env name ^^
    Tuple.from_stack env 2

  let fail_assert env at =
    let open Source in
    let at = {
        left = {at.left with file = Filename.basename at.left.file};
        right = {at.right with file = Filename.basename at.right.file}
      }
    in
    E.trap_with env (Printf.sprintf "assertion failed at %s" (string_of_region at))

  let async_method_name = "__motoko_async_helper"

  let assert_caller_self env =
    let (set_len1, get_len1) = new_local env "len1" in
    let (set_len2, get_len2) = new_local env "len2" in
    let (set_str1, get_str1) = new_local env "str1" in
    let (set_str2, get_str2) = new_local env "str2" in
    system_call env "ic0" "canister_self_size" ^^ set_len1 ^^
    system_call env "ic0" "msg_caller_size" ^^ set_len2 ^^
    get_len1 ^^ get_len2 ^^ G.i (Compare (Wasm.Values.I32 I32Op.Eq)) ^^
    E.else_trap_with env "not a self-call" ^^

    get_len1 ^^ Blob.dyn_alloc_scratch env ^^ set_str1 ^^
    get_str1 ^^ compile_unboxed_const 0l ^^ get_len1 ^^
    system_call env "ic0" "canister_self_copy" ^^

    get_len2 ^^ Blob.dyn_alloc_scratch env ^^ set_str2 ^^
    get_str2 ^^ compile_unboxed_const 0l ^^ get_len2 ^^
    system_call env "ic0" "msg_caller_copy" ^^


    get_str1 ^^ get_str2 ^^ get_len1 ^^ Heap.memcmp env ^^
    compile_unboxed_const 0l ^^ G.i (Compare (Wasm.Values.I32 I32Op.Eq)) ^^
    E.else_trap_with env "not a self-call"

  (* Cycles *)

  let cycle_balance env =
    match E.mode env with
    | Flags.ICMode
    | Flags.RefMode ->
      system_call env "ic0" "canister_cycle_balance"
    | _ ->
      E.trap_with env "cannot read balance when running locally"

  let cycles_add env =
    match E.mode env with
    | Flags.ICMode
    | Flags.RefMode ->
      system_call env "ic0" "call_cycles_add"
    | _ ->
      E.trap_with env "cannot accept cycles when running locally"

  let cycles_accept env =
    match E.mode env with
    | Flags.ICMode
    | Flags.RefMode ->
      system_call env "ic0" "msg_cycles_accept"
    | _ ->
      E.trap_with env "cannot accept cycles when running locally"

  let cycles_available env =
    match E.mode env with
    | Flags.ICMode
    | Flags.RefMode ->
      system_call env "ic0" "msg_cycles_available"
    | _ ->
      E.trap_with env "cannot get cycles available when running locally"

  let cycles_refunded env =
    match E.mode env with
    | Flags.ICMode
    | Flags.RefMode ->
      system_call env "ic0" "msg_cycles_refunded"
    | _ ->
      E.trap_with env "cannot get cycles refunded when running locally"

  let set_certified_data env =
    match E.mode env with
    | Flags.ICMode
    | Flags.RefMode ->
      Blob.as_ptr_len env ^^
      system_call env "ic0" "certified_data_set"
    | _ ->
      E.trap_with env "cannot set certified data when running locally"

  let get_certificate env =
    match E.mode env with
    | Flags.ICMode
    | Flags.RefMode ->
      system_call env "ic0" "data_certificate_present" ^^
      G.if1 I32Type
      begin
        Opt.inject_noop env (
          Blob.of_size_copy env
            (fun env -> system_call env "ic0" "data_certificate_size")
            (fun env -> system_call env "ic0" "data_certificate_copy")
            (fun env -> compile_unboxed_const 0l)
        )
      end (Opt.null_lit env)
    | _ ->
      E.trap_with env "cannot get certificate when running locally"

end (* IC *)

module StableMem = struct

  (* start from 1 to avoid accidental reads of 0 *)
  let version = Int32.of_int 1

  let register_globals env =
    (* size (in pages) *)
    E.add_global32 env "__stablemem_size" Mutable 0l

  let get_mem_size env =
    G.i (GlobalGet (nr (E.get_global env "__stablemem_size")))
  let set_mem_size env =
    G.i (GlobalSet (nr (E.get_global env "__stablemem_size")))

  (* stable memory bounds check *)
  let guard env =
    match E.mode env with
    | Flags.ICMode | Flags.RefMode ->
      Func.share_code1 env "__stablemem_guard"
        ("offset", I32Type) []
        (fun env get_offset ->
          get_offset ^^
          compile_unboxed_const (Int32.of_int page_size_bits) ^^
          G.i (Binary (Wasm.Values.I32 I32Op.ShrU)) ^^
          get_mem_size env ^^
          G.i (Compare (Wasm.Values.I32 I32Op.LtU)) ^^
          E.else_trap_with env "StableMemory offset out of bounds")
    | _ -> assert false

  (* check [offset,.., offset + size) within bounds, assumes size > 0 *)
  let guard_range env =
    match E.mode env with
    | Flags.ICMode | Flags.RefMode ->
      Func.share_code2 env "__stablemem_guard_range"
        (("offset", I32Type), ("size", I32Type)) []
        (fun env get_offset get_size ->
(*
          (* Using ShrU seems worse - need to subtract 1 *)
          get_offset ^^ G.i (Convert (Wasm.Values.I64 I64Op.ExtendUI32)) ^^
          get_size ^^ G.i (Convert (Wasm.Values.I64 I64Op.ExtendUI32)) ^^
          G.i (Binary (Wasm.Values.I64 I64Op.Add)) ^^
          compile_sub64_const 1L ^^
          compile_const_64 (Int64.of_int page_size_bits) ^^
          G.i (Binary (Wasm.Values.I64 I64Op.ShrU)) ^^
          G.i (Convert (Wasm.Values.I32 I64Op.WrapI64)) ^^
          get_mem_size env ^^
          G.i (Compare (Wasm.Values.I32 I32Op.LtU)) ^^
          E.else_trap_with env "StableMemory range out of bounds")
 *)
          get_offset ^^ G.i (Convert (Wasm.Values.I64 I64Op.ExtendUI32)) ^^
          get_size ^^ G.i (Convert (Wasm.Values.I64 I64Op.ExtendUI32)) ^^
          G.i (Binary (Wasm.Values.I64 I64Op.Add)) ^^
          get_mem_size env ^^ G.i (Convert (Wasm.Values.I64 I64Op.ExtendUI32)) ^^
          compile_const_64 (Int64.of_int page_size_bits) ^^
          G.i (Binary (Wasm.Values.I64 I64Op.Shl)) ^^
          G.i (Compare (Wasm.Values.I64 I64Op.LeU)) ^^
          E.else_trap_with env "StableMemory range out of bounds")
    | _ -> assert false

  let add_guard env guarded get_offset bytes =
    if guarded then
     (get_offset ^^
      if bytes = 1l then
        guard env
      else
        compile_unboxed_const bytes ^^
        guard_range env)
    else G.nop

  let read env guarded name typ bytes load =
    match E.mode env with
    | Flags.ICMode | Flags.RefMode ->
      Func.share_code1 env (Printf.sprintf "__stablemem_%sread_%s" (if guarded then "guarded_" else "") name)
        ("offset", I32Type) [typ]
        (fun env get_offset ->
          let words = Int32.div (Int32.add bytes 3l) 4l in
          add_guard env guarded get_offset bytes ^^
          Stack.with_words env "temp_ptr" words (fun get_temp_ptr ->
            get_temp_ptr ^^ get_offset ^^  compile_unboxed_const bytes ^^
            IC.system_call env "ic0" "stable_read" ^^
            get_temp_ptr ^^ load))
    | _ -> assert false

  let write env guarded name typ bytes store =
    match E.mode env with
    | Flags.ICMode | Flags.RefMode ->
      Func.share_code2 env (Printf.sprintf "__stablemem_%swrite_%s" (if guarded then "guarded_" else "") name)
        (("offset", I32Type), ("value", typ)) []
        (fun env get_offset get_value ->
          let words = Int32.div (Int32.add bytes 3l) 4l in
          add_guard env guarded get_offset bytes ^^
          Stack.with_words env "temp_ptr" words (fun get_temp_ptr ->
            get_temp_ptr ^^ get_value ^^ store ^^
            get_offset ^^
            get_temp_ptr ^^ compile_unboxed_const bytes ^^
            IC.system_call env "ic0" "stable_write"))
    | _ -> assert false

  let _read_word32 env =
    read env false "word32" I32Type 4l load_unskewed_ptr
  let write_word32 env =
    write env false "word32" I32Type 4l store_unskewed_ptr


  (* read and clear word32 from stable mem offset on stack *)
  let read_and_clear_word32 env =
    match E.mode env with
    | Flags.ICMode | Flags.RefMode ->
      Func.share_code1 env "__stablemem_read_and_clear_word32"
        ("offset", I32Type) [I32Type]
        (fun env get_offset ->
          Stack.with_words env "temp_ptr" 1l (fun get_temp_ptr ->
            let (set_word, get_word) = new_local env "word" in
            (* read word *)
            get_temp_ptr ^^ get_offset ^^  compile_unboxed_const 4l ^^
            IC.system_call env "ic0" "stable_read" ^^
            get_temp_ptr ^^ load_unskewed_ptr ^^
            set_word ^^
            (* write 0 *)
            get_temp_ptr ^^ compile_unboxed_const 0l ^^ store_unskewed_ptr ^^
            get_offset ^^
            get_temp_ptr ^^ compile_unboxed_const 4l ^^
            IC.system_call env "ic0" "stable_write" ^^
            (* return word *)
            get_word
        ))
    | _ -> assert false

  (* ensure_pages : ensure at least num pages allocated,
     growing (real) stable memory if needed *)
  let ensure_pages env =
    match E.mode env with
    | Flags.ICMode | Flags.RefMode ->
      Func.share_code1 env "__stablemem_grow"
        ("pages", I32Type) [I32Type]
        (fun env get_pages ->
          let (set_size, get_size) = new_local env "size" in
          let (set_pages_needed, get_pages_needed) = new_local env "pages_needed" in

          E.call_import env "ic0" "stable_size" ^^
          set_size ^^

          get_pages ^^
          get_size ^^
          G.i (Binary (Wasm.Values.I32 I32Op.Sub)) ^^
          set_pages_needed ^^

          get_pages_needed ^^
          compile_unboxed_zero ^^
          G.i (Compare (Wasm.Values.I32 I32Op.GtS)) ^^
          G.if1 I32Type
            (get_pages_needed ^^
             E.call_import env "ic0" "stable_grow")
            get_size)
    | _ -> assert false

  (* ensure stable memory includes [offset..offset+size), assumes size > 0 *)
  let ensure env =
    match E.mode env with
    | Flags.ICMode | Flags.RefMode ->
      Func.share_code2 env "__stablemem_ensure"
        (("offset", I32Type), ("size", I32Type)) []
        (fun env get_offset get_size ->
          get_offset ^^ G.i (Convert (Wasm.Values.I64 I64Op.ExtendUI32)) ^^
          get_size ^^ G.i (Convert (Wasm.Values.I64 I64Op.ExtendUI32)) ^^
          G.i (Binary (Wasm.Values.I64 I64Op.Add)) ^^
          compile_const_64 (Int64.of_int page_size_bits) ^^
          G.i (Binary (Wasm.Values.I64 I64Op.ShrU)) ^^
          G.i (Convert (Wasm.Values.I32 I64Op.WrapI64)) ^^
          compile_add_const 1l ^^
          ensure_pages env ^^
          (* Check result *)
          compile_unboxed_zero ^^
          G.i (Compare (Wasm.Values.I32 I32Op.LtS)) ^^
          E.then_trap_with env "Out of stable memory.")
    | _ -> assert false

  (* API *)

  let logical_grow env =
    match E.mode env with
    | Flags.ICMode | Flags.RefMode ->
      Func.share_code1 env "__stablemem_logical_grow"
        ("pages", I32Type) [I32Type] (fun env get_pages ->
          let (set_size, get_size) = new_local env "size" in
          get_mem_size env ^^
          set_size ^^

          get_size ^^ G.i (Convert (Wasm.Values.I64 I64Op.ExtendUI32)) ^^
          get_pages ^^ G.i (Convert (Wasm.Values.I64 I64Op.ExtendUI32)) ^^
          G.i (Binary (Wasm.Values.I64 I32Op.Add)) ^^
          compile_const_64 65536L ^^
          G.i (Compare (Wasm.Values.I64 I64Op.GeU)) ^^
          G.if1 I32Type
            begin
             compile_unboxed_const (-1l) ^^
             G.i Return
            end
            begin
              let (set_new_size, get_new_size) = new_local env "new_size" in
              get_size ^^
              get_pages ^^
              G.i (Binary (Wasm.Values.I32 I32Op.Add)) ^^
              set_new_size ^^

              (* physical grow if necessary *)
              let (set_ensured, get_ensured) = new_local env "ensured" in
              get_new_size ^^
              ensure_pages env ^^
              set_ensured ^^

              (* Check result *)
              get_ensured ^^
              compile_unboxed_zero ^^
              G.i (Compare (Wasm.Values.I32 I32Op.LtS)) ^^
              G.if1 I32Type
                ((* propagate failure -1; preserve logical size *)
                 get_ensured)
                ((* update logical size *)
                 get_new_size ^^
                 set_mem_size env ^^
                 (* return old logical size *)
                 get_size)
            end)
   | _ -> assert false

  let load_word32 env =
    read env true "word32" I32Type 4l load_unskewed_ptr
  let store_word32 env =
    write env true "word32" I32Type 4l store_unskewed_ptr

  let load_word8 env =
    read env true "word8" I32Type 1l
      (G.i (Load {ty = I32Type; align = 0; offset = 0l; sz = Some Wasm.Types.(Pack8, ZX)}))
  let store_word8 env =
    write env true "word8" I32Type 1l store_unskewed_ptr

  let load_word16 env =
    read env true "word16" I32Type 2l
      (G.i (Load {ty = I32Type; align = 0; offset = 0l; sz = Some Wasm.Types.(Pack16, ZX)}))
  let store_word16 env =
    write env true "word16" I32Type 2l store_unskewed_ptr

  let load_word64 env =
    read env true "word64" I64Type 8l
      (G.i (Load {ty = I64Type; align = 0; offset = 0l; sz = None }))
  let store_word64 env =
    write env true "word64" I64Type 8l
      (G.i (Store {ty = I64Type; align = 0; offset = 0l; sz = None}))

  let load_float64 env =
    read env true "float64" F64Type 8l
      (G.i (Load {ty = F64Type; align = 0; offset = 0l; sz = None }))
  let store_float64 env =
    write env true "float64" F64Type 8l
      (G.i (Store {ty = F64Type; align = 0; offset = 0l; sz = None}))


  let load_blob env =
    match E.mode env with
    | Flags.ICMode | Flags.RefMode ->
      Func.share_code2 env "__stablemem_load_blob"
        (("offset", I32Type), ("len", I32Type)) [I32Type]
        (fun env get_offset get_len ->
          let (set_blob, get_blob) = new_local env "blob" in
          get_offset ^^
          get_len ^^
          guard_range env ^^
          get_len ^^ Blob.alloc env ^^ set_blob ^^
          get_blob ^^ Blob.payload_ptr_unskewed ^^
          get_offset ^^
          get_len ^^
          IC.system_call env "ic0" "stable_read" ^^
          get_blob)
    | _ -> assert false

  let store_blob env =
    match E.mode env with
    | Flags.ICMode | Flags.RefMode ->
      Func.share_code2 env "__stablemem_store_blob"
        (("offset", I32Type), ("blob", I32Type)) []
        (fun env get_offset get_blob ->
         let (set_len, get_len) = new_local env "len" in
          get_blob ^^ Blob.len env ^^ set_len ^^
          get_offset ^^
          get_len ^^
          guard_range env ^^
          get_offset ^^
          get_blob ^^ Blob.payload_ptr_unskewed ^^
          get_len ^^
          IC.system_call env "ic0" "stable_write")
    | _ -> assert false

end (* Stack *)

module RTS_Exports = struct
  let system_exports env =
    let bigint_trap_fi = E.add_fun env "bigint_trap" (
      Func.of_body env [] [] (fun env ->
        E.trap_with env "bigint function error"
      )
    ) in
    E.add_export env (nr {
      name = Wasm.Utf8.decode "bigint_trap";
      edesc = nr (FuncExport (nr bigint_trap_fi))
    });
    let rts_trap_fi = E.add_fun env "rts_trap" (
      Func.of_body env ["str", I32Type; "len", I32Type] [] (fun env ->
        let get_str = G.i (LocalGet (nr 0l)) in
        let get_len = G.i (LocalGet (nr 1l)) in
        get_str ^^ get_len ^^ IC.trap_ptr_len env
      )
    ) in
    E.add_export env (nr {
      name = Wasm.Utf8.decode "rts_trap";
      edesc = nr (FuncExport (nr rts_trap_fi))
    })

end (* RTS_Exports *)

module Serialization = struct
  (*
    The general serialization strategy is as follows:
    * We statically generate the IDL type description header.
    * We traverse the data to calculate the size needed for the data buffer and the
      reference buffer.
    * We allocate memory for the data buffer and the reference buffer
      (this memory area is not referenced, so will be dead with the next GC)
    * We copy the IDL type header to the data buffer.
    * We traverse the data and serialize it into the data buffer.
      This is type driven, and we use the `share_code` machinery and names that
      properly encode the type to resolve loops in a convenient way.
    * We externalize all that new data space into a databuf
    * We externalize the reference space into a elembuf
    * We pass both databuf and elembuf to shared functions
      (this mimicks the future system API)

    The deserialization is analogous:
    * We allocate some scratch space, and internalize the databuf and elembuf into it.
    * We parse the data, in a type-driven way, using normal construction and
      allocation, while keeping tabs on the type description header for subtyping.
    * At the end, the scratch space is a hole in the heap, and will be reclaimed
      by the next GC.
  *)

  open Typ_hash

  let sort_by_hash fs =
    List.sort
      (fun (h1,_) (h2,_) -> Lib.Uint32.compare h1 h2)
      (List.map (fun f -> (Idllib.Escape.unescape_hash f.Type.lab, f)) fs)

  (* The IDL serialization prefaces the data with a type description.
     We can statically create the type description in Ocaml code,
     store it in the program, and just copy it to the beginning of the message.

     At some point this can be factored into a function from AS type to IDL type,
     and a function like this for IDL types. But due to recursion handling
     it is easier to start like this.
  *)

  module TM = Map.Make (struct type t = Type.typ let compare = compare end)
  let to_idl_prim = let open Type in function
    | Prim Null | Tup [] -> Some 1l
    | Prim Bool -> Some 2l
    | Prim Nat -> Some 3l
    | Prim Int -> Some 4l
    | Prim Nat8 -> Some 5l
    | Prim Nat16 -> Some 6l
    | Prim (Nat32|Char) -> Some 7l
    | Prim Nat64 -> Some 8l
    | Prim Int8 -> Some 9l
    | Prim Int16 -> Some 10l
    | Prim Int32 -> Some 11l
    | Prim Int64 -> Some 12l
    | Prim Float -> Some 14l
    | Prim Text -> Some 15l
    (* NB: Prim Blob does not map to a primitive IDL type *)
    | Any -> Some 16l
    | Non -> Some 17l
    | Prim Principal -> Some 24l
    | _ -> None

  (* some constants, also see rts/idl.c *)
  let idl_opt       = -18l
  let idl_vec       = -19l
  let idl_record    = -20l
  let idl_variant   = -21l
  let idl_func      = -22l
  let idl_service   = -23l
  let idl_alias     = 1l (* see Note [mutable stable values] *)


  let type_desc env ts : string =
    let open Type in

    (* Type traversal *)
    (* We do a first traversal to find out the indices of non-primitive types *)
    let (typs, idx) =
      let typs = ref [] in
      let idx = ref TM.empty in
      let rec go t =
        let t = Type.normalize t in
        if to_idl_prim t <> None then () else
        if TM.mem t !idx then () else begin
          idx := TM.add t (Lib.List32.length !typs) !idx;
          typs := !typs @ [ t ];
          match t with
          | Tup ts -> List.iter go ts
          | Obj (_, fs) ->
            List.iter (fun f -> go f.typ) fs
          | Array (Mut t) -> go (Array t)
          | Array t -> go t
          | Opt t -> go t
          | Variant vs -> List.iter (fun f -> go f.typ) vs
          | Func (s, c, tbs, ts1, ts2) ->
            List.iter go ts1; List.iter go ts2
          | Prim Blob -> ()
          | Mut t -> go t
          | _ ->
            Printf.eprintf "type_desc: unexpected type %s\n" (string_of_typ t);
            assert false
        end
      in
      List.iter go ts;
      (!typs, !idx)
    in

    (* buffer utilities *)
    let buf = Buffer.create 16 in

    let add_u8 i =
      Buffer.add_char buf (Char.chr (i land 0xff)) in

    let rec add_leb128_32 (i : Lib.Uint32.t) =
      let open Lib.Uint32 in
      let b = logand i (of_int32 0x7fl) in
      if of_int32 0l <= i && i < of_int32 128l
      then add_u8 (to_int b)
      else begin
        add_u8 (to_int (logor b (of_int32 0x80l)));
        add_leb128_32 (shift_right_logical i 7)
      end in

    let add_leb128 i =
      assert (i >= 0);
      add_leb128_32 (Lib.Uint32.of_int i) in

    let rec add_sleb128 (i : int32) =
      let open Int32 in
      let b = logand i 0x7fl in
      if -64l <= i && i < 64l
      then add_u8 (to_int b)
      else begin
        add_u8 (to_int (logor b 0x80l));
        add_sleb128 (shift_right i 7)
      end in

    (* Actual binary data *)

    let add_idx t =
      let t = Type.normalize t in
      match to_idl_prim t with
      | Some i -> add_sleb128 (Int32.neg i)
      | None -> add_sleb128 (TM.find (normalize t) idx) in

    let rec add_typ t =
      match t with
      | Non -> assert false
      | Prim Blob ->
        add_typ Type.(Array (Prim Nat8))
      | Prim _ -> assert false
      | Tup ts ->
        add_sleb128 idl_record;
        add_leb128 (List.length ts);
        List.iteri (fun i t ->
          add_leb128 i;
          add_idx t;
        ) ts
      | Obj ((Object | Memory), fs) ->
        add_sleb128 idl_record;
        add_leb128 (List.length fs);
        List.iter (fun (h, f) ->
          add_leb128_32 h;
          add_idx f.typ
        ) (sort_by_hash fs)
      | Array (Mut t) ->
        add_sleb128 idl_alias; add_idx (Array t)
      | Array t ->
        add_sleb128 idl_vec; add_idx t
      | Opt t ->
        add_sleb128 idl_opt; add_idx t
      | Variant vs ->
        add_sleb128 idl_variant;
        add_leb128 (List.length vs);
        List.iter (fun (h, f) ->
          add_leb128_32 h;
          add_idx f.typ
        ) (sort_by_hash vs)
      | Func (s, c, tbs, ts1, ts2) ->
        assert (Type.is_shared_sort s);
        add_sleb128 idl_func;
        add_leb128 (List.length ts1);
        List.iter add_idx ts1;
        add_leb128 (List.length ts2);
        List.iter add_idx ts2;
        begin match s, c with
          | _, Returns ->
            add_leb128 1; add_u8 2; (* oneway *)
          | Shared Write, _ ->
            add_leb128 0; (* no annotation *)
          | Shared Query, _ ->
            add_leb128 1; add_u8 1; (* query *)
          | _ -> assert false
        end
      | Obj (Actor, fs) ->
        add_sleb128 idl_service;
        add_leb128 (List.length fs);
        List.iter (fun f ->
          add_leb128 (String.length f.lab);
          Buffer.add_string buf f.lab;
          add_idx f.typ
        ) fs
      | Mut t ->
        add_sleb128 idl_alias; add_idx t
      | _ -> assert false in

    Buffer.add_string buf "DIDL";
    add_leb128 (List.length typs);
    List.iter add_typ typs;
    add_leb128 (List.length ts);
    List.iter add_idx ts;
    Buffer.contents buf

  (* Returns data (in bytes) and reference buffer size (in entries) needed *)
  let rec buffer_size env t =
    let open Type in
    let t = Type.normalize t in
    let name = "@buffer_size<" ^ typ_hash t ^ ">" in
    Func.share_code1 env name ("x", I32Type) [I32Type; I32Type]
    (fun env get_x ->

      (* Some combinators for writing values *)
      let (set_data_size, get_data_size) = new_local env "data_size" in
      let (set_ref_size, get_ref_size) = new_local env "ref_size" in
      compile_unboxed_const 0l ^^ set_data_size ^^
      compile_unboxed_const 0l ^^ set_ref_size ^^

      let inc_data_size code =
        get_data_size ^^ code ^^
        G.i (Binary (Wasm.Values.I32 I32Op.Add)) ^^
        set_data_size
      in

      let size_word env code =
        let (set_word, get_word) = new_local env "word" in
        code ^^ set_word ^^
        inc_data_size (I32Leb.compile_leb128_size get_word)
      in

      let size env t =
        buffer_size env t ^^
        get_ref_size ^^ G.i (Binary (Wasm.Values.I32 I32Op.Add)) ^^ set_ref_size ^^
        get_data_size ^^ G.i (Binary (Wasm.Values.I32 I32Op.Add)) ^^ set_data_size
      in

      let size_alias size_thing =
        (* see Note [mutable stable values] *)
        let (set_tag, get_tag) = new_local env "tag" in
        get_x ^^ Tagged.load ^^ set_tag ^^
        (* Sanity check *)
        get_x ^^ Tagged.load_header_word ^^ compile_eq_const Tagged.(int_of_tag StableSeen) ^^
        get_tag ^^ compile_eq_const Tagged.(int_of_tag MutBox) ^^
        G.i (Binary (Wasm.Values.I32 I32Op.Or)) ^^
        get_tag ^^ compile_eq_const Tagged.(int_of_tag ObjInd) ^^
        G.i (Binary (Wasm.Values.I32 I32Op.Or)) ^^
        get_tag ^^ compile_eq_const Tagged.(int_of_tag Array) ^^
        G.i (Binary (Wasm.Values.I32 I32Op.Or)) ^^
        E.else_trap_with env "object_size/Mut: Unexpected tag " ^^
        (* Check if we have seen this before *)
<<<<<<< HEAD
        get_x ^^ Tagged.load_header_word ^^ compile_eq_const Tagged.(int_of_tag StableSeen) ^^
        G.if_ [] begin
=======
        get_tag ^^ compile_eq_const Tagged.(int_of_tag StableSeen) ^^
        G.if0 begin
>>>>>>> a3f0595e
          (* Seen before *)
          (* One byte marker, one word offset *)
          inc_data_size (compile_unboxed_const 5l)
        end begin
          (* Not yet seen *)
          (* One byte marker, two words scratch space *)
          inc_data_size (compile_unboxed_const 9l) ^^
          (* Mark it as seen *)
          get_x ^^ Tagged.(store StableSeen) ^^
          (* and descend *)
          size_thing ()
        end
      in

      (* Now the actual type-dependent code *)
      begin match t with
      | Prim Nat -> inc_data_size (get_x ^^ BigNum.compile_data_size_unsigned env)
      | Prim Int -> inc_data_size (get_x ^^ BigNum.compile_data_size_signed env)
      | Prim (Int8|Nat8) -> inc_data_size (compile_unboxed_const 1l)
      | Prim (Int16|Nat16) -> inc_data_size (compile_unboxed_const 2l)
      | Prim (Int32|Nat32|Char) -> inc_data_size (compile_unboxed_const 4l)
      | Prim (Int64|Nat64|Float) -> inc_data_size (compile_unboxed_const 8l)
      | Prim Bool -> inc_data_size (compile_unboxed_const 1l)
      | Prim Null -> G.nop
      | Any -> G.nop
      | Tup [] -> G.nop (* e(()) = null *)
      | Tup ts ->
        G.concat_mapi (fun i t ->
          get_x ^^ Tuple.load_n (Int32.of_int i) ^^
          size env t
          ) ts
      | Obj ((Object | Memory), fs) ->
        G.concat_map (fun (_h, f) ->
          get_x ^^ Object.load_idx_raw env f.Type.lab ^^
          size env f.typ
          ) (sort_by_hash fs)
      | Array (Mut t) ->
        size_alias (fun () -> get_x ^^ size env (Array t))
      | Array t ->
        size_word env (get_x ^^ Heap.load_field Arr.len_field) ^^
        get_x ^^ Heap.load_field Arr.len_field ^^
        from_0_to_n env (fun get_i ->
          get_x ^^ get_i ^^ Arr.idx env ^^ load_ptr ^^
          size env t
        )
      | Prim Blob ->
        let (set_len, get_len) = new_local env "len" in
        get_x ^^ Blob.len env ^^ set_len ^^
        size_word env get_len ^^
        inc_data_size get_len
      | Prim Text ->
        let (set_len, get_len) = new_local env "len" in
        get_x ^^ Text.size env ^^ set_len ^^
        size_word env get_len ^^
        inc_data_size get_len
      | Opt t ->
        inc_data_size (compile_unboxed_const 1l) ^^ (* one byte tag *)
        get_x ^^ Opt.is_some env ^^
        G.if0 (get_x ^^ Opt.project env ^^ size env t) G.nop
      | Variant vs ->
        List.fold_right (fun (i, {lab = l; typ = t; _}) continue ->
            get_x ^^
            Variant.test_is env l ^^
            G.if0
              ( size_word env (compile_unboxed_const (Int32.of_int i)) ^^
                get_x ^^ Variant.project ^^ size env t
              ) continue
          )
          ( List.mapi (fun i (_h, f) -> (i,f)) (sort_by_hash vs) )
          ( E.trap_with env "buffer_size: unexpected variant" )
      | Func _ ->
        inc_data_size (compile_unboxed_const 1l) ^^ (* one byte tag *)
        get_x ^^ Arr.load_field 0l ^^ size env (Obj (Actor, [])) ^^
        get_x ^^ Arr.load_field 1l ^^ size env (Prim Text)
      | Obj (Actor, _) | Prim Principal ->
        inc_data_size (compile_unboxed_const 1l) ^^ (* one byte tag *)
        get_x ^^ size env (Prim Blob)
      | Non ->
        E.trap_with env "buffer_size called on value of type None"
      | Mut t ->
        size_alias (fun () -> get_x ^^ Heap.load_field MutBox.field ^^ size env t)
      | _ -> todo "buffer_size" (Arrange_ir.typ t) G.nop
      end ^^
      get_data_size ^^
      get_ref_size
    )

  (* Copies x to the data_buffer, storing references after ref_count entries in ref_base *)
  let rec serialize_go env t =
    let open Type in
    let t = Type.normalize t in
    let name = "@serialize_go<" ^ typ_hash t ^ ">" in
    Func.share_code3 env name (("x", I32Type), ("data_buffer", I32Type), ("ref_buffer", I32Type)) [I32Type; I32Type]
    (fun env get_x get_data_buf get_ref_buf ->
      let set_data_buf = G.setter_for get_data_buf in
      let set_ref_buf = G.setter_for get_ref_buf in

      (* Some combinators for writing values *)

      let advance_data_buf =
        get_data_buf ^^ G.i (Binary (Wasm.Values.I32 I32Op.Add)) ^^ set_data_buf in

      let write_word code =
        let (set_word, get_word) = new_local env "word" in
        code ^^ set_word ^^
        I32Leb.compile_store_to_data_buf_unsigned env get_word get_data_buf ^^
        advance_data_buf
      in

      let write_word32 code =
        get_data_buf ^^ code ^^
        G.i (Store {ty = I32Type; align = 0; offset = 0l; sz = None}) ^^
        compile_unboxed_const Heap.word_size ^^ advance_data_buf
      in

      let write_byte code =
        get_data_buf ^^ code ^^
        G.i (Store {ty = I32Type; align = 0; offset = 0l; sz = Some Wasm.Types.Pack8}) ^^
        compile_unboxed_const 1l ^^ advance_data_buf
      in

      let write env t =
        get_data_buf ^^
        get_ref_buf ^^
        serialize_go env t ^^
        set_ref_buf ^^
        set_data_buf
      in

      let write_alias write_thing =
        (* see Note [mutable stable values] *)
        (* Check heap tag *)
        let (set_tag, get_tag) = new_local env "tag" in
        get_x ^^ Tagged.load ^^ set_tag ^^
<<<<<<< HEAD
        get_x ^^ Tagged.load_header_word ^^ compile_eq_const Tagged.(int_of_tag StableSeen) ^^
        G.if_ []
=======
        get_tag ^^ compile_eq_const Tagged.(int_of_tag StableSeen) ^^
        G.if0
>>>>>>> a3f0595e
        begin
          (* This is the real data *)
          write_byte (compile_unboxed_const 0l) ^^
          (* Remember the current offset in the tag word *)
          get_x ^^ get_data_buf ^^ Heap.store_field Tagged.tag_field ^^
          (* Leave space in the output buffer for the decoder's bookkeeping *)
          write_word32 (compile_unboxed_const 0l) ^^
          write_word32 (compile_unboxed_const 0l) ^^
          (* Now the data, following the object field mutbox indirection *)
          write_thing ()
        end
        begin
          (* This is a reference *)
          write_byte (compile_unboxed_const 1l) ^^
          (* Sanity Checks *)
          get_tag ^^ compile_eq_const Tagged.(int_of_tag MutBox) ^^
          E.then_trap_with env "unvisited mutable data in serialize_go (MutBox)" ^^
          get_tag ^^ compile_eq_const Tagged.(int_of_tag ObjInd) ^^
          E.then_trap_with env "unvisited mutable data in serialize_go (ObjInd)" ^^
          get_tag ^^ compile_eq_const Tagged.(int_of_tag Array) ^^
          E.then_trap_with env "unvisited mutable data in serialize_go (Array)" ^^
          (* Second time we see this *)
          (* Calculate relative offset *)
          let (set_offset, get_offset) = new_local env "offset" in
          get_x ^^ Heap.load_field Tagged.tag_field ^^
          get_data_buf ^^ G.i (Binary (Wasm.Values.I32 I32Op.Sub)) ^^
          set_offset ^^
          (* A sanity check *)
          get_offset ^^ compile_unboxed_const 0l ^^
          G.i (Compare (Wasm.Values.I32 I32Op.LtS)) ^^
          E.else_trap_with env "Odd offset" ^^
          (* Write the offset to the output buffer *)
          write_word32 get_offset
        end
      in

      (* Now the actual serialization *)

      begin match t with
      | Prim Nat ->
        get_data_buf ^^
        get_x ^^
        BigNum.compile_store_to_data_buf_unsigned env ^^
        advance_data_buf
      | Prim Int ->
        get_data_buf ^^
        get_x ^^
        BigNum.compile_store_to_data_buf_signed env ^^
        advance_data_buf
      | Prim Float ->
        get_data_buf ^^
        get_x ^^ Float.unbox env ^^
        G.i (Store {ty = F64Type; align = 0; offset = 0l; sz = None}) ^^
        compile_unboxed_const 8l ^^ advance_data_buf
      | Prim (Int64|Nat64) ->
        get_data_buf ^^
        get_x ^^ BoxedWord64.unbox env ^^
        G.i (Store {ty = I64Type; align = 0; offset = 0l; sz = None}) ^^
        compile_unboxed_const 8l ^^ advance_data_buf
      | Prim (Int32|Nat32) ->
        write_word32 (get_x ^^ BoxedSmallWord.unbox env)
      | Prim Char ->
        write_word32 (get_x ^^ TaggedSmallWord.untag_codepoint)
      | Prim (Int16|Nat16) ->
        get_data_buf ^^
        get_x ^^ TaggedSmallWord.lsb_adjust Nat16 ^^
        G.i (Store {ty = I32Type; align = 0; offset = 0l; sz = Some Wasm.Types.Pack16}) ^^
        compile_unboxed_const 2l ^^ advance_data_buf
      | Prim (Int8|Nat8) ->
        write_byte (get_x ^^ TaggedSmallWord.lsb_adjust Nat8)
      | Prim Bool ->
        write_byte (get_x ^^ BoxedSmallWord.unbox env) (* essentially SR.adjust SR.Vanilla SR.bool *)
      | Tup [] -> (* e(()) = null *)
        G.nop
      | Tup ts ->
        G.concat_mapi (fun i t ->
          get_x ^^ Tuple.load_n (Int32.of_int i) ^^
          write env t
        ) ts
      | Obj ((Object | Memory), fs) ->
        G.concat_map (fun (_h, f) ->
          get_x ^^ Object.load_idx_raw env f.Type.lab ^^
          write env f.typ
        ) (sort_by_hash fs)
      | Array (Mut t) ->
        write_alias (fun () -> get_x ^^ write env (Array t))
      | Array t ->
        write_word (get_x ^^ Heap.load_field Arr.len_field) ^^
        get_x ^^ Heap.load_field Arr.len_field ^^
        from_0_to_n env (fun get_i ->
          get_x ^^ get_i ^^ Arr.idx env ^^ load_ptr ^^
          write env t
        )
      | Prim Null -> G.nop
      | Any -> G.nop
      | Opt t ->
        get_x ^^
        Opt.is_some env ^^
        G.if0
          ( write_byte (compile_unboxed_const 1l) ^^ get_x ^^ Opt.project env ^^ write env t )
          ( write_byte (compile_unboxed_const 0l) )
      | Variant vs ->
        List.fold_right (fun (i, {lab = l; typ = t; _}) continue ->
            get_x ^^
            Variant.test_is env l ^^
            G.if0
              ( write_word (compile_unboxed_const (Int32.of_int i)) ^^
                get_x ^^ Variant.project ^^ write env t)
              continue
          )
          ( List.mapi (fun i (_h, f) -> (i,f)) (sort_by_hash vs) )
          ( E.trap_with env "serialize_go: unexpected variant" )
      | Prim Blob ->
        let (set_len, get_len) = new_local env "len" in
        get_x ^^ Blob.len env ^^ set_len ^^
        write_word get_len ^^
        get_data_buf ^^
        get_x ^^ Blob.payload_ptr_unskewed ^^
        get_len ^^
        Heap.memcpy env ^^
        get_len ^^ advance_data_buf
      | Prim Text ->
        let (set_len, get_len) = new_local env "len" in
        get_x ^^ Text.size env ^^ set_len ^^
        write_word get_len ^^
        get_x ^^ get_data_buf ^^ Text.to_buf env ^^
        get_len ^^ advance_data_buf
      | Func _ ->
        write_byte (compile_unboxed_const 1l) ^^
        get_x ^^ Arr.load_field 0l ^^ write env (Obj (Actor, [])) ^^
        get_x ^^ Arr.load_field 1l ^^ write env (Prim Text)
      | Obj (Actor, _) | Prim Principal ->
        write_byte (compile_unboxed_const 1l) ^^
        get_x ^^ write env (Prim Blob)
      | Non ->
        E.trap_with env "serializing value of type None"
      | Mut t ->
        write_alias (fun () ->
          get_x ^^ Heap.load_field MutBox.field ^^ write env t
        )
      | _ -> todo "serialize" (Arrange_ir.typ t) G.nop
      end ^^
      get_data_buf ^^
      get_ref_buf
    )

  (* This value is returned by deserialize_go if deserialization fails in a way
     that should be recoverable by opt parsing.
     By virtue of being a deduped static value, it can be detected by pointer
     comparison.
  *)
  let coercion_error_value env : int32 =
    E.add_static env StaticBytes.[
      I32 Tagged.(int_of_tag CoercionFailure);
    ]

  (* The main deserialization function, generated once per type hash.
     Is parameters are:
       * data_buffer: The current position of the input data buffer
       * ref_buffer:  The current position of the input references buffer
       * typtbl:      The type table, as returned by parse_idl_header
       * idltyp:      The idl type (prim type or table index) to decode now
       * typtbl_size: The size of the type table, used to limit recursion
       * depth:       Recursion counter; reset when we make progres on the value
       * can_recover: Whether coercion errors are recoverable, see coercion_failed below

     It returns the value of type t (vanilla representation) or coercion_error_value,
     It advances the data_buffer past the decoded value (even if it returns coercion_error_value!)
   *)
  let rec deserialize_go env t =
    let open Type in
    let t = Type.normalize t in
    let name = "@deserialize_go<" ^ typ_hash t ^ ">" in
    Func.share_code7 env name
      (("data_buffer", I32Type),
       ("ref_buffer", I32Type),
       ("typtbl", I32Type),
       ("idltyp", I32Type),
       ("typtbl_size", I32Type),
       ("depth", I32Type),
       ("can_recover", I32Type)
      ) [I32Type]
    (fun env get_data_buf get_ref_buf get_typtbl get_idltyp get_typtbl_size get_depth get_can_recover ->

      (* Check recursion depth (protects against empty record etc.) *)
      (* Factor 2 because at each step, the expected type could go through one
         level of opt that is not present in the value type
      *)
      get_depth ^^
      get_typtbl_size ^^ compile_add_const 1l ^^ compile_mul_const 2l ^^
      G.i (Compare (Wasm.Values.I32 I32Op.LeU)) ^^
      E.else_trap_with env ("IDL error: circular record read") ^^

      (* Remember data buffer position, to detect progress *)
      let (set_old_pos, get_old_pos) = new_local env "old_pos" in
      ReadBuf.get_ptr get_data_buf ^^ set_old_pos ^^

      let go' can_recover env t =
        let (set_idlty, get_idlty) = new_local env "idl_ty" in
        set_idlty ^^
        get_data_buf ^^
        get_ref_buf ^^
        get_typtbl ^^
        get_idlty ^^
        get_typtbl_size ^^
        ( (* Reset depth counter if we made progress *)
          ReadBuf.get_ptr get_data_buf ^^ get_old_pos ^^
          G.i (Compare (Wasm.Values.I32 I32Op.Eq)) ^^
          G.if1 I32Type
          (get_depth ^^ compile_add_const 1l)
          (compile_unboxed_const 0l)
        ) ^^
        (if can_recover
         then compile_unboxed_const 1l
         else get_can_recover) ^^
        deserialize_go env t
      in

      let go = go' false in
      let go_can_recover = go' true in

      let skip get_typ =
        get_data_buf ^^ get_typtbl ^^ get_typ ^^ compile_unboxed_const 0l ^^
        E.call_import env "rts" "skip_any"
      in

      (* This flag is set to return a coercion error at the very end
         We cannot use (G.i Return) for early exit, or we’d leak stack space,
         as Stack.with_words is used to allocate scratch space.
      *)
      let (set_failed, get_failed) = new_local env "failed" in
      let set_failure = compile_unboxed_const 1l ^^ set_failed in
      let when_failed f = get_failed ^^ G.if0 f G.nop in

      (* This looks at a value and if it is coercion_error_value, sets the failure flag.
         This propagates the error out of arrays, records, etc.
       *)
      let remember_failure get_val =
          get_val ^^ compile_eq_const (coercion_error_value env) ^^
          G.if0 set_failure G.nop
      in

      (* This sets the failure flag and puts coercion_error_value on the stack *)
      let coercion_failed msg =
        (* If we know that there is no backtracking `opt t` around, then just trap.
           This gives a better error message
        *)
        get_can_recover ^^ E.else_trap_with env msg ^^
        set_failure ^^ compile_unboxed_const (coercion_error_value env) in

      (* returns true if we are looking at primitive type with this id *)
      let check_prim_typ t =
        get_idltyp ^^
        compile_eq_const (Int32.neg (Option.get (to_idl_prim t)))
      in

      let with_prim_typ t f =
        check_prim_typ t ^^
        G.if1 I32Type f
          ( skip get_idltyp ^^
            coercion_failed ("IDL error: unexpected IDL type when parsing " ^ string_of_typ t)
          )
      in

      let read_byte_tagged = function
        | [code0; code1] ->
          ReadBuf.read_byte env get_data_buf ^^
          let (set_b, get_b) = new_local env "b" in
          set_b ^^
          get_b ^^
          compile_eq_const 0l ^^
          G.if1 I32Type
          begin code0
          end begin
            get_b ^^ compile_eq_const 1l ^^
            E.else_trap_with env "IDL error: byte tag not 0 or 1" ^^
            code1
          end
        | _ -> assert false; (* can be generalized later as needed *)
      in

      let read_blob () =
        let (set_len, get_len) = new_local env "len" in
        let (set_x, get_x) = new_local env "x" in
        ReadBuf.read_leb128 env get_data_buf ^^ set_len ^^

        get_len ^^ Blob.alloc env ^^ set_x ^^
        get_x ^^ Blob.payload_ptr_unskewed ^^
        ReadBuf.read_blob env get_data_buf get_len ^^
        get_x
      in

      let read_text () =
        let (set_len, get_len) = new_local env "len" in
        ReadBuf.read_leb128 env get_data_buf ^^ set_len ^^
        let (set_ptr, get_ptr) = new_local env "x" in
        ReadBuf.get_ptr get_data_buf ^^ set_ptr ^^
        ReadBuf.advance get_data_buf get_len ^^
        (* validate *)
        get_ptr ^^ get_len ^^ E.call_import env "rts" "utf8_validate" ^^
        (* copy *)
        get_ptr ^^ get_len ^^ Text.of_ptr_size env
      in

      let read_actor_data () =
        read_byte_tagged
          [ E.trap_with env "IDL error: unexpected actor reference"
          ; read_blob ()
          ]
      in

      (* returns true if get_arg_typ is a composite type of this id *)
      let check_composite_typ get_arg_typ idl_tycon_id =
        get_arg_typ ^^
        compile_unboxed_const 0l ^^ G.i (Compare (Wasm.Values.I32 I32Op.GeS)) ^^
        G.if1 I32Type
        begin
          ReadBuf.alloc env (fun get_typ_buf ->
            (* Update typ_buf *)
            ReadBuf.set_ptr get_typ_buf (
              get_typtbl ^^
              get_arg_typ ^^ compile_mul_const Heap.word_size ^^
              G.i (Binary (Wasm.Values.I32 I32Op.Add)) ^^
              load_unskewed_ptr
            ) ^^
            ReadBuf.set_end get_typ_buf (ReadBuf.get_end get_data_buf) ^^
            (* read sleb128 *)
            ReadBuf.read_sleb128 env get_typ_buf ^^
            (* Check it is the expected value *)
            compile_eq_const idl_tycon_id
          )
        end
        (compile_unboxed_const 0l)
      in


      (* checks that arg_typ is positive, looks it up in the table,
         creates a fresh typ_buf pointing into the type description,
         reads the type constructor index and traps or fails if it is the wrong one.
         and passes the typ_buf to a subcomputation to read the type arguments *)
      let with_composite_arg_typ get_arg_typ idl_tycon_id f =
        (* make sure index is not negative *)
        get_arg_typ ^^
        compile_unboxed_const 0l ^^ G.i (Compare (Wasm.Values.I32 I32Op.GeS)) ^^
        G.if1 I32Type
        begin
          ReadBuf.alloc env (fun get_typ_buf ->
            (* Update typ_buf *)
            ReadBuf.set_ptr get_typ_buf (
              get_typtbl ^^
              get_arg_typ ^^ compile_mul_const Heap.word_size ^^
              G.i (Binary (Wasm.Values.I32 I32Op.Add)) ^^
              load_unskewed_ptr
            ) ^^
            ReadBuf.set_end get_typ_buf (ReadBuf.get_end get_data_buf) ^^
            (* read sleb128 *)
            ReadBuf.read_sleb128 env get_typ_buf ^^
            (* Check it is the expected type constructor *)
            compile_eq_const idl_tycon_id ^^
            G.if1 I32Type
            begin
              f get_typ_buf
            end
            begin
              skip get_arg_typ ^^
              coercion_failed ("IDL error: unexpected IDL type when parsing " ^ string_of_typ t)
            end
          )
        end
        begin
          skip get_arg_typ ^^
          coercion_failed ("IDL error: unexpected IDL type when parsing " ^ string_of_typ t)
        end
      in

      let with_composite_typ idl_tycon_id f =
        with_composite_arg_typ get_idltyp idl_tycon_id f
      in

      let with_record_typ f = with_composite_typ idl_record (fun get_typ_buf ->
        Stack.with_words env "get_n_ptr" 1l (fun get_n_ptr ->
          get_n_ptr ^^
          ReadBuf.read_leb128 env get_typ_buf ^^
          store_unskewed_ptr ^^
          f get_typ_buf get_n_ptr
        )
      ) in

      let with_blob_typ env f =
        with_composite_typ idl_vec (fun get_typ_buf ->
          ReadBuf.read_sleb128 env get_typ_buf ^^
          compile_eq_const (-5l) (* Nat8 *) ^^
          G.if1 I32Type
            f
            begin
              skip get_idltyp ^^
              coercion_failed "IDL error: blob not a vector of nat8"
            end
        )
      in

      let read_alias env t read_thing =
        (* see Note [mutable stable values] *)
        let (set_is_ref, get_is_ref) = new_local env "is_ref" in
        let (set_result, get_result) = new_local env "result" in
        let (set_cur, get_cur) = new_local env "cur" in
        let (set_memo, get_memo) = new_local env "memo" in

        let (set_arg_typ, get_arg_typ) = new_local env "arg_typ" in
        with_composite_typ idl_alias (ReadBuf.read_sleb128 env) ^^ set_arg_typ ^^

        (* Find out if it is a reference or not *)
        ReadBuf.read_byte env get_data_buf ^^ set_is_ref ^^

        (* If it is a reference, temporarily set the read buffer to that place *)
        get_is_ref ^^
        G.if0 begin
          let (set_offset, get_offset) = new_local env "offset" in
          ReadBuf.read_word32 env get_data_buf ^^ set_offset ^^
          (* A sanity check *)
          get_offset ^^ compile_unboxed_const 0l ^^
          G.i (Compare (Wasm.Values.I32 I32Op.LtS)) ^^
          E.else_trap_with env "Odd offset" ^^

          ReadBuf.get_ptr get_data_buf ^^ set_cur ^^
          ReadBuf.advance get_data_buf (get_offset ^^ compile_add_const (-4l))
        end G.nop ^^

        (* Remember location of ptr *)
        ReadBuf.get_ptr get_data_buf ^^ set_memo ^^
        (* Did we decode this already? *)
        ReadBuf.read_word32 env get_data_buf ^^ set_result ^^
        get_result ^^ compile_eq_const 0l ^^
        G.if0 begin
          (* No, not yet decoded *)
          (* Skip over type hash field *)
          ReadBuf.read_word32 env get_data_buf ^^ compile_eq_const 0l ^^
          E.else_trap_with env "Odd: Type hash scratch space not empty" ^^

          (* Read the content *)
          read_thing get_arg_typ (fun get_thing ->
            (* This is called after allocation, but before descending
               We update the memo location here so that loops work
            *)
            get_thing ^^ set_result ^^
            get_memo ^^ get_result ^^ store_unskewed_ptr ^^
            get_memo ^^ compile_add_const 4l ^^ Blob.lit env (typ_hash t) ^^ store_unskewed_ptr
          )
        end begin
          (* Decoded before. Check type hash *)
          ReadBuf.read_word32 env get_data_buf ^^ Blob.lit env (typ_hash t) ^^
          G.i (Compare (Wasm.Values.I32 I32Op.Eq)) ^^
          E.else_trap_with env ("Stable memory error: Aliased at wrong type, expected: " ^ typ_hash t)
        end ^^

        (* If this was a reference, reset read buffer *)
        get_is_ref ^^
        G.if0 (ReadBuf.set_ptr get_data_buf get_cur) G.nop ^^

        get_result
      in


      (* Now the actual deserialization *)
      begin match t with
      (* Primitive types *)
      | Prim Nat ->
        with_prim_typ t
        begin
          get_data_buf ^^
          BigNum.compile_load_from_data_buf env false
        end
      | Prim Int ->
        (* Subtyping with nat *)
        check_prim_typ (Prim Nat) ^^
        G.if1 I32Type
          begin
            get_data_buf ^^
            BigNum.compile_load_from_data_buf env false
          end
          begin
            with_prim_typ t
            begin
              get_data_buf ^^
              BigNum.compile_load_from_data_buf env true
            end
          end
      | Prim Float ->
        with_prim_typ t
        begin
          ReadBuf.read_float64 env get_data_buf ^^
          Float.box env
        end
      | Prim (Int64|Nat64) ->
        with_prim_typ t
        begin
          ReadBuf.read_word64 env get_data_buf ^^
          BoxedWord64.box env
        end
      | Prim (Int32|Nat32) ->
        with_prim_typ t
        begin
          ReadBuf.read_word32 env get_data_buf ^^
          BoxedSmallWord.box env
        end
      | Prim Char ->
        with_prim_typ t
        begin
          ReadBuf.read_word32 env get_data_buf ^^
          TaggedSmallWord.check_and_tag_codepoint env
        end
      | Prim (Int16|Nat16) ->
        with_prim_typ t
        begin
          ReadBuf.read_word16 env get_data_buf ^^
          TaggedSmallWord.msb_adjust Nat16
        end
      | Prim (Int8|Nat8) ->
        with_prim_typ t
        begin
          ReadBuf.read_byte env get_data_buf ^^
          TaggedSmallWord.msb_adjust Nat8
        end
      | Prim Bool ->
        with_prim_typ t
        begin
          read_byte_tagged
            [ Bool.lit false
            ; Bool.lit true
            ] ^^
          BoxedSmallWord.box env (* essentially SR.adjust SR.bool SR.Vanilla *)
        end
      | Prim Null ->
        with_prim_typ t (Opt.null_lit env)
      | Any ->
        skip get_idltyp ^^
        (* Any vanilla value works here *)
        Opt.null_lit env
      | Prim Blob ->
        with_blob_typ env (read_blob ())
      | Prim Principal ->
        with_prim_typ t
        begin
          read_byte_tagged
            [ E.trap_with env "IDL error: unexpected principal reference"
            ; read_blob ()
            ]
        end
      | Prim Text ->
        with_prim_typ t (read_text ())
      | Tup [] -> (* e(()) = null *)
        with_prim_typ t (Tuple.from_stack env 0)
      (* Composite types *)
      | Tup ts ->
        with_record_typ (fun get_typ_buf get_n_ptr ->
          let (set_val, get_val) = new_local env "val" in

          G.concat_mapi (fun i t ->
            (* skip all possible intermediate extra fields *)
            get_typ_buf ^^ get_data_buf ^^ get_typtbl ^^ compile_unboxed_const (Int32.of_int i) ^^ get_n_ptr ^^
            E.call_import env "rts" "find_field" ^^
            G.if1 I32Type
              begin
                ReadBuf.read_sleb128 env get_typ_buf ^^
                go env t ^^ set_val ^^
                remember_failure get_val ^^
                get_val
              end
              begin
                match normalize t with
                | Opt _ | Any -> Opt.null_lit env
                | _ -> coercion_failed "IDL error: did not find tuple field in record"
              end
          ) ts ^^

          (* skip all possible trailing extra fields *)
          get_typ_buf ^^ get_data_buf ^^ get_typtbl ^^ get_n_ptr ^^
          E.call_import env "rts" "skip_fields" ^^

          Tuple.from_stack env (List.length ts)
        )
      | Obj ((Object | Memory), fs) ->
        with_record_typ (fun get_typ_buf get_n_ptr ->
          let (set_val, get_val) = new_local env "val" in

          Object.lit_raw env (List.map (fun (h,f) ->
            f.Type.lab, fun () ->
              (* skip all possible intermediate extra fields *)
              get_typ_buf ^^ get_data_buf ^^ get_typtbl ^^ compile_unboxed_const (Lib.Uint32.to_int32 h) ^^ get_n_ptr ^^
              E.call_import env "rts" "find_field" ^^
              G.if1 I32Type
                begin
                  ReadBuf.read_sleb128 env get_typ_buf ^^
                  go env f.typ ^^ set_val ^^
                  remember_failure get_val ^^
                  get_val
                  end
                begin
                  match normalize f.typ with
                  | Opt _ | Any -> Opt.null_lit env
                  | _ -> coercion_failed (Printf.sprintf "IDL error: did not find field %s in record" f.lab)
                end
          ) (sort_by_hash fs)) ^^

          (* skip all possible trailing extra fields *)
          get_typ_buf ^^ get_data_buf ^^ get_typtbl ^^ get_n_ptr ^^
          E.call_import env "rts" "skip_fields"
          )
      | Array (Mut t) ->
        read_alias env (Array (Mut t)) (fun get_array_typ on_alloc ->
          let (set_len, get_len) = new_local env "len" in
          let (set_x, get_x) = new_local env "x" in
          let (set_val, get_val) = new_local env "val" in
          let (set_arg_typ, get_arg_typ) = new_local env "arg_typ" in
          with_composite_arg_typ get_array_typ idl_vec (ReadBuf.read_sleb128 env) ^^ set_arg_typ ^^
          ReadBuf.read_leb128 env get_data_buf ^^ set_len ^^
          get_len ^^ Arr.alloc env ^^ set_x ^^
          on_alloc get_x ^^
          get_len ^^ from_0_to_n env (fun get_i ->
            get_x ^^ get_i ^^ Arr.idx env ^^
            get_arg_typ ^^ go env t ^^ set_val ^^
            remember_failure get_val ^^
            get_val ^^ store_ptr
          )
        )
      | Array t ->
        let (set_len, get_len) = new_local env "len" in
        let (set_x, get_x) = new_local env "x" in
        let (set_val, get_val) = new_local env "val" in
        let (set_arg_typ, get_arg_typ) = new_local env "arg_typ" in
        with_composite_typ idl_vec (ReadBuf.read_sleb128 env) ^^ set_arg_typ ^^
        ReadBuf.read_leb128 env get_data_buf ^^ set_len ^^
        get_len ^^ Arr.alloc env ^^ set_x ^^
        get_len ^^ from_0_to_n env (fun get_i ->
          get_x ^^ get_i ^^ Arr.idx env ^^
          get_arg_typ ^^ go env t ^^ set_val ^^
          remember_failure get_val ^^
          get_val ^^ store_ptr
        ) ^^
        get_x
      | Opt t ->
        check_prim_typ (Prim Null) ^^
        G.if1 I32Type (Opt.null_lit env)
        begin
          check_prim_typ Any ^^ (* reserved *)
          G.if1 I32Type (Opt.null_lit env)
          begin
            check_composite_typ get_idltyp idl_opt ^^
            G.if1 I32Type
            begin
              let (set_arg_typ, get_arg_typ) = new_local env "arg_typ" in
              with_composite_typ idl_opt (ReadBuf.read_sleb128 env) ^^ set_arg_typ ^^
              read_byte_tagged
                [ Opt.null_lit env
                ; let (set_val, get_val) = new_local env "val" in
                  get_arg_typ ^^ go_can_recover env t ^^ set_val ^^
                  get_val ^^ compile_eq_const (coercion_error_value env) ^^
                  G.if1 I32Type
                    (* decoding failed, but this is opt, so: return null *)
                    (Opt.null_lit env)
                    (* decoding succeeded, return opt value *)
                    (Opt.inject env get_val)
                ]
            end
            begin
              (* this check corresponds to `not (null <: <t>)` in the spec *)
              match normalize t with
              | Prim Null | Opt _ | Any ->
                (* Ignore and return null *)
                skip get_idltyp ^^
                Opt.null_lit env
              | _ ->
                (* Try constituent type *)
                let (set_val, get_val) = new_local env "val" in
                get_idltyp ^^ go_can_recover env t ^^ set_val ^^
                get_val ^^ compile_eq_const (coercion_error_value env) ^^
                G.if1 I32Type
                  (* decoding failed, but this is opt, so: return null *)
                  (Opt.null_lit env)
                  (* decoding succeeded, return opt value *)
                  (Opt.inject env get_val)
            end
          end
        end
      | Variant vs ->
        let (set_val, get_val) = new_local env "val" in
        with_composite_typ idl_variant (fun get_typ_buf ->
          (* Find the tag *)
          let (set_n, get_n) = new_local env "len" in
          ReadBuf.read_leb128 env get_typ_buf ^^ set_n ^^

          let (set_tagidx, get_tagidx) = new_local env "tagidx" in
          ReadBuf.read_leb128 env get_data_buf ^^ set_tagidx ^^

          get_tagidx ^^ get_n ^^
          G.i (Compare (Wasm.Values.I32 I32Op.LtU)) ^^
          E.else_trap_with env "IDL error: variant index out of bounds" ^^

          (* Zoom past the previous entries *)
          get_tagidx ^^ from_0_to_n env (fun _ ->
            get_typ_buf ^^ E.call_import env "rts" "skip_leb128" ^^
            get_typ_buf ^^ E.call_import env "rts" "skip_leb128"
          ) ^^

          (* Now read the tag *)
          let (set_tag, get_tag) = new_local env "tag" in
          ReadBuf.read_leb128 env get_typ_buf ^^ set_tag ^^
          let (set_arg_typ, get_arg_typ) = new_local env "arg_typ" in
          ReadBuf.read_sleb128 env get_typ_buf ^^ set_arg_typ ^^

          List.fold_right (fun (h, {lab = l; typ = t; _}) continue ->
              get_tag ^^ compile_eq_const (Lib.Uint32.to_int32 h) ^^
              G.if1 I32Type
                ( Variant.inject env l (
                  get_arg_typ ^^ go env t ^^ set_val ^^
                  remember_failure get_val ^^
                  get_val
                ))
                continue
            )
            ( sort_by_hash vs )
            ( coercion_failed "IDL error: unexpected variant tag" )
        )
      | Func _ ->
        with_composite_typ idl_func (fun _get_typ_buf ->
          read_byte_tagged
            [ E.trap_with env "IDL error: unexpected function reference"
            ; read_actor_data () ^^
              read_text () ^^
              Tuple.from_stack env 2
            ]
        );
      | Obj (Actor, _) ->
        with_composite_typ idl_service (fun _get_typ_buf -> read_actor_data ())
      | Mut t ->
        read_alias env (Mut t) (fun get_arg_typ on_alloc ->
          let (set_result, get_result) = new_local env "result" in
          Tagged.obj env Tagged.ObjInd [ compile_unboxed_const 0l ] ^^ set_result ^^
          on_alloc get_result ^^
          get_result ^^
            get_arg_typ ^^ go env t ^^
          Heap.store_field MutBox.field
        )
      | Non ->
        E.trap_with env "IDL error: deserializing value of type None"
      | _ -> todo_trap env "deserialize" (Arrange_ir.typ t)
      end ^^
      (* Parsed value on the stack, return that, unless the failure flag is set *)
      when_failed (compile_unboxed_const (coercion_error_value env) ^^ G.i Return)
    )

  let serialize env ts : G.t =
    let ts_name = typ_seq_hash ts in
    let name = "@serialize<" ^ ts_name ^ ">" in
    (* returns data/length pointers (will be GC’ed next time!) *)
    Func.share_code1 env name ("x", I32Type) [I32Type; I32Type] (fun env get_x ->
      let (set_data_size, get_data_size) = new_local env "data_size" in
      let (set_refs_size, get_refs_size) = new_local env "refs_size" in

      let tydesc = type_desc env ts in
      let tydesc_len = Int32.of_int (String.length tydesc) in

      (* Get object sizes *)
      get_x ^^
      buffer_size env (Type.seq ts) ^^
      set_refs_size ^^

      compile_add_const tydesc_len  ^^
      set_data_size ^^

      let (set_data_start, get_data_start) = new_local env "data_start" in
      let (set_refs_start, get_refs_start) = new_local env "refs_start" in

      get_data_size ^^ Blob.dyn_alloc_scratch env ^^ set_data_start ^^
      get_refs_size ^^ compile_mul_const Heap.word_size ^^ Blob.dyn_alloc_scratch env ^^ set_refs_start ^^

      (* Write ty desc *)
      get_data_start ^^
      Blob.lit env tydesc ^^ Blob.payload_ptr_unskewed ^^
      compile_unboxed_const tydesc_len ^^
      Heap.memcpy env ^^

      (* Serialize x into the buffer *)
      get_x ^^
      get_data_start ^^ compile_add_const tydesc_len ^^
      get_refs_start ^^
      serialize_go env (Type.seq ts) ^^

      (* Sanity check: Did we fill exactly the buffer *)
      get_refs_start ^^ get_refs_size ^^ compile_mul_const Heap.word_size ^^ G.i (Binary (Wasm.Values.I32 I32Op.Add)) ^^
      G.i (Compare (Wasm.Values.I32 I32Op.Eq)) ^^
      E.else_trap_with env "reference buffer not filled " ^^

      get_data_start ^^ get_data_size ^^ G.i (Binary (Wasm.Values.I32 I32Op.Add)) ^^
      G.i (Compare (Wasm.Values.I32 I32Op.Eq)) ^^
      E.else_trap_with env "data buffer not filled " ^^

      get_refs_size ^^
      compile_unboxed_const 0l ^^
      G.i (Compare (Wasm.Values.I32 I32Op.Eq)) ^^
      E.else_trap_with env "cannot send references on IC System API" ^^

      get_data_start ^^
      get_data_size
    )

  let deserialize_from_blob extended env ts =
    let ts_name = typ_seq_hash ts in
    let name =
      if extended
      then "@deserialize_extended<" ^ ts_name ^ ">"
      else "@deserialize<" ^ ts_name ^ ">" in
    Func.share_code1 env name ("blob", I32Type) (List.map (fun _ -> I32Type) ts) (fun env get_blob ->
      let (set_data_size, get_data_size) = new_local env "data_size" in
      let (set_refs_size, get_refs_size) = new_local env "refs_size" in
      let (set_data_start, get_data_start) = new_local env "data_start" in
      let (set_refs_start, get_refs_start) = new_local env "refs_start" in
      let (set_arg_count, get_arg_count) = new_local env "arg_count" in
      let (set_val, get_val) = new_local env "val" in

      get_blob ^^ Blob.len env ^^ set_data_size ^^
      get_blob ^^ Blob.payload_ptr_unskewed ^^ set_data_start ^^

      (* Allocate space for the reference buffer and copy it *)
      compile_unboxed_const 0l ^^ set_refs_size (* none yet *) ^^

      (* Allocate space for out parameters of parse_idl_header *)
      Stack.with_words env "get_typtbl_size_ptr" 1l (fun get_typtbl_size_ptr ->
      Stack.with_words env "get_typtbl_ptr" 1l (fun get_typtbl_ptr ->
      Stack.with_words env "get_maintyps_ptr" 1l (fun get_maintyps_ptr ->

      (* Set up read buffers *)
      ReadBuf.alloc env (fun get_data_buf -> ReadBuf.alloc env (fun get_ref_buf ->

      ReadBuf.set_ptr get_data_buf get_data_start ^^
      ReadBuf.set_size get_data_buf get_data_size ^^
      ReadBuf.set_ptr get_ref_buf get_refs_start ^^
      ReadBuf.set_size get_ref_buf (get_refs_size ^^ compile_mul_const Heap.word_size) ^^

      (* Go! *)
      Bool.lit extended ^^ get_data_buf ^^ get_typtbl_ptr ^^ get_typtbl_size_ptr ^^ get_maintyps_ptr ^^
      E.call_import env "rts" "parse_idl_header" ^^

      (* set up a dedicated read buffer for the list of main types *)
      ReadBuf.alloc env (fun get_main_typs_buf ->
        ReadBuf.set_ptr get_main_typs_buf (get_maintyps_ptr ^^ load_unskewed_ptr) ^^
        ReadBuf.set_end get_main_typs_buf (ReadBuf.get_end get_data_buf) ^^
        ReadBuf.read_leb128 env get_main_typs_buf ^^ set_arg_count ^^

        get_arg_count ^^
        compile_rel_const I32Op.GeU (Int32.of_int (List.length ts)) ^^
        E.else_trap_with env ("IDL error: too few arguments " ^ ts_name) ^^

        G.concat_map (fun t ->
          get_data_buf ^^ get_ref_buf ^^
          get_typtbl_ptr ^^ load_unskewed_ptr ^^
          ReadBuf.read_sleb128 env get_main_typs_buf ^^
          get_typtbl_size_ptr ^^ load_unskewed_ptr ^^
          compile_unboxed_const 0l ^^ (* initial depth *)
          compile_unboxed_const 0l ^^ (* initially, cannot recover *)
          deserialize_go env t ^^ set_val ^^
          get_val ^^ compile_eq_const (coercion_error_value env) ^^
          E.then_trap_with env ("IDL error: coercion failure encountered") ^^
          get_val
        ) ts ^^

        (* Skip any extra arguments *)
        get_arg_count ^^ compile_sub_const (Int32.of_int (List.length ts)) ^^
        from_0_to_n env (fun _ ->
          get_data_buf ^^
          get_typtbl_ptr ^^ load_unskewed_ptr ^^
          ReadBuf.read_sleb128 env get_main_typs_buf ^^
          compile_unboxed_const 0l ^^
          E.call_import env "rts" "skip_any"
        ) ^^

        ReadBuf.is_empty env get_data_buf ^^
        E.else_trap_with env ("IDL error: left-over bytes " ^ ts_name) ^^
        ReadBuf.is_empty env get_ref_buf ^^
        E.else_trap_with env ("IDL error: left-over references " ^ ts_name)
      ))))))
    )

  let deserialize env ts =
    Blob.of_size_copy env
      (fun env -> IC.system_call env "ic0" "msg_arg_data_size")
      (fun env -> IC.system_call env "ic0" "msg_arg_data_copy")
      (fun env -> compile_unboxed_const 0l) ^^
    deserialize_from_blob false env ts

(*
Note [mutable stable values]
~~~~~~~~~~~~~~~~~~~~~~~~~~~~

We currently use a Candid derivative to serialize stable values. In addition to
storing sharable data, we can also store mutable data (records with mutable
fields and mutable arrays), and we need to preserve aliasing.

To that end we extend Candid with a type constructor `alias t`.

In the type table, alias t is represented by type code 1. All Candid type constructors
are represented by negative numbers, so this cannot clash with anything and,
conveniently, makes such values illegal Candid.

The values of `alias t` are either

 * i8(0) 0x00000000 0x00000000 M(v)
   for one (typically the first) occurrence of v
   The first 0x00000000 is the “memo field”, the second is the “type hash field”.
   Both are scratch spaces for the benefit of the decoder.

or

 * i8(1) i32(offset) M(v)
   for all other occurrences of v, where offset is the relative position of the
   above occurrences from this reference.

We map Motoko types to this as follows:

  e([var t]) = alias e([t]) = alias vec e(t)
  e({var field : t}) = record { field : alias e(t) }

Why different? Because we need to alias arrays as a whole (we can’t even alias
their fields, as they are manifestly part of the array heap structure), but
aliasing records does not work, as aliased record values may appear at
different types (due to subtyping), and Candid serialization is type-driven.
Luckily records put all mutable fields behind an indirection (ObjInd), so this
works.

The type-driven code in this module treats `Type.Mut` to always refer to an
`ObjInd`; for arrays the mutable case is handled directly.

To detect and preserve aliasing, these steps are taken:

 * In `buffer_size`, when we see a mutable thing (`Array` or `ObjInd`), the
   first time, we mark it by setting the heap tag to `StableSeen`.
   This way, when we see it a second time, we can skip the value in the size
   calculation.
 * In `serialize`, when we see it a first time (tag still `StableSeen`),
   we serialize it (first form above), and remember the absolute position
   in the output buffer, abusing the heap tag here.
   (Invariant: This absolute position is never `StableSeen`)
   Upon a second visit (tag not `StableSeen`), we can thus fetch that absolute
   position and calculate the offset.
 * In `deserialize`, when we come across a `alias t`, we follow the offset (if
   needed) to find the content.

   If the memo field is still `0x00000000`, this is the first time we read
   this, so we deserialize to the Motoko heap, and remember the heap position
   (vanilla pointer) by overriding the memo field.
   We also store the type hash of the type we are serializing at in the type
   hash field.

   If it is not `0x00000000` then we can simply read the pointer from there,
   after checking the type hash field to make sure we are aliasing at the same
   type.

*)

end (* Serialization *)


(* Stabilization (serialization to/from stable memory) of both:
   * stable variables; and
   * virtual stable memory.
   c.f.
   * ../../design/Stable.md
   * ../../design/StableMemory.md
*)

module Stabilization = struct

  let stabilize env t =
    let (set_dst, get_dst) = new_local env "dst" in
    let (set_len, get_len) = new_local env "len" in
    Serialization.serialize env [t] ^^
    set_len ^^
    set_dst ^^

    StableMem.get_mem_size env ^^
    G.i (Test (Wasm.Values.I32 I32Op.Eqz)) ^^
    G.if0
      begin (* ensure [0,..,3,...len+4) *)
        compile_unboxed_const 0l ^^
        get_len ^^
        compile_add_const 4l ^^  (* reserve one word for size *)
        StableMem.ensure env ^^

        (* write len to initial word of stable memory*)
        compile_unboxed_const 0l ^^
        get_len ^^
        StableMem.write_word32 env ^^

        (* copy data to following stable memory *)
        compile_unboxed_const 4l ^^
        get_dst ^^
        get_len ^^
        E.call_import env "ic0" "stable_write"
      end
      begin
        let (set_N, get_N) = new_local env "N" in

        (* let N = !size * page_size *)
        StableMem.get_mem_size env ^^
        compile_shl_const (Int32.of_int page_size_bits) ^^
        set_N ^^

        (* grow mem to page including address
           N + 4 + len + 4 + 4 + 4 = N + len + 16
        *)
        get_N ^^
        get_len ^^
        compile_add_const 16l ^^
        StableMem.ensure env  ^^

        get_N ^^
        get_len ^^
        StableMem.write_word32 env ^^

        get_N ^^
        compile_add_const 4l ^^
        get_dst ^^
        get_len ^^
        E.call_import env "ic0" "stable_write" ^^

        (* let M = pagesize * ic0.stable_size() - 1 *)
        (* M is beginning of last page *)
        let (set_M, get_M) = new_local env "M" in
        E.call_import env "ic0" "stable_size" ^^
        compile_sub_const 1l ^^
        compile_shl_const (Int32.of_int page_size_bits) ^^
        set_M ^^

        (* store mem_size at M + (pagesize - 12) *)
        get_M ^^
        compile_add_const (Int32.sub page_size 12l) ^^
        StableMem.get_mem_size env ^^
        StableMem.write_word32 env ^^

        (* save first word at M + (pagesize - 8);
           mark first word as 0 *)
        get_M ^^
        compile_add_const (Int32.sub page_size 8l) ^^
        compile_unboxed_const 0l ^^
        StableMem.read_and_clear_word32 env ^^
        StableMem.write_word32 env ^^

        (* save version at M + (pagesize - 4) *)
        get_M ^^
        compile_add_const (Int32.sub page_size 4l) ^^
        compile_unboxed_const StableMem.version ^^
        StableMem.write_word32 env

      end

  let destabilize env ty =
    match E.mode env with
    | Flags.ICMode | Flags.RefMode ->
      let (set_pages, get_pages) = new_local env "pages" in
      E.call_import env "ic0" "stable_size" ^^
      set_pages ^^

      get_pages ^^
      G.i (Test (Wasm.Values.I32 I32Op.Eqz)) ^^
      G.if1 I32Type
        begin
          let (_, fs) = Type.as_obj ty in
          let fs' = List.map
           (fun f -> (f.Type.lab, fun () -> Opt.null_lit env))
           fs
          in
          StableMem.get_mem_size env ^^
          E.then_trap_with env "StableMem.mem_size non-zero" ^^
          Object.lit_raw env fs'
        end
        begin
          let (set_marker, get_marker) = new_local env "marker" in
          let (set_len, get_len) = new_local env "len" in
          let (set_offset, get_offset) = new_local env "offset" in
          compile_unboxed_const 0l ^^
          StableMem.read_and_clear_word32 env ^^
          set_marker ^^

          get_marker ^^
          G.i (Test (Wasm.Values.I32 I32Op.Eqz)) ^^
          G.if0
            begin
              let (set_M, get_M) = new_local env "M" in
              let (set_version, get_version) = new_local env "version" in
              let (set_N, get_N) = new_local env "N" in

              E.call_import env "ic0" "stable_size" ^^
              compile_sub_const 1l ^^
              compile_shl_const (Int32.of_int page_size_bits) ^^
              set_M ^^

              (* read version *)
              get_M ^^
              compile_add_const (Int32.sub page_size 4l) ^^
              StableMem.read_and_clear_word32 env ^^
              set_version ^^

              (* check version *)
              get_version ^^
              compile_unboxed_const StableMem.version ^^
              G.i (Compare (Wasm.Values.I32 I32Op.GtU)) ^^
              E.then_trap_with env (Printf.sprintf
                "higher stable memory version (expected %s)"
                (Int32.to_string StableMem.version)) ^^

              (* restore StableMem bytes [0..4) *)
              compile_unboxed_const 0l ^^
              get_M ^^
              compile_add_const (Int32.sub page_size 8l) ^^
              StableMem.read_and_clear_word32 env ^^
              StableMem.write_word32 env ^^

              (* restore mem_size *)
              get_M ^^
              compile_add_const (Int32.sub page_size 12l) ^^
              StableMem.read_and_clear_word32 env ^^
              StableMem.set_mem_size env ^^

              StableMem.get_mem_size env ^^
              compile_shl_const (Int32.of_int page_size_bits) ^^
              set_N ^^

              (* set len *)
              get_N ^^
              StableMem.read_and_clear_word32 env ^^
              set_len ^^

              (* set offset *)
              get_N ^^
              compile_add_const 4l ^^
              set_offset
            end
            begin
              (* assert mem_size == 0 *)
              StableMem.get_mem_size env ^^
              E.then_trap_with env "unexpected, non-zero stable memory size" ^^

              (* set len *)
              get_marker ^^
              set_len ^^

              (* set offset *)
              compile_unboxed_const 4l ^^
              set_offset
            end ^^ (* if_ *)

          let (set_val, get_val) = new_local env "val" in
          let (set_blob, get_blob) = new_local env "blob" in

          Blob.of_size_copy env
            (fun env -> get_len)
            (* copy the stable data from stable memory from offset 4 *)
            (fun env -> IC.system_call env "ic0" "stable_read")
            (fun env -> get_offset) ^^
          set_blob ^^

          (* deserialize blob to val *)
          get_blob ^^
          Serialization.deserialize_from_blob true env [ty] ^^
          set_val ^^

          (* clear blob contents *)
          get_blob ^^
          Blob.clear env ^^

          (* copy zeros from blob to stable memory *)
          get_offset ^^
          get_blob ^^
          Blob.as_ptr_len env ^^
          IC.system_call env "ic0" "stable_write" ^^

          (* return val *)
          get_val
        end
    | _ -> assert false
end

module GC = struct

  let register env static_roots =

    let get_static_roots = E.add_fun env "get_static_roots" (Func.of_body env [] [I32Type] (fun env ->
      compile_unboxed_const static_roots
    )) in

    E.add_export env (nr {
      name = Wasm.Utf8.decode "get_static_roots";
      edesc = nr (FuncExport (nr get_static_roots))
    })

  let store_static_roots env =
    Arr.vanilla_lit env (E.get_static_roots env)

end (* GC *)

module StackRep = struct
  open SR

  (*
     Most expressions have a “preferred”, most optimal, form. Hence,
     compile_exp put them on the stack in that form, and also returns
     the form it chose.

     But the users of compile_exp usually want a specific form as well.
     So they use compile_exp_as, indicating the form they expect.
     compile_exp_as then does the necessary coercions.
   *)

  let of_arity n =
    if n = 1 then Vanilla else UnboxedTuple n

  (* The stack rel of a primitive type, i.e. what the binary operators expect *)
  let of_type t =
    let open Type in
    match normalize t with
    | Prim Bool -> SR.bool
    | Prim (Nat | Int) -> Vanilla
    | Prim (Nat64 | Int64) -> UnboxedWord64
    | Prim (Nat32 | Int32) -> UnboxedWord32
    | Prim (Nat8 | Nat16 | Int8 | Int16 | Char) -> Vanilla
    | Prim (Text | Blob | Principal) -> Vanilla
    | Prim Float -> UnboxedFloat64
    | Obj (Actor, _) -> Vanilla
    | Func (Shared _, _, _, _, _) -> Vanilla
    | p -> todo "StackRep.of_type" (Arrange_ir.typ p) Vanilla

  let to_block_type env = function
    | Vanilla -> [I32Type]
    | UnboxedBool -> [I32Type]
    | UnboxedWord64 -> [I64Type]
    | UnboxedWord32 -> [I32Type]
    | UnboxedFloat64 -> [F64Type]
    | UnboxedTuple n ->
      if n > 1 then assert !Flags.multi_value;
      Lib.List.make n I32Type
    | Const _ -> []
    | Unreachable -> []

  let to_string = function
    | Vanilla -> "Vanilla"
    | UnboxedBool -> "UnboxedBool"
    | UnboxedWord64 -> "UnboxedWord64"
    | UnboxedWord32 -> "UnboxedWord32"
    | UnboxedFloat64 -> "UnboxedFloat64"
    | UnboxedTuple n -> Printf.sprintf "UnboxedTuple %d" n
    | Unreachable -> "Unreachable"
    | Const _ -> "Const"

  let join (sr1 : t) (sr2 : t) = match sr1, sr2 with
    | _, _ when SR.eq sr1 sr2 -> sr1
    | Unreachable, sr2 -> sr2
    | sr1, Unreachable -> sr1
    | UnboxedWord64, UnboxedWord64 -> UnboxedWord64
    | UnboxedTuple n, UnboxedTuple m when n = m -> sr1
    | _, Vanilla -> Vanilla
    | Vanilla, _ -> Vanilla
    | Const _, Const _ -> Vanilla

    | Const _, UnboxedBool -> UnboxedBool
    | UnboxedBool, Const _ -> UnboxedBool
    | Const _, UnboxedWord32 -> UnboxedWord32
    | UnboxedWord32, Const _ -> UnboxedWord32
    | Const _, UnboxedWord64 -> UnboxedWord64
    | UnboxedWord64, Const _ -> UnboxedWord64
    | Const _, UnboxedFloat64 -> UnboxedFloat64
    | UnboxedFloat64, Const _ -> UnboxedFloat64

    | Const _, UnboxedTuple 0 -> UnboxedTuple 0
    | UnboxedTuple 0, Const _-> UnboxedTuple 0
    | _, _ ->
      Printf.eprintf "Invalid stack rep join (%s, %s)\n"
        (to_string sr1) (to_string sr2); sr1

  (* This is used when two blocks join, e.g. in an if. In that
     case, they cannot return multiple values. *)
  let relax =
    if !Flags.multi_value
    then fun sr -> sr
    else function
      | UnboxedTuple n when n > 1 -> Vanilla
      | sr -> sr

  let drop env (sr_in : t) =
    match sr_in with
    | Vanilla | UnboxedBool | UnboxedWord64 | UnboxedWord32 | UnboxedFloat64 -> G.i Drop
    | UnboxedTuple n -> G.table n (fun _ -> G.i Drop)
    | Const _ | Unreachable -> G.nop

  (* Materializes a Const.lit: If necessary, puts
     bytes into static memory, and returns a vanilla value.
  *)
  let materialize_lit env (lit : Const.lit) : int32 =
    match lit with
      | Const.Vanilla n  -> n
      | Const.Bool n     -> Bool.vanilla_lit n
      | Const.BigInt n   -> BigNum.vanilla_lit env n
      | Const.Word32 n   -> BoxedSmallWord.vanilla_lit env n
      | Const.Word64 n   -> BoxedWord64.vanilla_lit env n
      | Const.Float64 f  -> Float.vanilla_lit env f
      | Const.Blob t     -> Blob.vanilla_lit env t

  let rec materialize_const_t env (p, cv) : int32 =
    Lib.Promise.lazy_value p (fun () -> materialize_const_v env cv)

  and materialize_const_v env = function
    | Const.Fun get_fi -> Closure.static_closure env (get_fi ())
    | Const.Message fi -> assert false
    | Const.Obj fs ->
      let fs' = List.map (fun (n, c) -> (n, materialize_const_t env c)) fs in
      Object.vanilla_lit env fs'
    | Const.Unit -> Tuple.unit_vanilla_lit
    | Const.Array cs ->
      let ptrs = List.map (materialize_const_t env) cs in
      Arr.vanilla_lit env ptrs
    | Const.Lit l -> materialize_lit env l

  let adjust env (sr_in : t) sr_out =
    if eq sr_in sr_out
    then G.nop
    else match sr_in, sr_out with
    | Unreachable, Unreachable -> G.nop
    | Unreachable, _ -> G.i Unreachable

    | UnboxedTuple n, Vanilla -> Tuple.from_stack env n
    | Vanilla, UnboxedTuple n -> Tuple.to_stack env n

    | UnboxedBool, Vanilla -> BitTagged.tag_i32
    | Vanilla, UnboxedBool -> BitTagged.untag_i32

    | UnboxedWord64, Vanilla -> BoxedWord64.box env
    | Vanilla, UnboxedWord64 -> BoxedWord64.unbox env

    | UnboxedWord32, Vanilla -> BoxedSmallWord.box env
    | Vanilla, UnboxedWord32 -> BoxedSmallWord.unbox env

    | UnboxedFloat64, Vanilla -> Float.box env
    | Vanilla, UnboxedFloat64 -> Float.unbox env

    | Const c, Vanilla -> compile_unboxed_const (materialize_const_t env c)
    | Const (_, Const.Lit (Const.Bool b)), UnboxedBool -> Bool.lit b
    | Const (_, Const.Lit (Const.Word32 n)), UnboxedWord32 -> compile_unboxed_const n
    | Const (_, Const.Lit (Const.Word64 n)), UnboxedWord64 -> compile_const_64 n
    | Const (_, Const.Lit (Const.Float64 f)), UnboxedFloat64 -> Float.compile_unboxed_const f
    | Const c, UnboxedTuple 0 -> G.nop
    | Const (_, Const.Array cs), UnboxedTuple n ->
      assert (n = List.length cs);
      G.concat_map (fun c -> compile_unboxed_const (materialize_const_t env c)) cs
    | _, _ ->
      Printf.eprintf "Unknown stack_rep conversion %s -> %s\n"
        (to_string sr_in) (to_string sr_out);
      G.nop

end (* StackRep *)

module VarEnv = struct

  (* A type to record where Motoko names are stored. *)
  type varloc =
    (* A Wasm Local of the current function, directly containing the value
       (note that most values are pointers, but not all)
       Used for immutable and mutable, non-captured data *)
    | Local of int32
    (* A Wasm Local of the current function, that points to memory location,
       which is a MutBox.  Used for mutable captured data *)
    | HeapInd of int32
    (* A static mutable memory location (static address of a MutBox object) *)
    (* TODO: Do we need static immutable? *)
    | HeapStatic of int32
    (* Not materialized (yet), statically known constant, static location on demand *)
    | Const of Const.t
    (* public method *)
    | PublicMethod of int32 * string

  let is_non_local : varloc -> bool = function
    | Local _
    | HeapInd _ -> false
    | HeapStatic _
    | PublicMethod _
    | Const _ -> true

  type lvl = TopLvl | NotTopLvl

  (*
  The source variable environment:
   - Whether we are on the top level
   - In-scope variables
   - scope jump labels
  *)


  module NameEnv = Env.Make(String)
  type t = {
    lvl : lvl;
    vars : varloc NameEnv.t; (* variables ↦ their location *)
    labels : G.depth NameEnv.t; (* jump label ↦ their depth *)
  }

  let empty_ae = {
    lvl = TopLvl;
    vars = NameEnv.empty;
    labels = NameEnv.empty;
  }

  (* Creating a local environment, resetting the local fields,
     and removing bindings for local variables (unless they are at global locations)
  *)

  let mk_fun_ae ae = { ae with
    lvl = NotTopLvl;
    vars = NameEnv.filter (fun v l ->
      let non_local = is_non_local l in
      (* For debugging, enable this:
      (if not non_local then Printf.eprintf "VarEnv.mk_fun_ae: Removing %s\n" v);
      *)
      non_local
    ) ae.vars;
  }
  let lookup_var ae var =
    match NameEnv.find_opt var ae.vars with
      | Some l -> Some l
      | None   -> Printf.eprintf "Could not find %s\n" var; None

  let needs_capture ae var = match lookup_var ae var with
    | Some l -> not (is_non_local l)
    | None -> assert false

  let add_local_with_heap_ind env (ae : t) name =
      let i = E.add_anon_local env I32Type in
      E.add_local_name env i name;
      ({ ae with vars = NameEnv.add name (HeapInd i) ae.vars }, i)

  let add_local_heap_static (ae : t) name ptr =
      { ae with vars = NameEnv.add name (HeapStatic ptr) ae.vars }

  let add_local_public_method (ae : t) name (fi, exported_name) =
      { ae with vars = NameEnv.add name (PublicMethod (fi, exported_name) : varloc) ae.vars }

  let add_local_const (ae : t) name cv =
      { ae with vars = NameEnv.add name (Const cv : varloc) ae.vars }

  let add_local_local env (ae : t) name i =
      { ae with vars = NameEnv.add name (Local i) ae.vars }

  let add_direct_local env (ae : t) name =
      let i = E.add_anon_local env I32Type in
      E.add_local_name env i name;
      (add_local_local env ae name i, i)

  (* Adds the names to the environment and returns a list of setters *)
  let rec add_arguments env (ae : t) as_local = function
    | [] -> ae
    | (name :: names) ->
      if as_local name then
        let i = E.add_anon_local env I32Type in
        E.add_local_name env i name;
        let ae' = { ae with vars = NameEnv.add name (Local i) ae.vars } in
        add_arguments env ae' as_local names
      else (* needs to go to static memory *)
        let ptr = MutBox.static env in
        let ae' = add_local_heap_static ae name ptr in
        add_arguments env ae' as_local names

  let add_argument_locals env (ae : t) =
    add_arguments env ae (fun _ -> true)

  let add_label (ae : t) name (d : G.depth) =
      { ae with labels = NameEnv.add name d ae.labels }

  let get_label_depth (ae : t) name : G.depth  =
    match NameEnv.find_opt name ae.labels with
      | Some d -> d
      | None   -> raise (CodegenError (Printf.sprintf "Could not find %s\n" name))

end (* VarEnv *)

(* type for wrapping code with context, context is establishment
   of (pattern) binding, argument is the code using the binding,
   result is e.g. the code for `case p e`. *)
type scope_wrap = G.t -> G.t

let unmodified : scope_wrap = fun code -> code

module Var = struct
  (* This module is all about looking up Motoko variables in the environment,
     and dealing with mutable variables *)

  open VarEnv

  (* Stores the payload (which is found on the stack) *)
  let set_val env ae var = match VarEnv.lookup_var ae var with
    | Some (Local i) ->
      G.i (LocalSet (nr i))
    | Some (HeapInd i) ->
      let (set_new_val, get_new_val) = new_local env "new_val" in
      set_new_val ^^
      G.i (LocalGet (nr i)) ^^
      get_new_val ^^
      Heap.store_field MutBox.field
    | Some (HeapStatic ptr) ->
      let (set_new_val, get_new_val) = new_local env "new_val" in
      set_new_val ^^
      compile_unboxed_const ptr ^^
      get_new_val ^^
      Heap.store_field MutBox.field
    | Some (Const _) -> fatal "set_val: %s is const" var
    | Some (PublicMethod _) -> fatal "set_val: %s is PublicMethod" var
    | None   -> fatal "set_val: %s missing" var

  (* Returns the payload (optimized representation) *)
  let get_val (env : E.t) (ae : VarEnv.t) var = match VarEnv.lookup_var ae var with
    | Some (Local i) ->
      SR.Vanilla, G.i (LocalGet (nr i))
    | Some (HeapInd i) ->
      SR.Vanilla, G.i (LocalGet (nr i)) ^^ Heap.load_field MutBox.field
    | Some (HeapStatic i) ->
      SR.Vanilla, compile_unboxed_const i ^^ Heap.load_field MutBox.field
    | Some (Const c) ->
      SR.Const c, G.nop
    | Some (PublicMethod (_, name)) ->
      SR.Vanilla,
      IC.get_self_reference env ^^
      IC.actor_public_field env name
    | None -> assert false

  (* Returns the payload (vanilla representation) *)
  let get_val_vanilla (env : E.t) (ae : VarEnv.t) var =
    let sr, code = get_val env ae var in
    code ^^ StackRep.adjust env sr SR.Vanilla

  (* Returns the value to put in the closure,
     and code to restore it, including adding to the environment
  *)
  let capture old_env ae0 var : G.t * (E.t -> VarEnv.t -> VarEnv.t * scope_wrap) =
    match VarEnv.lookup_var ae0 var with
    | Some (Local i) ->
      ( G.i (LocalGet (nr i))
      , fun new_env ae1 ->
        let ae2, j = VarEnv.add_direct_local new_env ae1 var in
        let restore_code = G.i (LocalSet (nr j))
        in ae2, fun body -> restore_code ^^ body
      )
    | Some (HeapInd i) ->
      ( G.i (LocalGet (nr i))
      , fun new_env ae1 ->
        let ae2, j = VarEnv.add_local_with_heap_ind new_env ae1 var in
        let restore_code = G.i (LocalSet (nr j))
        in ae2, fun body -> restore_code ^^ body
      )
    | _ -> assert false

  (* This is used when putting a mutable field into an object.
     In the IR, mutable fields of objects can alias pre-allocated
     MutBox objects, to allow the async/await. So if we already have
     this variable in a MutBox, then use that, else create a new one.
  *)
  let get_aliased_box env ae var = match VarEnv.lookup_var ae var with
    | Some (HeapInd i) -> G.i (LocalGet (nr i))
    | Some (HeapStatic _) -> assert false (* we never do this on the toplevel *)
    | _  -> Tagged.obj env Tagged.ObjInd [ get_val_vanilla env ae var ]

end (* Var *)

(* Calling well-known prelude functions *)
(* FIXME: calling into the prelude will not work if we ever need to compile a program
   that requires top-level cps conversion;
   use new prims instead *)
module Internals = struct
  let call_prelude_function env ae var =
    match VarEnv.lookup_var ae var with
    | Some (VarEnv.Const(_, Const.Fun mk_fi)) ->
       compile_unboxed_zero ^^ (* A dummy closure *)
       G.i (Call (nr (mk_fi ())))
    | _ -> assert false

  let add_cycles env ae = call_prelude_function env ae "@add_cycles"
  let reset_cycles env ae = call_prelude_function env ae "@reset_cycles"
  let reset_refund env ae = call_prelude_function env ae "@reset_refund"
end

(* This comes late because it also deals with messages *)
module FuncDec = struct
  let bind_args env ae0 first_arg args =
    let rec go i ae = function
    | [] -> ae
    | a::args ->
      let ae' = VarEnv.add_local_local env ae a.it (Int32.of_int i) in
      go (i+1) ae' args in
    go first_arg ae0 args

  (* Create a WebAssembly func from a pattern (for the argument) and the body.
   Parameter `captured` should contain the, well, captured local variables that
   the function will find in the closure. *)
  let compile_local_function outer_env outer_ae restore_env args mk_body ret_tys at =
    let arg_names = List.map (fun a -> a.it, I32Type) args in
    let return_arity = List.length ret_tys in
    let retty = Lib.List.make return_arity I32Type in
    let ae0 = VarEnv.mk_fun_ae outer_ae in
    Func.of_body outer_env (["clos", I32Type] @ arg_names) retty (fun env -> G.with_region at (
      let get_closure = G.i (LocalGet (nr 0l)) in

      let ae1, closure_codeW = restore_env env ae0 get_closure in

      (* Add arguments to the environment (shifted by 1) *)
      let ae2 = bind_args env ae1 1 args in

      closure_codeW (mk_body env ae2)
    ))

  let message_start env sort = match sort with
      | Type.Shared Type.Write ->
        Lifecycle.trans env Lifecycle.InUpdate
      | Type.Shared Type.Query ->
        Lifecycle.trans env Lifecycle.InQuery
      | _ -> assert false

  let message_cleanup env sort = match sort with
      | Type.Shared Type.Write ->
        E.collect_garbage env ^^
        Lifecycle.trans env Lifecycle.Idle
      | Type.Shared Type.Query ->
        Lifecycle.trans env Lifecycle.PostQuery
      | _ -> assert false

  let compile_const_message outer_env outer_ae sort control args mk_body ret_tys at : E.func_with_names =
    let ae0 = VarEnv.mk_fun_ae outer_ae in
    Func.of_body outer_env [] [] (fun env -> G.with_region at (
      message_start env sort ^^
      (* cycles *)
      Internals.reset_cycles env outer_ae ^^
      Internals.reset_refund env outer_ae ^^
      (* reply early for a oneway *)
      (if control = Type.Returns
       then
         Tuple.compile_unit ^^
         Serialization.serialize env [] ^^
         IC.reply_with_data env
       else G.nop) ^^
      (* Deserialize argument and add params to the environment *)
      let arg_names = List.map (fun a -> a.it) args in
      let arg_tys = List.map (fun a -> a.note) args in
      let ae1 = VarEnv.add_argument_locals env ae0 arg_names in
      Serialization.deserialize env arg_tys ^^
      G.concat_map (Var.set_val env ae1) (List.rev arg_names) ^^
      mk_body env ae1 ^^
      message_cleanup env sort
    ))

  (* Compile a closed function declaration (captures no local variables) *)
  let closed pre_env sort control name args mk_body ret_tys at =
    if Type.is_shared_sort sort
    then begin
      let (fi, fill) = E.reserve_fun pre_env name in
      ( Const.t_of_v (Const.Message fi), fun env ae ->
        fill (compile_const_message env ae sort control args mk_body ret_tys at)
      )
    end else begin
      assert (control = Type.Returns);
      let lf = E.make_lazy_function pre_env name in
      ( Const.t_of_v (Const.Fun (fun () -> Lib.AllocOnUse.use lf)), fun env ae ->
        let restore_no_env _env ae _ = ae, unmodified in
        Lib.AllocOnUse.def lf (lazy (compile_local_function env ae restore_no_env args mk_body ret_tys at))
      )
    end

  (* Compile a closure declaration (captures local variables) *)
  let closure env ae sort control name captured args mk_body ret_tys at =
      let is_local = sort = Type.Local in

      let set_clos, get_clos = new_local env (name ^ "_clos") in

      let len = Wasm.I32.of_int_u (List.length captured) in
      let store_env, restore_env =
        let rec go i = function
          | [] -> (G.nop, fun _env ae1 _ -> ae1, unmodified)
          | (v::vs) ->
              let store_rest, restore_rest = go (i + 1) vs in
              let store_this, restore_this = Var.capture env ae v in
              let store_env =
                get_clos ^^
                store_this ^^
                Closure.store_data (Wasm.I32.of_int_u i) ^^
                store_rest in
              let restore_env env ae1 get_env =
                let ae2, codeW = restore_this env ae1 in
                let ae3, code_restW = restore_rest env ae2 get_env in
                (ae3,
                 fun body ->
                 get_env ^^
                 Closure.load_data (Wasm.I32.of_int_u i) ^^
                 codeW (code_restW body)
                )
              in store_env, restore_env in
        go 0 captured in

      let f =
        if is_local
        then compile_local_function env ae restore_env args mk_body ret_tys at
        else assert false (* no first class shared functions yet *) in

      let fi = E.add_fun env name f in

      let code =
        (* Allocate a heap object for the closure *)
        Heap.alloc env (Int32.add Closure.header_size len) ^^
        set_clos ^^

        (* Store the tag *)
        get_clos ^^
        Tagged.(store Closure) ^^

        (* Store the function pointer number: *)
        get_clos ^^
        compile_unboxed_const (E.add_fun_ptr env fi) ^^
        Heap.store_field Closure.funptr_field ^^

        (* Store the length *)
        get_clos ^^
        compile_unboxed_const len ^^
        Heap.store_field Closure.len_field ^^

        (* Store all captured values *)
        store_env
      in

      if is_local
      then
        SR.Vanilla,
        code ^^
        get_clos
      else assert false (* no first class shared functions *)

  let lit env ae name sort control free_vars args mk_body ret_tys at =
    let captured = List.filter (VarEnv.needs_capture ae) free_vars in

    if ae.VarEnv.lvl = VarEnv.TopLvl then assert (captured = []);

    if captured = []
    then
      let (ct, fill) = closed env sort control name args mk_body ret_tys at in
      fill env ae;
      (SR.Const ct, G.nop)
    else closure env ae sort control name captured args mk_body ret_tys at

  (* Returns a closure corresponding to a future (async block) *)
  let async_body env ae ts free_vars mk_body at =
    (* We compile this as a local, returning function, so set return type to [] *)
    let sr, code = lit env ae "anon_async" Type.Local Type.Returns free_vars [] mk_body [] at in
    code ^^
    StackRep.adjust env sr SR.Vanilla

  (* Takes the reply and reject callbacks, tuples them up (with administrative extras),
     adds them to the continuation table, and returns the two callbacks expected by
     ic.call_new.

     The tupling is necessary because we want to free _both_/_all_ closures
     when the call is answered.

     The reply callback function exists once per type (as it has to do
     deserialization); the reject callback function is unique.
  *)

  let closures_to_reply_reject_callbacks env ts =
    let reply_name = "@callback<" ^ Typ_hash.typ_hash (Type.Tup ts) ^ ">" in
    Func.define_built_in env reply_name ["env", I32Type] [] (fun env ->
        message_start env (Type.Shared Type.Write) ^^
        (* Look up continuation *)
        let (set_closure, get_closure) = new_local env "closure" in
        G.i (LocalGet (nr 0l)) ^^
        ContinuationTable.recall env ^^
        Arr.load_field 0l ^^ (* get the reply closure *)
        set_closure ^^
        get_closure ^^

        (* Deserialize reply arguments  *)
        Serialization.deserialize env ts ^^

        get_closure ^^
        Closure.call_closure env (List.length ts) 0 ^^

        message_cleanup env (Type.Shared Type.Write)
      );

    let reject_name = "@reject_callback" in
    Func.define_built_in env reject_name ["env", I32Type] [] (fun env ->
        message_start env (Type.Shared Type.Write) ^^
        (* Look up continuation *)
        let (set_closure, get_closure) = new_local env "closure" in
        G.i (LocalGet (nr 0l)) ^^
        ContinuationTable.recall env ^^
        Arr.load_field 1l ^^ (* get the reject closure *)
        set_closure ^^
        get_closure ^^
        (* Synthesize value of type `Text`, the error message
           (The error code is fetched via a prim)
        *)
        IC.error_value env ^^

        get_closure ^^
        Closure.call_closure env 1 0 ^^

        message_cleanup env (Type.Shared Type.Write)
      );

    (* result is a function that accepts a list of closure getters, from which
       the first and second must be the reply and reject continuations. *)
    fun closure_getters ->
      let (set_cb_index, get_cb_index) = new_local env "cb_index" in
      Arr.lit env closure_getters ^^
      ContinuationTable.remember env ^^
      set_cb_index ^^

      (* return arguments for the ic.call *)
      compile_unboxed_const (E.add_fun_ptr env (E.built_in env reply_name)) ^^
      get_cb_index ^^
      compile_unboxed_const (E.add_fun_ptr env (E.built_in env reject_name)) ^^
      get_cb_index

  let ignoring_callback env =
    let name = "@ignore_callback" in
    Func.define_built_in env name ["env", I32Type] [] (fun env -> G.nop);
    compile_unboxed_const (E.add_fun_ptr env (E.built_in env name))

  let cleanup_callback env =
    let name = "@cleanup_callback" in
    Func.define_built_in env name ["env", I32Type] [] (fun env ->
        G.i (LocalGet (nr 0l)) ^^
        ContinuationTable.recall env ^^
        G.i Drop);
    compile_unboxed_const (E.add_fun_ptr env (E.built_in env name))

  let ic_call_threaded env purpose get_meth_pair push_continuations add_data add_cycles =
    match E.mode env with
    | Flags.ICMode
    | Flags.RefMode ->
      let (set_cb_index, get_cb_index) = new_local env "cb_index" in
      (* The callee *)
      get_meth_pair ^^ Arr.load_field 0l ^^ Blob.as_ptr_len env ^^
      (* The method name *)
      get_meth_pair ^^ Arr.load_field 1l ^^ Blob.as_ptr_len env ^^
      (* The reply and reject callback *)
      push_continuations ^^
      set_cb_index  ^^ get_cb_index ^^
      (* initiate call *)
      IC.system_call env "ic0" "call_new" ^^
      cleanup_callback env ^^ get_cb_index ^^
      IC.system_call env "ic0" "call_on_cleanup" ^^
      (* the data *)
      add_data get_cb_index ^^
      IC.system_call env "ic0" "call_data_append" ^^
      (* the cycles *)
      add_cycles ^^
      (* done! *)
      IC.system_call env "ic0" "call_perform" ^^
      (* Check error code *)
      G.i (Test (Wasm.Values.I32 I32Op.Eqz)) ^^
      E.else_trap_with env (Printf.sprintf "could not perform %s" purpose)
    | _ ->
      E.trap_with env (Printf.sprintf "cannot perform %s when running locally" purpose)

  let ic_call env ts1 ts2 get_meth_pair get_arg get_k get_r =
    ic_call_threaded
      env
      "remote call"
      get_meth_pair
      (closures_to_reply_reject_callbacks env ts2 [get_k; get_r])
      (fun _ -> get_arg ^^ Serialization.serialize env ts1)

  let ic_self_call env ts get_meth_pair get_future get_k get_r =
    ic_call_threaded
      env
      "self call"
      get_meth_pair
      (* Storing the tuple away, future_array_index = 2, keep in sync with rts/continuation_table.rs *)
      (closures_to_reply_reject_callbacks env ts [get_k; get_r; get_future])
      (fun get_cb_index ->
        get_cb_index ^^
        BoxedSmallWord.box env ^^
        Serialization.serialize env Type.[Prim Nat32])

  let ic_call_one_shot env ts get_meth_pair get_arg add_cycles =
    match E.mode env with
    | Flags.ICMode
    | Flags.RefMode ->
      (* The callee *)
      get_meth_pair ^^ Arr.load_field 0l ^^ Blob.as_ptr_len env ^^
      (* The method name *)
      get_meth_pair ^^ Arr.load_field 1l ^^ Blob.as_ptr_len env ^^
      (* The reply callback *)
      ignoring_callback env ^^
      compile_unboxed_zero ^^
      (* The reject callback *)
      ignoring_callback env ^^
      compile_unboxed_zero ^^
      IC.system_call env "ic0" "call_new" ^^
      (* the data *)
      get_arg ^^ Serialization.serialize env ts ^^
      IC.system_call env "ic0" "call_data_append" ^^
      (* the cycles *)
      add_cycles ^^
      IC.system_call env "ic0" "call_perform" ^^
      (* This is a one-shot function: Ignore error code *)
      G.i Drop
    | _ -> assert false

  let equate_msgref env =
    let (set_meth_pair1, get_meth_pair1) = new_local env "meth_pair1" in
    let (set_meth_pair2, get_meth_pair2) = new_local env "meth_pair2" in
    set_meth_pair2 ^^ set_meth_pair1 ^^
    get_meth_pair1 ^^ Arr.load_field 0l ^^
    get_meth_pair2 ^^ Arr.load_field 0l ^^
    Blob.compare env Operator.EqOp ^^
    G.if1 I32Type
    begin
      get_meth_pair1 ^^ Arr.load_field 1l ^^
      get_meth_pair2 ^^ Arr.load_field 1l ^^
      Blob.compare env Operator.EqOp
    end
    begin
      Bool.lit false
    end

  let export_async_method env =
    let name = IC.async_method_name in
    begin match E.mode env with
    | Flags.ICMode | Flags.RefMode ->
      Func.define_built_in env name [] [] (fun env ->
        let (set_closure, get_closure) = new_local env "closure" in

        message_start env (Type.Shared Type.Write) ^^

        (* Check that we are calling this *)
        IC.assert_caller_self env ^^

        (* Deserialize and look up continuation argument *)
        Serialization.deserialize env Type.[Prim Nat32] ^^
        BoxedSmallWord.unbox env ^^
        ContinuationTable.peek_future env ^^
        set_closure ^^ get_closure ^^ get_closure ^^
        Closure.call_closure env 0 0 ^^
        message_cleanup env (Type.Shared Type.Write)
      );

      let fi = E.built_in env name in
      E.add_export env (nr {
        name = Wasm.Utf8.decode ("canister_update " ^ name);
        edesc = nr (FuncExport (nr fi))
      })
    | _ -> ()
    end

end (* FuncDec *)


module PatCode = struct
  (* Pattern failure code on demand.

  Patterns in general can fail, so we want a block around them with a
  jump-label for the fail case. But many patterns cannot fail, in particular
  function arguments that are simple variables. In these cases, we do not want
  to create the block and the (unused) jump label. So we first generate the
  code, either as plain code (CannotFail) or as code with hole for code to fun
  in case of failure (CanFail).
  *)

  type patternCode =
    | CannotFail of G.t
    | CanFail of (G.t -> G.t)

  let (^^^) : patternCode -> patternCode -> patternCode = function
    | CannotFail is1 ->
      begin function
      | CannotFail is2 -> CannotFail (is1 ^^ is2)
      | CanFail is2 -> CanFail (fun k -> is1 ^^ is2 k)
      end
    | CanFail is1 ->
      begin function
      | CannotFail is2 -> CanFail (fun k ->  is1 k ^^ is2)
      | CanFail is2 -> CanFail (fun k -> is1 k ^^ is2 k)
      end

  let with_fail (fail_code : G.t) : patternCode -> G.t = function
    | CannotFail is -> is
    | CanFail is -> is fail_code

  let orElse : patternCode -> patternCode -> patternCode = function
    | CannotFail is1 -> fun _ -> CannotFail is1
    | CanFail is1 -> function
      | CanFail is2 -> CanFail (fun fail_code ->
          let inner_fail = G.new_depth_label () in
          let inner_fail_code = Bool.lit false ^^ G.branch_to_ inner_fail in
          G.labeled_block1 I32Type inner_fail (is1 inner_fail_code ^^ Bool.lit true) ^^
          G.if0 G.nop (is2 fail_code)
        )
      | CannotFail is2 -> CannotFail (
          let inner_fail = G.new_depth_label () in
          let inner_fail_code = Bool.lit false ^^ G.branch_to_ inner_fail in
          G.labeled_block1 I32Type inner_fail (is1 inner_fail_code ^^ Bool.lit true) ^^
          G.if0 G.nop is2
        )

  let orTrap env = with_fail (E.trap_with env "pattern failed")

  let with_region at = function
    | CannotFail is -> CannotFail (G.with_region at is)
    | CanFail is -> CanFail (fun k -> G.with_region at (is k))

end (* PatCode *)
open PatCode

(* All the code above is independent of the IR *)
open Ir

module AllocHow = struct
  (*
  When compiling a (recursive) block, we need to do a dependency analysis, to
  find out how the things are allocated. The options are:
  - const:  completely known, constant, not stored anywhere (think static function)
            (no need to mention in a closure)
  - local:  only needed locally, stored in a Wasm local, immutable
            (can be copied into a closure by value)
  - local mutable: only needed locally, stored in a Wasm local, mutable
            (cannot be copied into a closure)
  - heap allocated: stored on the dynamic heap, address in Wasm local
            (can be copied into a closure by reference)
  - static heap: stored on the static heap, address known statically
            (no need to mention in a closure)

  The goal is to avoid dynamic allocation where possible (and use locals), and
  to avoid turning function references into closures.

  The rules are:
  - functions are const, unless they capture something that is not a const
    function or a static heap allocation.
    in particular, top-level functions are always const
  - everything that is captured on the top-level needs to be statically
    heap-allocated
  - everything that is captured before it is defined, or is captured and mutable
    needs to be dynamically heap-allocated
  - the rest can be local
  *)

  module M = Freevars.M
  module S = Freevars.S

  (*
  We represent this as a lattice as follows:
  *)
  type how = Const | LocalImmut | LocalMut | StoreHeap | StoreStatic
  type allocHow = how M.t

  let disjoint_union : allocHow -> allocHow -> allocHow =
    M.union (fun v _ _ -> fatal "AllocHow.disjoint_union: %s" v)

  let join : allocHow -> allocHow -> allocHow =
    M.union (fun _ x y -> Some (match x, y with
      | StoreStatic, StoreHeap | StoreHeap, StoreStatic
      ->  fatal "AllocHow.join: cannot join StoreStatic and StoreHeap"

      | _, StoreHeap   | StoreHeap,   _ -> StoreHeap
      | _, StoreStatic | StoreStatic, _ -> StoreStatic
      | _, LocalMut    | LocalMut,    _ -> LocalMut
      | _, LocalImmut  | LocalImmut,  _ -> LocalImmut

      | Const, Const -> Const
    ))
  let joins = List.fold_left join M.empty

  let map_of_set = Freevars.map_of_set
  let set_of_map = Freevars.set_of_map

  (* Various filters used in the set operations below *)
  let is_local_mut _ = function
    | LocalMut -> true
    | _ -> false

  let is_local _ = function
    | LocalImmut -> true
    | LocalMut -> true
    | _ -> false

  let how_captured lvl how seen captured =
    (* What to do so that we can capture something?
       * For local blocks, put on the dynamic heap:
         - mutable things
         - not yet defined things
       * For top-level blocks, put on the static heap:
         - everything that is non-static (i.e. still in locals)
    *)
    match lvl with
    | VarEnv.NotTopLvl ->
      map_of_set StoreHeap (S.union
        (S.inter (set_of_map (M.filter is_local_mut how)) captured)
        (S.inter (set_of_map (M.filter is_local how)) (S.diff captured seen))
      )
    | VarEnv.TopLvl ->
      map_of_set StoreStatic
        (S.inter (set_of_map (M.filter is_local how)) captured)

  let dec lvl how_outer (seen, how0) dec =
    let how_all = disjoint_union how_outer how0 in

    let (f,d) = Freevars.dec dec in
    let captured = S.inter (set_of_map how0) (Freevars.captured_vars f) in

    (* Which allocation is required for the things defined here? *)
    let how1 = match dec.it with
      (* Mutable variables are, well, mutable *)
      | VarD _ ->
      M.map (fun _t -> LocalMut) d

      (* Constant expressions (trusting static_vals.ml) *)
      | LetD (_, e) when e.note.Note.const ->
      M.map (fun _t -> (Const : how)) d

      (* Everything else needs at least a local *)
      | _ ->
      M.map (fun _t -> LocalImmut) d in

    (* Which allocation does this require for its captured things? *)
    let how2 = how_captured lvl how_all seen captured in

    let how = joins [how0; how1; how2] in
    let seen' = S.union seen (set_of_map d)
    in (seen', how)

  (* find the allocHow for the variables currently in scope *)
  (* we assume things are mutable, as we do not know better here *)
  let how_of_ae ae : allocHow = M.map (function
    | VarEnv.Const _ -> (Const : how)
    | VarEnv.HeapStatic _ -> StoreStatic
    | VarEnv.HeapInd _ -> StoreHeap
    | VarEnv.Local _ -> LocalMut (* conservatively assume immutable *)
    | VarEnv.PublicMethod _ -> LocalMut
    ) ae.VarEnv.vars

  let decs (ae : VarEnv.t) decs captured_in_body : allocHow =
    let lvl = ae.VarEnv.lvl in
    let how_outer = how_of_ae ae in
    let defined_here = snd (Freevars.decs decs) in (* TODO: implement gather_decs more directly *)
    let how_outer = Freevars.diff how_outer defined_here in (* shadowing *)
    let how0 = M.map (fun _t -> (Const : how)) defined_here in
    let captured = S.inter (set_of_map defined_here) captured_in_body in
    let rec go how =
      let seen, how1 = List.fold_left (dec lvl how_outer) (S.empty, how) decs in
      assert (S.equal seen (set_of_map defined_here));
      let how2 = how_captured lvl how1 seen captured in
      let how' = join how1 how2 in
      if M.equal (=) how how' then how' else go how' in
    go how0

  (* Functions to extend the environment (and possibly allocate memory)
     based on how we want to store them. *)
  let add_local env ae how name : VarEnv.t * G.t =
    match M.find name how with
    | (Const : how) -> (ae, G.nop)
    | LocalImmut | LocalMut ->
      let (ae1, i) = VarEnv.add_direct_local env ae name in
      (ae1, G.nop)
    | StoreHeap ->
      let (ae1, i) = VarEnv.add_local_with_heap_ind env ae name in
      let alloc_code = MutBox.alloc env ^^ G.i (LocalSet (nr i)) in
      (ae1, alloc_code)
    | StoreStatic ->
      let ptr = MutBox.static env in
      let ae1 = VarEnv.add_local_heap_static ae name ptr in
      (ae1, G.nop)

end (* AllocHow *)

(* The actual compiler code that looks at the AST *)

(* wraps a bigint in range [0…2^32-1] into range [-2^31…2^31-1] *)
let nat32_to_int32 n =
  let open Big_int in
  if ge_big_int n (power_int_positive_int 2 31)
  then sub_big_int n (power_int_positive_int 2 32)
  else n

(* wraps a bigint in range [0…2^64-1] into range [-2^63…2^63-1] *)
let nat64_to_int64 n =
  let open Big_int in
  if ge_big_int n (power_int_positive_int 2 63)
  then sub_big_int n (power_int_positive_int 2 64)
  else n

let const_lit_of_lit env : Ir.lit -> Const.lit = function
  | BoolLit b     -> Const.Bool b
  | IntLit n
  | NatLit n      -> Const.BigInt (Numerics.Nat.to_big_int n)
  | Int8Lit n     -> Const.Vanilla (TaggedSmallWord.vanilla_lit Type.Int8 (Numerics.Int_8.to_int n))
  | Nat8Lit n     -> Const.Vanilla (TaggedSmallWord.vanilla_lit Type.Nat8 (Numerics.Nat8.to_int n))
  | Int16Lit n    -> Const.Vanilla (TaggedSmallWord.vanilla_lit Type.Int16 (Numerics.Int_16.to_int n))
  | Nat16Lit n    -> Const.Vanilla (TaggedSmallWord.vanilla_lit Type.Nat16 (Numerics.Nat16.to_int n))
  | Int32Lit n    -> Const.Word32 (Big_int.int32_of_big_int (Numerics.Int_32.to_big_int n))
  | Nat32Lit n    -> Const.Word32 (Big_int.int32_of_big_int (nat32_to_int32 (Numerics.Nat32.to_big_int n)))
  | Int64Lit n    -> Const.Word64 (Big_int.int64_of_big_int (Numerics.Int_64.to_big_int n))
  | Nat64Lit n    -> Const.Word64 (Big_int.int64_of_big_int (nat64_to_int64 (Numerics.Nat64.to_big_int n)))
  | CharLit c     -> Const.Vanilla Int32.(shift_left (of_int c) 8)
  | NullLit       -> Const.Vanilla (Opt.null_vanilla_lit env)
  | TextLit t
  | BlobLit t     -> Const.Blob t
  | FloatLit f    -> Const.Float64 f

let const_of_lit env lit =
  Const.t_of_v (Const.Lit (const_lit_of_lit env lit))

let compile_lit env lit =
  SR.Const (const_of_lit env lit), G.nop

let compile_lit_as env sr_out lit =
  let sr_in, code = compile_lit env lit in
  code ^^ StackRep.adjust env sr_in sr_out

(* helper, traps with message *)
let then_arithmetic_overflow env =
  E.then_trap_with env "arithmetic overflow"

(* The first returned StackRep is for the arguments (expected), the second for the results (produced) *)
let compile_unop env t op =
  let open Operator in
  match op, t with
  | _, Type.Non ->
    SR.Vanilla, SR.Unreachable, G.i Unreachable
  | NegOp, Type.(Prim Int) ->
    SR.Vanilla, SR.Vanilla,
    BigNum.compile_neg env
  | NegOp, Type.(Prim Int64) ->
      SR.UnboxedWord64, SR.UnboxedWord64,
      Func.share_code1 env "neg_trap" ("n", I64Type) [I64Type] (fun env get_n ->
        get_n ^^
        compile_eq64_const 0x8000000000000000L ^^
        then_arithmetic_overflow env ^^
        compile_const_64 0L ^^
        get_n ^^
        G.i (Binary (Wasm.Values.I64 I64Op.Sub))
      )
  | NegOp, Type.(Prim (Int8 | Int16 | Int32)) ->
    StackRep.of_type t, StackRep.of_type t,
    Func.share_code1 env "neg32_trap" ("n", I32Type) [I32Type] (fun env get_n ->
      get_n ^^
      compile_eq_const 0x80000000l ^^
      then_arithmetic_overflow env ^^
      compile_unboxed_zero ^^
      get_n ^^
      G.i (Binary (Wasm.Values.I32 I32Op.Sub))
    )
  | NegOp, Type.(Prim Float) ->
    SR.UnboxedFloat64, SR.UnboxedFloat64,
    let (set_f, get_f) = new_float_local env "f" in
    set_f ^^ Float.compile_unboxed_zero ^^ get_f ^^ G.i (Binary (Wasm.Values.F64 F64Op.Sub))
  | NotOp, Type.(Prim (Nat64|Int64)) ->
     SR.UnboxedWord64, SR.UnboxedWord64,
     compile_const_64 (-1L) ^^
     G.i (Binary (Wasm.Values.I64 I64Op.Xor))
  | NotOp, Type.(Prim (Nat8|Nat16|Nat32|Int8|Int16|Int32 as ty)) ->
     StackRep.of_type t, StackRep.of_type t,
     compile_unboxed_const (TaggedSmallWord.mask_of_type ty) ^^
     G.i (Binary (Wasm.Values.I32 I32Op.Xor))
  | _ ->
    todo "compile_unop"
      (Wasm.Sexpr.Node ("BinOp", [ Arrange_ops.unop op ]))
      (SR.Vanilla, SR.Unreachable, E.trap_with env "TODO: compile_unop")

(* Logarithmic helpers for deciding whether we can carry out operations in constant bitwidth *)

(* helper, traps with message *)
let else_arithmetic_overflow env =
  E.else_trap_with env "arithmetic overflow"

(* helpers to decide if Int64 arithmetic can be carried out on the fast path *)
let additiveInt64_shortcut fast env get_a get_b slow =
  get_a ^^ get_a ^^ compile_shl64_const 1L ^^ G.i (Binary (Wasm.Values.I64 I64Op.Xor)) ^^ compile_shrU64_const 63L ^^
  get_b ^^ get_b ^^ compile_shl64_const 1L ^^ G.i (Binary (Wasm.Values.I64 I64Op.Xor)) ^^ compile_shrU64_const 63L ^^
  G.i (Binary (Wasm.Values.I64 I64Op.Or)) ^^
  G.i (Test (Wasm.Values.I64 I64Op.Eqz)) ^^
  G.if1 I64Type
    (get_a ^^ get_b ^^ fast)
    slow

let mulInt64_shortcut fast env get_a get_b slow =
  get_a ^^ get_a ^^ compile_shl64_const 1L ^^ G.i (Binary (Wasm.Values.I64 I64Op.Xor)) ^^ G.i (Unary (Wasm.Values.I64 I64Op.Clz)) ^^
  get_b ^^ get_b ^^ compile_shl64_const 1L ^^ G.i (Binary (Wasm.Values.I64 I64Op.Xor)) ^^ G.i (Unary (Wasm.Values.I64 I64Op.Clz)) ^^
  G.i (Binary (Wasm.Values.I64 I64Op.Add)) ^^
  compile_const_64 65L ^^ G.i (Compare (Wasm.Values.I64 I64Op.GeU)) ^^
  G.if1 I64Type
    (get_a ^^ get_b ^^ fast)
    slow

let powInt64_shortcut fast env get_a get_b slow =
  get_b ^^ G.i (Test (Wasm.Values.I64 I64Op.Eqz)) ^^
  G.if1 I64Type
    (compile_const_64 1L) (* ^0 *)
    begin (* ^(1+n) *)
      get_a ^^ compile_const_64 (-1L) ^^ G.i (Compare (Wasm.Values.I64 I64Op.Eq)) ^^
      G.if1 I64Type
        begin (* -1 ** (1+exp) == if even (1+exp) then 1 else -1 *)
          get_b ^^ compile_const_64 1L ^^
          G.i (Binary (Wasm.Values.I64 I64Op.And)) ^^ G.i (Test (Wasm.Values.I64 I64Op.Eqz)) ^^
          G.if1 I64Type
            (compile_const_64 1L)
            get_a
        end
        begin
          get_a ^^ compile_shrS64_const 1L ^^
          G.i (Test (Wasm.Values.I64 I64Op.Eqz)) ^^
          G.if1 I64Type
            get_a (* {0,1}^(1+n) *)
            begin
              get_b ^^ compile_const_64 64L ^^
              G.i (Compare (Wasm.Values.I64 I64Op.GeU)) ^^ then_arithmetic_overflow env ^^
              get_a ^^ get_a ^^ compile_shl64_const 1L ^^ G.i (Binary (Wasm.Values.I64 I64Op.Xor)) ^^
              G.i (Unary (Wasm.Values.I64 I64Op.Clz)) ^^ compile_sub64_const 63L ^^
              get_b ^^ G.i (Binary (Wasm.Values.I64 I64Op.Mul)) ^^
              compile_const_64 (-63L) ^^ G.i (Compare (Wasm.Values.I64 I64Op.GeS)) ^^
              G.if1 I64Type
                (get_a ^^ get_b ^^ fast)
                slow
            end
        end
    end


(* kernel for Int64 arithmetic, invokes estimator for fast path *)
let compile_Int64_kernel env name op shortcut =
  Func.share_code2 env (prim_fun_name Type.Int64 name)
    (("a", I64Type), ("b", I64Type)) [I64Type]
    BigNum.(fun env get_a get_b ->
    shortcut
      env
      get_a
      get_b
      begin
        let (set_res, get_res) = new_local env "res" in
        get_a ^^ from_signed_word64 env ^^
        get_b ^^ from_signed_word64 env ^^
        op env ^^
        set_res ^^ get_res ^^
        fits_signed_bits env 64 ^^
        else_arithmetic_overflow env ^^
        get_res ^^ truncate_to_word64 env
      end)


(* helpers to decide if Nat64 arithmetic can be carried out on the fast path *)
let additiveNat64_shortcut fast env get_a get_b slow =
  get_a ^^ compile_shrU64_const 62L ^^
  get_b ^^ compile_shrU64_const 62L ^^
  G.i (Binary (Wasm.Values.I64 I64Op.Or)) ^^
  G.i (Test (Wasm.Values.I64 I64Op.Eqz)) ^^
  G.if1 I64Type
    (get_a ^^ get_b ^^ fast)
    slow

let mulNat64_shortcut fast env get_a get_b slow =
  get_a ^^ G.i (Unary (Wasm.Values.I64 I64Op.Clz)) ^^
  get_b ^^ G.i (Unary (Wasm.Values.I64 I64Op.Clz)) ^^
  G.i (Binary (Wasm.Values.I64 I64Op.Add)) ^^
  compile_const_64 64L ^^ G.i (Compare (Wasm.Values.I64 I64Op.GeU)) ^^
  G.if1 I64Type
    (get_a ^^ get_b ^^ fast)
    slow

let powNat64_shortcut fast env get_a get_b slow =
  get_b ^^ G.i (Test (Wasm.Values.I64 I64Op.Eqz)) ^^
  G.if1 I64Type
    (compile_const_64 1L) (* ^0 *)
    begin (* ^(1+n) *)
      get_a ^^ compile_shrU64_const 1L ^^
      G.i (Test (Wasm.Values.I64 I64Op.Eqz)) ^^
      G.if1 I64Type
        get_a (* {0,1}^(1+n) *)
        begin
          get_b ^^ compile_const_64 64L ^^ G.i (Compare (Wasm.Values.I64 I64Op.GeU)) ^^ then_arithmetic_overflow env ^^
          get_a ^^ G.i (Unary (Wasm.Values.I64 I64Op.Clz)) ^^ compile_sub64_const 64L ^^
          get_b ^^ G.i (Binary (Wasm.Values.I64 I64Op.Mul)) ^^ compile_const_64 (-64L) ^^ G.i (Compare (Wasm.Values.I64 I64Op.GeS)) ^^
          G.if1 I64Type
            (get_a ^^ get_b ^^ fast)
            slow
        end
    end


(* kernel for Nat64 arithmetic, invokes estimator for fast path *)
let compile_Nat64_kernel env name op shortcut =
  Func.share_code2 env (prim_fun_name Type.Nat64 name)
    (("a", I64Type), ("b", I64Type)) [I64Type]
    BigNum.(fun env get_a get_b ->
    shortcut
      env
      get_a
      get_b
      begin
        let (set_res, get_res) = new_local env "res" in
        get_a ^^ from_word64 env ^^
        get_b ^^ from_word64 env ^^
        op env ^^
        set_res ^^ get_res ^^
        fits_unsigned_bits env 64 ^^
        else_arithmetic_overflow env ^^
        get_res ^^ truncate_to_word64 env
      end)


(* Compiling Int/Nat32 ops by conversion to/from i64. *)

(* helper, expects i64 on stack *)
let enforce_32_unsigned_bits env =
  compile_bitand64_const 0xFFFFFFFF00000000L ^^
  G.i (Test (Wasm.Values.I64 I64Op.Eqz)) ^^
  else_arithmetic_overflow env

(* helper, expects two identical i64s on stack *)
let enforce_32_signed_bits env =
  compile_shl64_const 1L ^^
  G.i (Binary (Wasm.Values.I64 I64Op.Xor)) ^^
  enforce_32_unsigned_bits env

let compile_Int32_kernel env name op =
     Func.share_code2 env (prim_fun_name Type.Int32 name)
       (("a", I32Type), ("b", I32Type)) [I32Type]
       (fun env get_a get_b ->
         let (set_res, get_res) = new_local64 env "res" in
         get_a ^^ G.i (Convert (Wasm.Values.I64 I64Op.ExtendSI32)) ^^
         get_b ^^ G.i (Convert (Wasm.Values.I64 I64Op.ExtendSI32)) ^^
         G.i (Binary (Wasm.Values.I64 op)) ^^
         set_res ^^ get_res ^^ get_res ^^
         enforce_32_signed_bits env ^^
         get_res ^^ G.i (Convert (Wasm.Values.I32 I32Op.WrapI64)))

let compile_Nat32_kernel env name op =
     Func.share_code2 env (prim_fun_name Type.Nat32 name)
       (("a", I32Type), ("b", I32Type)) [I32Type]
       (fun env get_a get_b ->
         let (set_res, get_res) = new_local64 env "res" in
         get_a ^^ G.i (Convert (Wasm.Values.I64 I64Op.ExtendUI32)) ^^
         get_b ^^ G.i (Convert (Wasm.Values.I64 I64Op.ExtendUI32)) ^^
         G.i (Binary (Wasm.Values.I64 op)) ^^
         set_res ^^ get_res ^^
         enforce_32_unsigned_bits env ^^
         get_res ^^ G.i (Convert (Wasm.Values.I32 I32Op.WrapI64)))

(* Customisable kernels for 8/16bit arithmetic via 32 bits. *)

(* helper, expects i32 on stack *)
let enforce_unsigned_bits env n =
  compile_bitand_const Int32.(shift_left minus_one n) ^^
  then_arithmetic_overflow env

let enforce_16_unsigned_bits env = enforce_unsigned_bits env 16

(* helper, expects two identical i32s on stack *)
let enforce_signed_bits env n =
  compile_shl_const 1l ^^ G.i (Binary (Wasm.Values.I32 I32Op.Xor)) ^^
  enforce_unsigned_bits env n

let enforce_16_signed_bits env = enforce_signed_bits env 16

let compile_smallInt_kernel' env ty name op =
  Func.share_code2 env (prim_fun_name ty name)
    (("a", I32Type), ("b", I32Type)) [I32Type]
    (fun env get_a get_b ->
      let (set_res, get_res) = new_local env "res" in
      get_a ^^ compile_shrS_const 16l ^^
      get_b ^^ compile_shrS_const 16l ^^
      op ^^
      set_res ^^ get_res ^^ get_res ^^
      enforce_16_signed_bits env ^^
      get_res ^^ compile_shl_const 16l)

let compile_smallInt_kernel env ty name op =
  compile_smallInt_kernel' env ty name (G.i (Binary (Wasm.Values.I32 op)))

let compile_smallNat_kernel' env ty name op =
  Func.share_code2 env (prim_fun_name ty name)
    (("a", I32Type), ("b", I32Type)) [I32Type]
    (fun env get_a get_b ->
      let (set_res, get_res) = new_local env "res" in
      get_a ^^ compile_shrU_const 16l ^^
      get_b ^^ compile_shrU_const 16l ^^
      op ^^
      set_res ^^ get_res ^^
      enforce_16_unsigned_bits env ^^
      get_res ^^ compile_shl_const 16l)

let compile_smallNat_kernel env ty name op =
  compile_smallNat_kernel' env ty name (G.i (Binary (Wasm.Values.I32 op)))

(* The first returned StackRep is for the arguments (expected), the second for the results (produced) *)
let compile_binop env t op =
  if t = Type.Non then SR.Vanilla, SR.Unreachable, G.i Unreachable else
  StackRep.of_type t,
  StackRep.of_type t,
  Operator.(match t, op with
  | Type.(Prim (Nat | Int)),                  AddOp -> BigNum.compile_add env
  | Type.(Prim (Nat64|Int64)),                WAddOp -> G.i (Binary (Wasm.Values.I64 I64Op.Add))
  | Type.(Prim Int64),                        AddOp ->
    compile_Int64_kernel env "add" BigNum.compile_add
      (additiveInt64_shortcut (G.i (Binary (Wasm.Values.I64 I64Op.Add))))
  | Type.(Prim Nat64),                        AddOp ->
    compile_Nat64_kernel env "add" BigNum.compile_add
      (additiveNat64_shortcut (G.i (Binary (Wasm.Values.I64 I64Op.Add))))
  | Type.(Prim Nat),                          SubOp -> BigNum.compile_unsigned_sub env
  | Type.(Prim Int),                          SubOp -> BigNum.compile_signed_sub env
  | Type.(Prim (Nat | Int)),                  MulOp -> BigNum.compile_mul env
  | Type.(Prim (Nat64|Int64)),                WMulOp -> G.i (Binary (Wasm.Values.I64 I64Op.Mul))
  | Type.(Prim Int64),                        MulOp ->
    compile_Int64_kernel env "mul" BigNum.compile_mul
      (mulInt64_shortcut (G.i (Binary (Wasm.Values.I64 I64Op.Mul))))
  | Type.(Prim Nat64),                        MulOp ->
    compile_Nat64_kernel env "mul" BigNum.compile_mul
      (mulNat64_shortcut (G.i (Binary (Wasm.Values.I64 I64Op.Mul))))
  | Type.(Prim Nat64),                        DivOp -> G.i (Binary (Wasm.Values.I64 I64Op.DivU))
  | Type.(Prim Nat64) ,                       ModOp -> G.i (Binary (Wasm.Values.I64 I64Op.RemU))
  | Type.(Prim Int64),                        DivOp -> G.i (Binary (Wasm.Values.I64 I64Op.DivS))
  | Type.(Prim Int64) ,                       ModOp -> G.i (Binary (Wasm.Values.I64 I64Op.RemS))
  | Type.(Prim Nat),                          DivOp -> BigNum.compile_unsigned_div env
  | Type.(Prim Nat),                          ModOp -> BigNum.compile_unsigned_rem env
  | Type.(Prim (Nat64|Int64)),                WSubOp -> G.i (Binary (Wasm.Values.I64 I64Op.Sub))
  | Type.(Prim Int64),                        SubOp ->
    compile_Int64_kernel env "sub" BigNum.compile_signed_sub
      (additiveInt64_shortcut (G.i (Binary (Wasm.Values.I64 I64Op.Sub))))
  | Type.(Prim Nat64),                        SubOp ->
    compile_Nat64_kernel env "sub" BigNum.compile_unsigned_sub
      (fun env get_a get_b ->
        additiveNat64_shortcut
          (G.i (Compare (Wasm.Values.I64 I64Op.GeU)) ^^
           else_arithmetic_overflow env ^^
           get_a ^^ get_b ^^ G.i (Binary (Wasm.Values.I64 I64Op.Sub)))
          env get_a get_b)
  | Type.(Prim Int),                          DivOp -> BigNum.compile_signed_div env
  | Type.(Prim Int),                          ModOp -> BigNum.compile_signed_mod env

  | Type.Prim Type.(Nat8|Nat16|Nat32|Int8|Int16|Int32),
                                              WAddOp -> G.i (Binary (Wasm.Values.I32 I32Op.Add))
  | Type.(Prim Int32),                        AddOp -> compile_Int32_kernel env "add" I64Op.Add
  | Type.Prim Type.(Int8 | Int16 as ty),      AddOp -> compile_smallInt_kernel env ty "add" I32Op.Add
  | Type.(Prim Nat32),                        AddOp -> compile_Nat32_kernel env "add" I64Op.Add
  | Type.Prim Type.(Nat8 | Nat16 as ty),      AddOp -> compile_smallNat_kernel env ty "add" I32Op.Add
  | Type.(Prim Float),                        AddOp -> G.i (Binary (Wasm.Values.F64 F64Op.Add))
  | Type.Prim Type.(Nat8|Nat16|Nat32|Int8|Int16|Int32),
                                              WSubOp -> G.i (Binary (Wasm.Values.I32 I32Op.Sub))
  | Type.(Prim Int32),                        SubOp -> compile_Int32_kernel env "sub" I64Op.Sub
  | Type.(Prim (Int8|Int16 as ty)),           SubOp -> compile_smallInt_kernel env ty "sub" I32Op.Sub
  | Type.(Prim Nat32),                        SubOp -> compile_Nat32_kernel env "sub" I64Op.Sub
  | Type.(Prim (Nat8|Nat16 as ty)),           SubOp -> compile_smallNat_kernel env ty "sub" I32Op.Sub
  | Type.(Prim Float),                        SubOp -> G.i (Binary (Wasm.Values.F64 F64Op.Sub))
  | Type.Prim Type.(Nat8|Nat16|Nat32|Int8|Int16|Int32 as ty),
                                              WMulOp -> TaggedSmallWord.compile_word_mul env ty
  | Type.(Prim Int32),                        MulOp -> compile_Int32_kernel env "mul" I64Op.Mul
  | Type.(Prim Int16),                        MulOp -> compile_smallInt_kernel env Type.Int16 "mul" I32Op.Mul
  | Type.(Prim Int8),                         MulOp -> compile_smallInt_kernel' env Type.Int8 "mul"
                                                         (compile_shrS_const 8l ^^ G.i (Binary (Wasm.Values.I32 I32Op.Mul)))
  | Type.(Prim Nat32),                        MulOp -> compile_Nat32_kernel env "mul" I64Op.Mul
  | Type.(Prim Nat16),                        MulOp -> compile_smallNat_kernel env Type.Nat16 "mul" I32Op.Mul
  | Type.(Prim Nat8),                         MulOp -> compile_smallNat_kernel' env Type.Nat8 "mul"
                                                         (compile_shrU_const 8l ^^ G.i (Binary (Wasm.Values.I32 I32Op.Mul)))
  | Type.(Prim Float),                        MulOp -> G.i (Binary (Wasm.Values.F64 F64Op.Mul))
  | Type.(Prim (Nat8|Nat16|Nat32 as ty)),     DivOp -> G.i (Binary (Wasm.Values.I32 I32Op.DivU)) ^^
                                                       TaggedSmallWord.msb_adjust ty
  | Type.(Prim (Nat8|Nat16|Nat32)),           ModOp -> G.i (Binary (Wasm.Values.I32 I32Op.RemU))
  | Type.(Prim Int32),                        DivOp -> G.i (Binary (Wasm.Values.I32 I32Op.DivS))
  | Type.(Prim (Int8|Int16 as ty)),           DivOp ->
    Func.share_code2 env (prim_fun_name ty "div")
      (("a", I32Type), ("b", I32Type)) [I32Type]
      (fun env get_a get_b ->
        let (set_res, get_res) = new_local env "res" in
        get_a ^^ get_b ^^ G.i (Binary (Wasm.Values.I32 I32Op.DivS)) ^^
        TaggedSmallWord.msb_adjust ty ^^ set_res ^^
        get_a ^^ compile_eq_const 0x80000000l ^^
        E.if_ env (StackRep.to_block_type env SR.UnboxedWord32)
          begin
            get_b ^^ TaggedSmallWord.lsb_adjust ty ^^ compile_eq_const (-1l) ^^
            E.if_ env (StackRep.to_block_type env SR.UnboxedWord32)
              (G.i Unreachable)
              get_res
          end
          get_res)
  | Type.(Prim Float),                        DivOp -> G.i (Binary (Wasm.Values.F64 F64Op.Div))
  | Type.(Prim Float),                        ModOp -> E.call_import env "rts" "fmod" (* musl *)
  | Type.(Prim (Int8|Int16|Int32)),           ModOp -> G.i (Binary (Wasm.Values.I32 I32Op.RemS))
  | Type.(Prim (Nat8|Nat16|Nat32 as ty)),     WPowOp -> TaggedSmallWord.compile_nat_power env ty
  | Type.(Prim (Int8|Int16|Int32 as ty)),     WPowOp -> TaggedSmallWord.compile_int_power env ty
  | Type.(Prim ((Nat8|Nat16) as ty)),         PowOp ->
    Func.share_code2 env (prim_fun_name ty "pow")
      (("n", I32Type), ("exp", I32Type)) [I32Type]
      (fun env get_n get_exp ->
        let (set_res, get_res) = new_local env "res" in
        let bits = TaggedSmallWord.bits_of_type ty in
        get_exp ^^
        G.if1 I32Type
          begin
            get_n ^^ compile_shrU_const Int32.(sub 33l (of_int bits)) ^^
            G.if1 I32Type
              begin
                unsigned_dynamics get_n ^^ compile_sub_const (Int32.of_int bits) ^^
                get_exp ^^ TaggedSmallWord.lsb_adjust ty ^^ G.i (Binary (Wasm.Values.I32 I32Op.Mul)) ^^
                compile_unboxed_const (-30l) ^^
                G.i (Compare (Wasm.Values.I32 I32Op.LtS)) ^^ then_arithmetic_overflow env ^^
                get_n ^^ TaggedSmallWord.lsb_adjust ty ^^
                get_exp ^^ TaggedSmallWord.lsb_adjust ty ^^
                TaggedSmallWord.compile_nat_power env Type.Nat32 ^^ set_res ^^
                get_res ^^ enforce_unsigned_bits env bits ^^
                get_res ^^ TaggedSmallWord.msb_adjust ty
              end
              get_n (* n@{0,1} ** (1+exp) == n *)
          end
          (compile_unboxed_const
             Int32.(shift_left one (to_int (TaggedSmallWord.shift_of_type ty))))) (* x ** 0 == 1 *)
  | Type.(Prim Nat32),                        PowOp ->
    Func.share_code2 env (prim_fun_name Type.Nat32 "pow")
      (("n", I32Type), ("exp", I32Type)) [I32Type]
      (fun env get_n get_exp ->
        let (set_res, get_res) = new_local64 env "res" in
        get_exp ^^
        G.if1 I32Type
          begin
            get_n ^^ compile_shrU_const 1l ^^
            G.if1 I32Type
              begin
                get_exp ^^ compile_unboxed_const 32l ^^
                G.i (Compare (Wasm.Values.I32 I32Op.GeU)) ^^ then_arithmetic_overflow env ^^
                unsigned_dynamics get_n ^^ compile_sub_const 32l ^^
                get_exp ^^ TaggedSmallWord.lsb_adjust Type.Nat32 ^^ G.i (Binary (Wasm.Values.I32 I32Op.Mul)) ^^
                compile_unboxed_const (-62l) ^^
                G.i (Compare (Wasm.Values.I32 I32Op.LtS)) ^^ then_arithmetic_overflow env ^^
                get_n ^^ G.i (Convert (Wasm.Values.I64 I64Op.ExtendUI32)) ^^
                get_exp ^^ G.i (Convert (Wasm.Values.I64 I64Op.ExtendUI32)) ^^
                Word64.compile_unsigned_pow env ^^
                set_res ^^ get_res ^^ enforce_32_unsigned_bits env ^^
                get_res ^^ G.i (Convert (Wasm.Values.I32 I32Op.WrapI64))
              end
              get_n (* n@{0,1} ** (1+exp) == n *)
          end
          compile_unboxed_one) (* x ** 0 == 1 *)
  | Type.(Prim ((Int8|Int16) as ty)),         PowOp ->
    Func.share_code2 env (prim_fun_name ty "pow")
      (("n", I32Type), ("exp", I32Type)) [I32Type]
      (fun env get_n get_exp ->
        let (set_res, get_res) = new_local env "res" in
        let bits = TaggedSmallWord.bits_of_type ty in
        get_exp ^^ compile_unboxed_zero ^^
        G.i (Compare (Wasm.Values.I32 I32Op.LtS)) ^^ E.then_trap_with env "negative power" ^^
        get_exp ^^
        G.if1 I32Type
          begin
            get_n ^^ compile_shrS_const Int32.(sub 33l (of_int bits)) ^^
            G.if1 I32Type
              begin
                signed_dynamics get_n ^^ compile_sub_const (Int32.of_int (bits - 1)) ^^
                get_exp ^^ TaggedSmallWord.lsb_adjust ty ^^ G.i (Binary (Wasm.Values.I32 I32Op.Mul)) ^^
                compile_unboxed_const (-30l) ^^
                G.i (Compare (Wasm.Values.I32 I32Op.LtS)) ^^ then_arithmetic_overflow env ^^
                get_n ^^ TaggedSmallWord.lsb_adjust ty ^^
                get_exp ^^ TaggedSmallWord.lsb_adjust ty ^^
                TaggedSmallWord.compile_nat_power env Type.Nat32 ^^
                set_res ^^ get_res ^^ get_res ^^ enforce_signed_bits env bits ^^
                get_res ^^ TaggedSmallWord.msb_adjust ty
              end
              get_n (* n@{0,1} ** (1+exp) == n *)
          end
          (compile_unboxed_const
             Int32.(shift_left one (to_int (TaggedSmallWord.shift_of_type ty))))) (* x ** 0 == 1 *)
  | Type.(Prim Int32),                        PowOp ->
    Func.share_code2 env (prim_fun_name Type.Int32 "pow")
      (("n", I32Type), ("exp", I32Type)) [I32Type]
      (fun env get_n get_exp ->
        let (set_res, get_res) = new_local64 env "res" in
        get_exp ^^ compile_unboxed_zero ^^
        G.i (Compare (Wasm.Values.I32 I32Op.LtS)) ^^ E.then_trap_with env "negative power" ^^
        get_exp ^^
        G.if1 I32Type
          begin
            get_n ^^ compile_unboxed_one ^^ G.i (Compare (Wasm.Values.I32 I32Op.LeS)) ^^
            get_n ^^ compile_unboxed_const (-1l) ^^ G.i (Compare (Wasm.Values.I32 I32Op.GeS)) ^^
            G.i (Binary (Wasm.Values.I32 I32Op.And)) ^^
            G.if1 I32Type
              begin
                get_n ^^ compile_unboxed_zero ^^ G.i (Compare (Wasm.Values.I32 I32Op.LtS)) ^^
                G.if1 I32Type
                  begin
                    (* -1 ** (1+exp) == if even (1+exp) then 1 else -1 *)
                    get_exp ^^ compile_unboxed_one ^^ G.i (Binary (Wasm.Values.I32 I32Op.And)) ^^
                    G.if1 I32Type
                      get_n
                      compile_unboxed_one
                  end
                  get_n (* n@{0,1} ** (1+exp) == n *)
              end
              begin
                get_exp ^^ compile_unboxed_const 32l ^^
                G.i (Compare (Wasm.Values.I32 I32Op.GeU)) ^^ then_arithmetic_overflow env ^^
                signed_dynamics get_n ^^ compile_sub_const 31l ^^
                get_exp ^^ TaggedSmallWord.lsb_adjust Type.Int32 ^^ G.i (Binary (Wasm.Values.I32 I32Op.Mul)) ^^
                compile_unboxed_const (-62l) ^^
                G.i (Compare (Wasm.Values.I32 I32Op.LtS)) ^^ then_arithmetic_overflow env ^^
                get_n ^^ G.i (Convert (Wasm.Values.I64 I64Op.ExtendSI32)) ^^
                get_exp ^^ G.i (Convert (Wasm.Values.I64 I64Op.ExtendSI32)) ^^
                Word64.compile_unsigned_pow env ^^
                set_res ^^ get_res ^^ get_res ^^ enforce_32_signed_bits env ^^
                get_res ^^ G.i (Convert (Wasm.Values.I32 I32Op.WrapI64))
              end
          end
          compile_unboxed_one) (* x ** 0 == 1 *)
  | Type.(Prim Int),                          PowOp ->
    let pow = BigNum.compile_unsigned_pow env in
    let (set_n, get_n) = new_local env "n" in
    let (set_exp, get_exp) = new_local env "exp" in
    set_exp ^^ set_n ^^
    get_exp ^^ BigNum.compile_is_negative env ^^
    E.then_trap_with env "negative power" ^^
    get_n ^^ get_exp ^^ pow
  | Type.(Prim Nat64),                        WPowOp -> Word64.compile_unsigned_pow env
  | Type.(Prim Int64),                        WPowOp -> Word64.compile_signed_wpow env
  | Type.(Prim Nat64),                        PowOp ->
    compile_Nat64_kernel env "pow"
      BigNum.compile_unsigned_pow
      (powNat64_shortcut (Word64.compile_unsigned_pow env))
  | Type.(Prim Int64),                        PowOp ->
    let (set_exp, get_exp) = new_local64 env "exp" in
    set_exp ^^ get_exp ^^
    compile_const_64 0L ^^
    G.i (Compare (Wasm.Values.I64 I64Op.LtS)) ^^
    E.then_trap_with env "negative power" ^^
    get_exp ^^
    compile_Int64_kernel
      env "pow" BigNum.compile_unsigned_pow
      (powInt64_shortcut (Word64.compile_unsigned_pow env))
  | Type.(Prim Nat),                          PowOp -> BigNum.compile_unsigned_pow env
  | Type.(Prim Float),                        PowOp -> E.call_import env "rts" "pow" (* musl *)
  | Type.(Prim (Nat64|Int64)),                AndOp -> G.i (Binary (Wasm.Values.I64 I64Op.And))
  | Type.(Prim (Nat8|Nat16|Nat32|Int8|Int16|Int32)),
                                              AndOp -> G.i (Binary (Wasm.Values.I32 I32Op.And))
  | Type.(Prim (Nat64|Int64)),                OrOp  -> G.i (Binary (Wasm.Values.I64 I64Op.Or))
  | Type.(Prim (Nat8|Nat16|Nat32|Int8|Int16|Int32)),
                                              OrOp  -> G.i (Binary (Wasm.Values.I32 I32Op.Or))
  | Type.(Prim (Nat64|Int64)),                XorOp -> G.i (Binary (Wasm.Values.I64 I64Op.Xor))
  | Type.(Prim (Nat8|Nat16|Nat32|Int8|Int16|Int32)),
                                              XorOp -> G.i (Binary (Wasm.Values.I32 I32Op.Xor))
  | Type.(Prim (Nat64|Int64)),                ShLOp -> G.i (Binary (Wasm.Values.I64 I64Op.Shl))
  | Type.(Prim (Nat8|Nat16|Nat32|Int8|Int16|Int32 as ty)),
                                              ShLOp -> TaggedSmallWord.(
     lsb_adjust ty ^^ clamp_shift_amount ty ^^
     G.i (Binary (Wasm.Values.I32 I32Op.Shl)))
  | Type.(Prim Nat64),                        ShROp -> G.i (Binary (Wasm.Values.I64 I64Op.ShrU))
  | Type.(Prim (Nat8|Nat16|Nat32 as ty)),     ShROp -> TaggedSmallWord.(
     lsb_adjust ty ^^ clamp_shift_amount ty ^^
     G.i (Binary (Wasm.Values.I32 I32Op.ShrU)) ^^
     sanitize_word_result ty)
  | Type.(Prim Int64),                        ShROp -> G.i (Binary (Wasm.Values.I64 I64Op.ShrS))
  | Type.(Prim (Int8|Int16|Int32 as ty)),     ShROp -> TaggedSmallWord.(
     lsb_adjust ty ^^ clamp_shift_amount ty ^^
     G.i (Binary (Wasm.Values.I32 I32Op.ShrS)) ^^
     sanitize_word_result ty)
  | Type.(Prim (Nat64|Int64)),                RotLOp -> G.i (Binary (Wasm.Values.I64 I64Op.Rotl))
  | Type.(Prim (Nat32|Int32)),                RotLOp -> G.i (Binary (Wasm.Values.I32 I32Op.Rotl))
  | Type.(Prim (Nat8|Nat16|Int8|Int16 as ty)),
                                              RotLOp -> TaggedSmallWord.rotl env ty
  | Type.(Prim (Nat64|Int64)),                RotROp -> G.i (Binary (Wasm.Values.I64 I64Op.Rotr))
  | Type.(Prim (Nat32|Int32)),                RotROp -> G.i (Binary (Wasm.Values.I32 I32Op.Rotr))
  | Type.(Prim (Nat8|Nat16|Int8|Int16 as ty)),
                                              RotROp -> TaggedSmallWord.rotr env ty
  | Type.(Prim Text), CatOp -> Text.concat env
  | Type.Non, _ -> G.i Unreachable
  | _ -> todo_trap env "compile_binop" (Wasm.Sexpr.Node ("BinOp", [ Arrange_ops.binop op; Arrange_type.typ t]))
  )

let compile_eq env =
  let open Type in
  function
  | Prim Text -> Text.compare env Operator.EqOp
  | Prim (Blob|Principal) | Obj (Actor, _) -> Blob.compare env Operator.EqOp
  | Func (Shared _, _, _, _, _) -> FuncDec.equate_msgref env
  | Prim Bool -> G.i (Compare (Wasm.Values.I32 I32Op.Eq))
  | Prim (Nat | Int) -> BigNum.compile_eq env
  | Prim (Int64 | Nat64) -> G.i (Compare (Wasm.Values.I64 I64Op.Eq))
  | Prim (Int8 | Nat8 | Int16 | Nat16 | Int32 | Nat32 | Char) ->
    G.i (Compare (Wasm.Values.I32 I32Op.Eq))
  | Non -> G.i Unreachable
  | Prim Float -> G.i (Compare (Wasm.Values.F64 F64Op.Eq))
  | t -> todo_trap env "compile_eq" (Arrange_type.typ t)

let get_relops = Operator.(function
  | GeOp -> Ge, I64Op.GeU, I64Op.GeS, I32Op.GeU, I32Op.GeS
  | GtOp -> Gt, I64Op.GtU, I64Op.GtS, I32Op.GtU, I32Op.GtS
  | LeOp -> Le, I64Op.LeU, I64Op.LeS, I32Op.LeU, I32Op.LeS
  | LtOp -> Lt, I64Op.LtU, I64Op.LtS, I32Op.LtU, I32Op.LtS
  | NeqOp -> assert false
  | _ -> failwith "uncovered relop")

let compile_comparison env t op =
  let bigintop, u64op, s64op, u32op, s32op = get_relops op in
  let open Type in
  match t with
    | Nat | Int -> BigNum.compile_relop env bigintop
    | Nat64 -> G.i (Compare (Wasm.Values.I64 u64op))
    | Nat8 | Nat16 | Nat32 | Char -> G.i (Compare (Wasm.Values.I32 u32op))
    | Int64 -> G.i (Compare (Wasm.Values.I64 s64op))
    | Int8 | Int16 | Int32 -> G.i (Compare (Wasm.Values.I32 s32op))
    | _ -> todo_trap env "compile_comparison" (Arrange_type.prim t)

let compile_relop env t op =
  if t = Type.Non then SR.Vanilla, G.i Unreachable else
  StackRep.of_type t,
  let open Operator in
  match t, op with
  | Type.(Prim Text), _ -> Text.compare env op
  | Type.(Prim (Blob|Principal)), _ -> Blob.compare env op
  | _, EqOp -> compile_eq env t
  | Type.(Prim (Nat | Nat8 | Nat16 | Nat32 | Nat64 | Int | Int8 | Int16 | Int32 | Int64 | Char as t1)), op1 ->
    compile_comparison env t1 op1
  | Type.(Prim Float), GtOp -> G.i (Compare (Wasm.Values.F64 F64Op.Gt))
  | Type.(Prim Float), GeOp -> G.i (Compare (Wasm.Values.F64 F64Op.Ge))
  | Type.(Prim Float), LeOp -> G.i (Compare (Wasm.Values.F64 F64Op.Le))
  | Type.(Prim Float), LtOp -> G.i (Compare (Wasm.Values.F64 F64Op.Lt))
  | _ -> todo_trap env "compile_relop" (Arrange_ops.relop op)

let compile_load_field env typ name =
  Object.load_idx env typ name


(* compile_lexp is used for expressions on the left of an
assignment operator, produces some code (with side effect), and some pure code *)
let rec compile_lexp (env : E.t) ae lexp =
  (fun (code, fill_code) -> (G.with_region lexp.at code, G.with_region lexp.at fill_code)) @@
  match lexp.it with
  | VarLE var ->
     G.nop,
     Var.set_val env ae var
  | IdxLE (e1, e2) ->
     compile_exp_vanilla env ae e1 ^^ (* offset to array *)
     compile_exp_vanilla env ae e2 ^^ (* idx *)
     Arr.idx_bigint env,
     store_ptr
  | DotLE (e, n) ->
     compile_exp_vanilla env ae e ^^
     (* Only real objects have mutable fields, no need to branch on the tag *)
     Object.idx env e.note.Note.typ n,
     store_ptr

and compile_exp (env : E.t) ae exp =
  (fun (sr,code) -> (sr, G.with_region exp.at code)) @@
  if exp.note.Note.const
  then let (c, fill) = compile_const_exp env ae exp in fill env ae; (SR.Const c, G.nop)
  else match exp.it with
  | PrimE (p, es) when List.exists (fun e -> Type.is_non e.note.Note.typ) es ->
    (* Handle dead code separately, so that we can rely on useful type
       annotations below *)
    SR.Unreachable,
    G.concat_map (compile_exp_ignore env ae) es ^^
    G.i Unreachable

  | PrimE (p, es) ->
    (* for more concise code when all arguments and result use the same sr *)
    let const_sr sr inst = sr, G.concat_map (compile_exp_as env ae sr) es ^^ inst in

    begin match p, es with
    (* Calls *)
    | CallPrim _, [e1; e2] ->
      let sort, control, _, arg_tys, ret_tys = Type.as_func e1.note.Note.typ in
      let n_args = List.length arg_tys in
      let return_arity = match control with
        | Type.Returns -> List.length ret_tys
        | Type.Replies -> 0
        | Type.Promises -> assert false in

      StackRep.of_arity return_arity,
      let fun_sr, code1 = compile_exp env ae e1 in
      begin match fun_sr, sort with
       | SR.Const (_, Const.Fun mk_fi), _ ->
          code1 ^^
          compile_unboxed_zero ^^ (* A dummy closure *)
          compile_exp_as env ae (StackRep.of_arity n_args) e2 ^^ (* the args *)
          G.i (Call (nr (mk_fi ()))) ^^
          FakeMultiVal.load env (Lib.List.make return_arity I32Type)
       | _, Type.Local ->
          let (set_clos, get_clos) = new_local env "clos" in
          code1 ^^ StackRep.adjust env fun_sr SR.Vanilla ^^
          set_clos ^^
          get_clos ^^
          compile_exp_as env ae (StackRep.of_arity n_args) e2 ^^
          get_clos ^^
          Closure.call_closure env n_args return_arity
       | _, Type.Shared _ ->
          (* Non-one-shot functions have been rewritten in async.ml *)
          assert (control = Type.Returns);

          let (set_meth_pair, get_meth_pair) = new_local env "meth_pair" in
          let (set_arg, get_arg) = new_local env "arg" in
          let _, _, _, ts, _ = Type.as_func e1.note.Note.typ in
          let add_cycles = Internals.add_cycles env ae in
          code1 ^^ StackRep.adjust env fun_sr SR.Vanilla ^^
          set_meth_pair ^^
          compile_exp_vanilla env ae e2 ^^ set_arg ^^

          FuncDec.ic_call_one_shot env ts get_meth_pair get_arg add_cycles
      end

    (* Operators *)
    | UnPrim (_, Operator.PosOp), [e1] -> compile_exp env ae e1
    | UnPrim (t, op), [e1] ->
      let sr_in, sr_out, code = compile_unop env t op in
      sr_out,
      compile_exp_as env ae sr_in e1 ^^
      code
    | BinPrim (t, op), [e1;e2] ->
      let sr_in, sr_out, code = compile_binop env t op in
      sr_out,
      compile_exp_as env ae sr_in e1 ^^
      compile_exp_as env ae sr_in e2 ^^
      code
    (* special case: recognize negation *)
    | RelPrim (Type.(Prim Bool), Operator.EqOp), [e1; {it = LitE (BoolLit false); _}] ->
      SR.bool,
      compile_exp_as_test env ae e1 ^^
      G.i (Test (Wasm.Values.I32 I32Op.Eqz))
    | RelPrim (t, op), [e1;e2] ->
      let sr, code = compile_relop env t op in
      SR.bool,
      compile_exp_as env ae sr e1 ^^
      compile_exp_as env ae sr e2 ^^
      code

    (* Tuples *)
    | TupPrim, es ->
      SR.UnboxedTuple (List.length es),
      G.concat_map (compile_exp_vanilla env ae) es
    | ProjPrim n, [e1] ->
      SR.Vanilla,
      compile_exp_vanilla env ae e1 ^^ (* offset to tuple (an array) *)
      Tuple.load_n (Int32.of_int n)

    | OptPrim, [e] ->
      SR.Vanilla,
      Opt.inject env (compile_exp_vanilla env ae e)
    | TagPrim l, [e] ->
      SR.Vanilla,
      Variant.inject env l (compile_exp_vanilla env ae e)

    | DotPrim name, [e] ->
      let sr, code1 = compile_exp env ae e in
      begin match sr with
      | SR.Const (_, Const.Obj fs) ->
        let c = List.assoc name fs in
        SR.Const c, code1
      | _ ->
        SR.Vanilla,
        code1 ^^ StackRep.adjust env sr SR.Vanilla ^^
        Object.load_idx env e.note.Note.typ name
      end
    | ActorDotPrim name, [e] ->
      SR.Vanilla,
      compile_exp_vanilla env ae e ^^
      IC.actor_public_field env name

    | ArrayPrim (m, t), es ->
      SR.Vanilla,
      Arr.lit env (List.map (compile_exp_vanilla env ae) es)
    | IdxPrim, [e1; e2]  ->
      SR.Vanilla,
      compile_exp_vanilla env ae e1 ^^ (* offset to array *)
      compile_exp_vanilla env ae e2 ^^ (* idx *)
      Arr.idx_bigint env ^^
      load_ptr

    | BreakPrim name, [e] ->
      let d = VarEnv.get_label_depth ae name in
      SR.Unreachable,
      compile_exp_vanilla env ae e ^^
      G.branch_to_ d
    | AssertPrim, [e1] ->
      SR.unit,
      compile_exp_as env ae SR.bool e1 ^^
      G.if0 G.nop (IC.fail_assert env exp.at)
    | RetPrim, [e] ->
      SR.Unreachable,
      compile_exp_as env ae (StackRep.of_arity (E.get_return_arity env)) e ^^
      FakeMultiVal.store env (Lib.List.make (E.get_return_arity env) I32Type) ^^
      G.i Return

    (* Numeric conversions *)
    | NumConvWrapPrim (t1, t2), [e] -> begin
      let open Type in
      match t1, t2 with
      | (Nat|Int), (Nat8|Nat16|Int8|Int16) ->
        SR.Vanilla,
        compile_exp_vanilla env ae e ^^
        Prim.prim_intToWordNShifted env (TaggedSmallWord.shift_of_type t2)

      | (Nat|Int), (Nat32|Int32) ->
        SR.UnboxedWord32,
        compile_exp_vanilla env ae e ^^
        Prim.prim_intToWord32 env

      | (Nat|Int), (Nat64|Int64) ->
        SR.UnboxedWord64,
        compile_exp_vanilla env ae e ^^
        BigNum.truncate_to_word64 env

      | Nat64, Int64 | Int64, Nat64
      | Nat32, Int32 | Int32, Nat32
      | Nat16, Int16 | Int16, Nat16
      | Nat8, Int8 | Int8, Nat8 ->
        compile_exp env ae e

      | Char, Nat32 ->
        SR.UnboxedWord32,
        compile_exp_vanilla env ae e ^^
        TaggedSmallWord.untag_codepoint

      | _ -> SR.Unreachable, todo_trap env "compile_exp u" (Arrange_ir.exp exp)
      end

    | NumConvTrapPrim (t1, t2), [e] -> begin
      let open Type in
      match t1, t2 with

      | Int, Int64 ->
        SR.UnboxedWord64,
        compile_exp_vanilla env ae e ^^
        Func.share_code1 env "Int->Int64" ("n", I32Type) [I64Type] (fun env get_n ->
          get_n ^^
          BigNum.fits_signed_bits env 64 ^^
          E.else_trap_with env "losing precision" ^^
          get_n ^^
          BigNum.truncate_to_word64 env)

      | Int, (Int8|Int16|Int32 as pty) ->
        StackRep.of_type (Prim pty),
        compile_exp_vanilla env ae e ^^
        Func.share_code1 env (prim_fun_name pty "Int->") ("n", I32Type) [I32Type] (fun env get_n ->
          get_n ^^
          BigNum.fits_signed_bits env (TaggedSmallWord.bits_of_type pty) ^^
          E.else_trap_with env "losing precision" ^^
          get_n ^^
          BigNum.truncate_to_word32 env ^^
          TaggedSmallWord.msb_adjust pty)

      | Nat, Nat64 ->
        SR.UnboxedWord64,
        compile_exp_vanilla env ae e ^^
        Func.share_code1 env "Nat->Nat64" ("n", I32Type) [I64Type] (fun env get_n ->
          get_n ^^
          BigNum.fits_unsigned_bits env 64 ^^
          E.else_trap_with env "losing precision" ^^
          get_n ^^
          BigNum.truncate_to_word64 env)

      | Nat, (Nat8|Nat16|Nat32 as pty) ->
        StackRep.of_type (Prim pty),
        compile_exp_vanilla env ae e ^^
        Func.share_code1 env (prim_fun_name pty "Nat->") ("n", I32Type) [I32Type] (fun env get_n ->
          get_n ^^
          BigNum.fits_unsigned_bits env (TaggedSmallWord.bits_of_type pty) ^^
          E.else_trap_with env "losing precision" ^^
          get_n ^^
          BigNum.truncate_to_word32 env ^^
          TaggedSmallWord.msb_adjust pty)

      | (Nat8|Nat16), Nat ->
        SR.Vanilla,
        compile_exp_vanilla env ae e ^^
        Prim.prim_shiftWordNtoUnsigned env (TaggedSmallWord.shift_of_type t1)

      | (Int8|Int16), Int ->
        SR.Vanilla,
        compile_exp_vanilla env ae e ^^
        Prim.prim_shiftWordNtoSigned env (TaggedSmallWord.shift_of_type t1)

      | Nat32, Nat ->
        SR.Vanilla,
        compile_exp_as env ae SR.UnboxedWord32 e ^^
        Prim.prim_word32toNat env

      | Int32, Int ->
        SR.Vanilla,
        compile_exp_as env ae SR.UnboxedWord32 e ^^
        Prim.prim_word32toInt env

      | Nat64, Nat ->
        SR.Vanilla,
        compile_exp_as env ae SR.UnboxedWord64 e ^^
        BigNum.from_word64 env

      | Int64, Int ->
        SR.Vanilla,
        compile_exp_as env ae SR.UnboxedWord64 e ^^
        BigNum.from_signed_word64 env

      | Nat32, Char ->
        SR.Vanilla,
        compile_exp_as env ae SR.UnboxedWord32 e ^^
        TaggedSmallWord.check_and_tag_codepoint env

      | Float, Int ->
        SR.Vanilla,
        compile_exp_as env ae SR.UnboxedFloat64 e ^^
        E.call_import env "rts" "bigint_of_float64"

      | Int, Float ->
        SR.UnboxedFloat64,
        compile_exp_vanilla env ae e ^^
        E.call_import env "rts" "bigint_to_float64"

      | Float, Int64 ->
        SR.UnboxedWord64,
        compile_exp_as env ae SR.UnboxedFloat64 e ^^
        G.i (Convert (Wasm.Values.I64 I64Op.TruncSF64))

      | Int64, Float ->
        SR.UnboxedFloat64,
        compile_exp_as env ae SR.UnboxedWord64 e ^^
        G.i (Convert (Wasm.Values.F64 F64Op.ConvertSI64))

      | _ -> SR.Unreachable, todo_trap env "compile_exp" (Arrange_ir.exp exp)
      end

    | SerializePrim ts, [e] ->
      SR.Vanilla,
      compile_exp_vanilla env ae e ^^
      Serialization.serialize env ts ^^
      Blob.of_ptr_size env

    | DeserializePrim ts, [e] ->
      StackRep.of_arity (List.length ts),
      compile_exp_vanilla env ae e ^^
      Serialization.deserialize_from_blob false env ts

    (* Other prims, unary *)

    | OtherPrim "array_len", [e] ->
      SR.Vanilla,
      compile_exp_vanilla env ae e ^^
      Heap.load_field Arr.len_field ^^
      BigNum.from_word32 env

    | OtherPrim "text_len", [e] ->
      SR.Vanilla, compile_exp_vanilla env ae e ^^ Text.len env
    | OtherPrim "text_iter", [e] ->
      SR.Vanilla, compile_exp_vanilla env ae e ^^ Text.iter env
    | OtherPrim "text_iter_done", [e] ->
      SR.bool, compile_exp_vanilla env ae e ^^ Text.iter_done env
    | OtherPrim "text_iter_next", [e] ->
      SR.Vanilla, compile_exp_vanilla env ae e ^^ Text.iter_next env

    | OtherPrim "blob_size", [e] ->
      SR.Vanilla, compile_exp_vanilla env ae e ^^ Blob.len env ^^ BigNum.from_word32 env
    | OtherPrim "blob_vals_iter", [e] ->
      SR.Vanilla, compile_exp_vanilla env ae e ^^ Blob.iter env
    | OtherPrim "blob_iter_done", [e] ->
      SR.bool, compile_exp_vanilla env ae e ^^ Blob.iter_done env
    | OtherPrim "blob_iter_next", [e] ->
      SR.Vanilla, compile_exp_vanilla env ae e ^^ Blob.iter_next env

    | OtherPrim "abs", [e] ->
      SR.Vanilla,
      compile_exp_vanilla env ae e ^^
      BigNum.compile_abs env

    | OtherPrim "fabs", [e] ->
      SR.UnboxedFloat64,
      compile_exp_as env ae SR.UnboxedFloat64 e ^^
      G.i (Unary (Wasm.Values.F64 F64Op.Abs))

    | OtherPrim "fsqrt", [e] ->
      SR.UnboxedFloat64,
      compile_exp_as env ae SR.UnboxedFloat64 e ^^
      G.i (Unary (Wasm.Values.F64 F64Op.Sqrt))

    | OtherPrim "fceil", [e] ->
      SR.UnboxedFloat64,
      compile_exp_as env ae SR.UnboxedFloat64 e ^^
      G.i (Unary (Wasm.Values.F64 F64Op.Ceil))

    | OtherPrim "ffloor", [e] ->
      SR.UnboxedFloat64,
      compile_exp_as env ae SR.UnboxedFloat64 e ^^
      G.i (Unary (Wasm.Values.F64 F64Op.Floor))

    | OtherPrim "ftrunc", [e] ->
      SR.UnboxedFloat64,
      compile_exp_as env ae SR.UnboxedFloat64 e ^^
      G.i (Unary (Wasm.Values.F64 F64Op.Trunc))

    | OtherPrim "fnearest", [e] ->
      SR.UnboxedFloat64,
      compile_exp_as env ae SR.UnboxedFloat64 e ^^
      G.i (Unary (Wasm.Values.F64 F64Op.Nearest))

    | OtherPrim "fmin", [e; f] ->
      SR.UnboxedFloat64,
      compile_exp_as env ae SR.UnboxedFloat64 e ^^
      compile_exp_as env ae SR.UnboxedFloat64 f ^^
      G.i (Binary (Wasm.Values.F64 F64Op.Min))

    | OtherPrim "fmax", [e; f] ->
      SR.UnboxedFloat64,
      compile_exp_as env ae SR.UnboxedFloat64 e ^^
      compile_exp_as env ae SR.UnboxedFloat64 f ^^
      G.i (Binary (Wasm.Values.F64 F64Op.Max))

    | OtherPrim "fcopysign", [e; f] ->
      SR.UnboxedFloat64,
      compile_exp_as env ae SR.UnboxedFloat64 e ^^
      compile_exp_as env ae SR.UnboxedFloat64 f ^^
      G.i (Binary (Wasm.Values.F64 F64Op.CopySign))

    | OtherPrim "Float->Text", [e] ->
      SR.Vanilla,
      compile_exp_as env ae SR.UnboxedFloat64 e ^^
      compile_unboxed_const (TaggedSmallWord.vanilla_lit Type.Nat8 6) ^^
      compile_unboxed_const (TaggedSmallWord.vanilla_lit Type.Nat8 0) ^^
      E.call_import env "rts" "float_fmt"

    | OtherPrim "fmtFloat->Text", [f; prec; mode] ->
      SR.Vanilla,
      compile_exp_as env ae SR.UnboxedFloat64 f ^^
      compile_exp_vanilla env ae prec ^^
      compile_exp_vanilla env ae mode ^^
      E.call_import env "rts" "float_fmt"

    | OtherPrim "fsin", [e] ->
      SR.UnboxedFloat64,
      compile_exp_as env ae SR.UnboxedFloat64 e ^^
      E.call_import env "rts" "sin" (* musl *)

    | OtherPrim "fcos", [e] ->
      SR.UnboxedFloat64,
      compile_exp_as env ae SR.UnboxedFloat64 e ^^
      E.call_import env "rts" "cos" (* musl *)

    | OtherPrim "ftan", [e] ->
      SR.UnboxedFloat64,
      compile_exp_as env ae SR.UnboxedFloat64 e ^^
      E.call_import env "rts" "tan" (* musl *)

    | OtherPrim "fasin", [e] ->
      SR.UnboxedFloat64,
      compile_exp_as env ae SR.UnboxedFloat64 e ^^
      E.call_import env "rts" "asin" (* musl *)

    | OtherPrim "facos", [e] ->
      SR.UnboxedFloat64,
      compile_exp_as env ae SR.UnboxedFloat64 e ^^
      E.call_import env "rts" "acos" (* musl *)

    | OtherPrim "fatan", [e] ->
      SR.UnboxedFloat64,
      compile_exp_as env ae SR.UnboxedFloat64 e ^^
      E.call_import env "rts" "atan" (* musl *)

    | OtherPrim "fatan2", [y; x] ->
      SR.UnboxedFloat64,
      compile_exp_as env ae SR.UnboxedFloat64 y ^^
      compile_exp_as env ae SR.UnboxedFloat64 x ^^
      E.call_import env "rts" "atan2" (* musl *)

    | OtherPrim "fexp", [e] ->
      SR.UnboxedFloat64,
      compile_exp_as env ae SR.UnboxedFloat64 e ^^
      E.call_import env "rts" "exp" (* musl *)

    | OtherPrim "flog", [e] ->
      SR.UnboxedFloat64,
      compile_exp_as env ae SR.UnboxedFloat64 e ^^
      E.call_import env "rts" "log" (* musl *)

    (* Other prims, nullary *)

    | SystemTimePrim, [] ->
      SR.UnboxedWord64,
      IC.get_system_time env

    | OtherPrim "rts_version", [] ->
      SR.Vanilla,
      E.call_import env "rts" "version"

    | OtherPrim "rts_heap_size", [] ->
      SR.Vanilla,
      Heap.get_heap_size env ^^ Prim.prim_word32toNat env

    | OtherPrim "rts_memory_size", [] ->
      SR.Vanilla,
      Heap.get_memory_size ^^ Prim.prim_word32toNat env

    | OtherPrim "rts_total_allocation", [] ->
      SR.Vanilla,
      Heap.get_total_allocation env ^^ BigNum.from_word64 env

    | OtherPrim "rts_reclaimed", [] ->
      SR.Vanilla,
      Heap.get_reclaimed env ^^ BigNum.from_word64 env

    | OtherPrim "rts_max_live_size", [] ->
      SR.Vanilla,
      Heap.get_max_live_size env ^^ BigNum.from_word32 env

    | OtherPrim "rts_callback_table_count", [] ->
      SR.Vanilla,
      ContinuationTable.count env ^^ Prim.prim_word32toNat env

    | OtherPrim "rts_callback_table_size", [] ->
      SR.Vanilla,
      ContinuationTable.size env ^^ Prim.prim_word32toNat env

    | OtherPrim "crc32Hash", [e] ->
      SR.UnboxedWord32,
      compile_exp_vanilla env ae e ^^
      E.call_import env "rts" "compute_crc32"

    | OtherPrim "idlHash", [e] ->
      SR.Vanilla,
      E.trap_with env "idlHash only implemented in interpreter "


    | OtherPrim "popcnt8", [e] ->
      SR.Vanilla,
      compile_exp_vanilla env ae e ^^
      G.i (Unary (Wasm.Values.I32 I32Op.Popcnt)) ^^
      TaggedSmallWord.msb_adjust Type.Nat8
    | OtherPrim "popcnt16", [e] ->
      SR.Vanilla,
      compile_exp_vanilla env ae e ^^
      G.i (Unary (Wasm.Values.I32 I32Op.Popcnt)) ^^
      TaggedSmallWord.msb_adjust Type.Nat16
    | OtherPrim "popcnt32", [e] ->
      SR.UnboxedWord32,
      compile_exp_as env ae SR.UnboxedWord32 e ^^
      G.i (Unary (Wasm.Values.I32 I32Op.Popcnt))
    | OtherPrim "popcnt64", [e] ->
      SR.UnboxedWord64,
      compile_exp_as env ae SR.UnboxedWord64 e ^^
      G.i (Unary (Wasm.Values.I64 I64Op.Popcnt))
    | OtherPrim "clz8", [e] -> SR.Vanilla, compile_exp_vanilla env ae e ^^ TaggedSmallWord.clz_kernel Type.Nat8
    | OtherPrim "clz16", [e] -> SR.Vanilla, compile_exp_vanilla env ae e ^^ TaggedSmallWord.clz_kernel Type.Nat16
    | OtherPrim "clz32", [e] -> SR.UnboxedWord32, compile_exp_as env ae SR.UnboxedWord32 e ^^ G.i (Unary (Wasm.Values.I32 I32Op.Clz))
    | OtherPrim "clz64", [e] -> SR.UnboxedWord64, compile_exp_as env ae SR.UnboxedWord64 e ^^ G.i (Unary (Wasm.Values.I64 I64Op.Clz))
    | OtherPrim "ctz8", [e] -> SR.Vanilla, compile_exp_vanilla env ae e ^^ TaggedSmallWord.ctz_kernel Type.Nat8
    | OtherPrim "ctz16", [e] -> SR.Vanilla, compile_exp_vanilla env ae e ^^ TaggedSmallWord.ctz_kernel Type.Nat16
    | OtherPrim "ctz32", [e] -> SR.UnboxedWord32, compile_exp_as env ae SR.UnboxedWord32 e ^^ G.i (Unary (Wasm.Values.I32 I32Op.Ctz))
    | OtherPrim "ctz64", [e] -> SR.UnboxedWord64, compile_exp_as env ae SR.UnboxedWord64 e ^^ G.i (Unary (Wasm.Values.I64 I64Op.Ctz))

    | OtherPrim "conv_Char_Text", [e] ->
      SR.Vanilla,
      compile_exp_vanilla env ae e ^^
      Text.prim_showChar env

    | OtherPrim "char_to_upper", [e] ->
      compile_char_to_char_rts env ae e "char_to_upper"

    | OtherPrim "char_to_lower", [e] ->
      compile_char_to_char_rts env ae e "char_to_lower"

    | OtherPrim "char_is_whitespace", [e] ->
      compile_char_to_bool_rts env ae e "char_is_whitespace"

    | OtherPrim "char_is_lowercase", [e] ->
      compile_char_to_bool_rts env ae e "char_is_lowercase"

    | OtherPrim "char_is_uppercase", [e] ->
      compile_char_to_bool_rts env ae e "char_is_uppercase"

    | OtherPrim "char_is_alphabetic", [e] ->
      compile_char_to_bool_rts env ae e "char_is_alphabetic"

    | OtherPrim "print", [e] ->
      SR.unit,
      compile_exp_vanilla env ae e ^^
      IC.print_text env

    | OtherPrim "trap", [e] ->
      SR.unit,
      compile_exp_vanilla env ae e ^^
      IC.trap_text env

    | OtherPrim ("blobToArray"|"blobToArrayMut"), e ->
      const_sr SR.Vanilla (Arr.ofBlob env)
    | OtherPrim ("arrayToBlob"|"arrayMutToBlob"), e ->
      const_sr SR.Vanilla (Arr.toBlob env)

    | OtherPrim ("stableMemoryLoadNat32"|"stableMemoryLoadInt32"), [e] ->
      SR.UnboxedWord32,
      compile_exp_as env ae SR.UnboxedWord32 e ^^
      StableMem.load_word32 env

    | OtherPrim ("stableMemoryStoreNat32"|"stableMemoryStoreInt32"), [e1; e2] ->
      SR.unit,
      compile_exp_as env ae SR.UnboxedWord32 e1 ^^
      compile_exp_as env ae SR.UnboxedWord32 e2 ^^
      StableMem.store_word32 env

    | OtherPrim ("stableMemoryLoadNat8"), [e] ->
      SR.Vanilla,
      compile_exp_as env ae SR.UnboxedWord32 e ^^
      StableMem.load_word8 env ^^
      TaggedSmallWord.msb_adjust Type.Nat8

    | OtherPrim ("stableMemoryLoadInt8"), [e] ->
      SR.Vanilla,
      compile_exp_as env ae SR.UnboxedWord32 e ^^
      StableMem.load_word8 env ^^
      TaggedSmallWord.msb_adjust Type.Int8

    | OtherPrim ("stableMemoryStoreNat8"), [e1; e2] ->
      SR.unit,
      compile_exp_as env ae SR.UnboxedWord32 e1 ^^
      compile_exp_as env ae SR.Vanilla e2 ^^ TaggedSmallWord.lsb_adjust Type.Nat8 ^^
      StableMem.store_word8 env

    | OtherPrim ("stableMemoryStoreInt8"), [e1; e2] ->
      SR.unit,
      compile_exp_as env ae SR.UnboxedWord32 e1 ^^
      compile_exp_as env ae SR.Vanilla e2 ^^ TaggedSmallWord.lsb_adjust Type.Int8 ^^
      StableMem.store_word8 env

    | OtherPrim ("stableMemoryLoadNat16"), [e] ->
      SR.Vanilla,
      compile_exp_as env ae SR.UnboxedWord32 e ^^
      StableMem.load_word16 env ^^
      TaggedSmallWord.msb_adjust Type.Nat16

    | OtherPrim ("stableMemoryLoadInt16"), [e] ->
      SR.Vanilla,
      compile_exp_as env ae SR.UnboxedWord32 e ^^
      StableMem.load_word16 env ^^
      TaggedSmallWord.msb_adjust Type.Int16

    | OtherPrim ("stableMemoryStoreNat16"), [e1; e2] ->
      SR.unit,
      compile_exp_as env ae SR.UnboxedWord32 e1 ^^
      compile_exp_as env ae SR.Vanilla e2 ^^ TaggedSmallWord.lsb_adjust Type.Nat16 ^^
      StableMem.store_word16 env

    | OtherPrim ("stableMemoryStoreInt16"), [e1; e2] ->
      SR.unit,
      compile_exp_as env ae SR.UnboxedWord32 e1 ^^
      compile_exp_as env ae SR.Vanilla e2 ^^ TaggedSmallWord.lsb_adjust Type.Int16 ^^
      StableMem.store_word16 env

    | OtherPrim ("stableMemoryLoadNat64" | "stableMemoryLoadInt64"), [e] ->
      SR.UnboxedWord64,
      compile_exp_as env ae SR.UnboxedWord32 e ^^
      StableMem.load_word64 env

    | OtherPrim ("stableMemoryStoreNat64" | "stableMemoryStoreInt64"), [e1; e2] ->
      SR.unit,
      compile_exp_as env ae SR.UnboxedWord32 e1 ^^
      compile_exp_as env ae SR.UnboxedWord64 e2 ^^
      StableMem.store_word64 env

    | OtherPrim ("stableMemoryLoadFloat"), [e] ->
      SR.UnboxedFloat64,
      compile_exp_as env ae SR.UnboxedWord32 e ^^
      StableMem.load_float64 env

    | OtherPrim ("stableMemoryStoreFloat"), [e1; e2] ->
      SR.unit,
      compile_exp_as env ae SR.UnboxedWord32 e1 ^^
      compile_exp_as env ae SR.UnboxedFloat64 e2 ^^
      StableMem.store_float64 env

    | OtherPrim ("stableMemoryLoadBlob"), [e1; e2] ->
      SR.Vanilla,
      compile_exp_as env ae SR.UnboxedWord32 e1 ^^
      compile_exp_as env ae SR.Vanilla e2 ^^
      Blob.lit env "Blob size out of bounds" ^^
      BigNum.to_word32_with env ^^
      StableMem.load_blob env

    | OtherPrim ("stableMemoryStoreBlob"), [e1; e2] ->
      SR.unit,
      compile_exp_as env ae SR.UnboxedWord32 e1 ^^
      compile_exp_as env ae SR.Vanilla e2 ^^
      StableMem.store_blob env

    | OtherPrim ("stableMemorySize"), [] ->
      SR.UnboxedWord32,
      StableMem.get_mem_size env

    | OtherPrim ("stableMemoryGrow"), [e] ->
      SR.UnboxedWord32,
      compile_exp_as env ae SR.UnboxedWord32 e ^^
      StableMem.logical_grow env

    (* Other prims, binary*)
    | OtherPrim "Array.init", [_;_] ->
      const_sr SR.Vanilla (Arr.init env)
    | OtherPrim "Array.tabulate", [_;_] ->
      const_sr SR.Vanilla (Arr.tabulate env)
    | OtherPrim "btst8", [_;_] ->
      (* TODO: btstN returns Bool, not a small value *)
      const_sr SR.Vanilla (TaggedSmallWord.btst_kernel env Type.Nat8)
    | OtherPrim "btst16", [_;_] ->
      const_sr SR.Vanilla (TaggedSmallWord.btst_kernel env Type.Nat16)
    | OtherPrim "btst32", [_;_] ->
      const_sr SR.UnboxedWord32 (TaggedSmallWord.btst_kernel env Type.Nat32)
    | OtherPrim "btst64", [_;_] ->
      const_sr SR.UnboxedWord64 (
        let (set_b, get_b) = new_local64 env "b" in
        set_b ^^ compile_const_64 1L ^^ get_b ^^ G.i (Binary (Wasm.Values.I64 I64Op.Shl)) ^^
        G.i (Binary (Wasm.Values.I64 I64Op.And))
      )

    (* Coercions for abstract types *)
    | CastPrim (_,_), [e] ->
      compile_exp env ae e

    | DecodeUtf8, [_] ->
      const_sr SR.Vanilla (Text.of_blob env)
    | EncodeUtf8, [_] ->
      const_sr SR.Vanilla (Text.to_blob env)

    (* textual to bytes *)
    | BlobOfIcUrl, [_] ->
      const_sr SR.Vanilla (E.call_import env "rts" "blob_of_principal")
    (* The other direction *)
    | IcUrlOfBlob, [_] ->
      const_sr SR.Vanilla (E.call_import env "rts" "principal_of_blob")

    (* Actor ids are blobs in the RTS *)
    | ActorOfIdBlob _, [e] ->
      compile_exp env ae e

    | SelfRef _, [] ->
      SR.Vanilla,
      IC.get_self_reference env

    | ICReplyPrim ts, [e] ->
      SR.unit, begin match E.mode env with
      | Flags.ICMode | Flags.RefMode ->
        compile_exp_vanilla env ae e ^^
        (* TODO: We can try to avoid the boxing and pass the arguments to
          serialize individually *)
        Serialization.serialize env ts ^^
        IC.reply_with_data env
      | _ ->
        E.trap_with env (Printf.sprintf "cannot reply when running locally")
      end

    | ICRejectPrim, [e] ->
      SR.unit, IC.reject env (compile_exp_vanilla env ae e)

    | ICCallerPrim, [] ->
      IC.caller env

    | ICCallPrim, [f;e;k;r] ->
      SR.unit, begin
      (* TBR: Can we do better than using the notes? *)
      let _, _, _, ts1, _ = Type.as_func f.note.Note.typ in
      let _, _, _, ts2, _ = Type.as_func k.note.Note.typ in
      let (set_meth_pair, get_meth_pair) = new_local env "meth_pair" in
      let (set_arg, get_arg) = new_local env "arg" in
      let (set_k, get_k) = new_local env "k" in
      let (set_r, get_r) = new_local env "r" in
      let add_cycles = Internals.add_cycles env ae in
      compile_exp_vanilla env ae f ^^ set_meth_pair ^^
      compile_exp_vanilla env ae e ^^ set_arg ^^
      compile_exp_vanilla env ae k ^^ set_k ^^
      compile_exp_vanilla env ae r ^^ set_r ^^
      FuncDec.ic_call env ts1 ts2 get_meth_pair get_arg get_k get_r add_cycles
      end

    | ICStableRead ty, [] ->
      (*
        * On initial install:
          1. return record of nulls
        * On upgrade:
          1. deserialize stable store to v : ty,
          2. return v
      *)
      SR.Vanilla,
      Stabilization.destabilize env ty
    | ICStableWrite ty, [e] ->
      SR.unit,
      compile_exp_vanilla env ae e ^^
      Stabilization.stabilize env ty

    (* Cycles *)
    | SystemCyclesBalancePrim, [] ->
      SR.UnboxedWord64,
      IC.cycle_balance env
    | SystemCyclesAddPrim, [e1] ->
      SR.unit,
      compile_exp_as env ae SR.UnboxedWord64 e1 ^^
      IC.cycles_add env
    | SystemCyclesAcceptPrim, [e1] ->
      SR.UnboxedWord64,
      compile_exp_as env ae SR.UnboxedWord64 e1 ^^
      IC.cycles_accept env
    | SystemCyclesAvailablePrim, [] ->
      SR.UnboxedWord64,
      IC.cycles_available env
    | SystemCyclesRefundedPrim, [] ->
      SR.UnboxedWord64,
      IC.cycles_refunded env

    | SetCertifiedData, [e1] ->
      SR.unit,
      compile_exp_vanilla env ae e1 ^^
      IC.set_certified_data env
    | GetCertificate, [] ->
      SR.Vanilla,
      IC.get_certificate env

    (* Unknown prim *)
    | _ -> SR.Unreachable, todo_trap env "compile_exp" (Arrange_ir.exp exp)
    end
  | VarE var ->
    Var.get_val env ae var
  | AssignE (e1,e2) ->
    SR.unit,
    let (prepare_code, store_code) = compile_lexp env ae e1 in
    prepare_code ^^
    compile_exp_vanilla env ae e2 ^^
    store_code
  | LitE l ->
    compile_lit env l
  | IfE (scrut, e1, e2) ->
    let code_scrut = compile_exp_as_test env ae scrut in
    let sr1, code1 = compile_exp env ae e1 in
    let sr2, code2 = compile_exp env ae e2 in
    let sr = StackRep.relax (StackRep.join sr1 sr2) in
    sr,
    code_scrut ^^
    E.if_ env
      (StackRep.to_block_type env sr)
      (code1 ^^ StackRep.adjust env sr1 sr)
      (code2 ^^ StackRep.adjust env sr2 sr)
  | BlockE (decs, exp) ->
    let captured = Freevars.captured_vars (Freevars.exp exp) in
    let ae', codeW1 = compile_decs env ae decs captured in
    let (sr, code2) = compile_exp env ae' exp in
    (sr, codeW1 code2)
  | LabelE (name, _ty, e) ->
    (* The value here can come from many places -- the expression,
       or any of the nested returns. Hard to tell which is the best
       stack representation here.
       So let’s go with Vanilla. *)
    SR.Vanilla,
    E.block_ env (StackRep.to_block_type env SR.Vanilla) (
      G.with_current_depth (fun depth ->
        let ae1 = VarEnv.add_label ae name depth in
        compile_exp_vanilla env ae1 e
      )
    )
  | LoopE e ->
    SR.Unreachable,
    let ae' = VarEnv.{ ae with lvl = NotTopLvl } in
    G.loop0 (compile_exp_unit env ae' e ^^ G.i (Br (nr 0l))
    )
    ^^
   G.i Unreachable
  | SwitchE (e, cs) ->
    SR.Vanilla,
    let code1 = compile_exp_vanilla env ae e in
    let (set_i, get_i) = new_local env "switch_in" in
    let (set_j, get_j) = new_local env "switch_out" in

    let rec go env cs = match cs with
      | [] -> CanFail (fun k -> k)
      | {it={pat; exp=e}; _}::cs ->
          let (ae1, code) = compile_pat_local env ae pat in
          orElse ( CannotFail get_i ^^^ code ^^^
                   CannotFail (compile_exp_vanilla env ae1 e) ^^^ CannotFail set_j)
                 (go env cs)
          in
      let code2 = go env cs in
      code1 ^^ set_i ^^ orTrap env code2 ^^ get_j
  (* Async-wait lowering support features *)
  | DeclareE (name, _, e) ->
    let (ae1, i) = VarEnv.add_local_with_heap_ind env ae name in
    let sr, code = compile_exp env ae1 e in
    sr,
    MutBox.alloc env ^^ G.i (LocalSet (nr i)) ^^
    code
  | DefineE (name, _, e) ->
    SR.unit,
    compile_exp_vanilla env ae e ^^
    Var.set_val env ae name
  | FuncE (x, sort, control, typ_binds, args, res_tys, e) ->
    let captured = Freevars.captured exp in
    let return_tys = match control with
      | Type.Returns -> res_tys
      | Type.Replies -> []
      | Type.Promises -> assert false in
    let return_arity = List.length return_tys in
    let mk_body env1 ae1 = compile_exp_as env1 ae1 (StackRep.of_arity return_arity) e in
    FuncDec.lit env ae x sort control captured args mk_body return_tys exp.at
  | SelfCallE (ts, exp_f, exp_k, exp_r) ->
    SR.unit,
    let (set_future, get_future) = new_local env "future" in
    let (set_k, get_k) = new_local env "k" in
    let (set_r, get_r) = new_local env "r" in
    let mk_body env1 ae1 = compile_exp_as env1 ae1 SR.unit exp_f in
    let captured = Freevars.captured exp_f in
    let add_cycles = Internals.add_cycles env ae in
    FuncDec.async_body env ae ts captured mk_body exp.at ^^
    set_future ^^

    compile_exp_vanilla env ae exp_k ^^ set_k ^^
    compile_exp_vanilla env ae exp_r ^^ set_r ^^

    FuncDec.ic_self_call env ts
      (IC.get_self_reference env ^^
       IC.actor_public_field env (IC.async_method_name))
      get_future
      get_k
      get_r
      add_cycles
  | ActorE (ds, fs, _, _) ->
    fatal "Local actors not supported by backend"
  | NewObjE (Type.(Object | Module | Memory) as _sort, fs, _) ->
    (*
    We can enable this warning once we treat everything as static that
    mo_frontend/static.ml accepts, including _all_ literals.
    if sort = Type.Module then Printf.eprintf "%s" "Warning: Non-static module\n";
    *)
    SR.Vanilla,
    let fs' = fs |> List.map
      (fun (f : Ir.field) -> (f.it.name, fun () ->
        if Type.is_mut f.note
        then Var.get_aliased_box env ae f.it.var
        else Var.get_val_vanilla env ae f.it.var)) in
    Object.lit_raw env fs'
  | _ -> SR.unit, todo_trap env "compile_exp" (Arrange_ir.exp exp)

and compile_exp_as env ae sr_out e =
  G.with_region e.at (
    match sr_out, e.it with
    (* Some optimizations for certain sr_out and expressions *)
    | _ , BlockE (decs, exp) ->
      let captured = Freevars.captured_vars (Freevars.exp exp) in
      let ae', codeW1 = compile_decs env ae decs captured in
      let code2 = compile_exp_as env ae' sr_out exp in
      codeW1 code2
    (* Fallback to whatever stackrep compile_exp chooses *)
    | _ ->
      let sr_in, code = compile_exp env ae e in
      code ^^ StackRep.adjust env sr_in sr_out
  )

and compile_exp_ignore env ae e =
  let sr, code = compile_exp env ae e in
  code ^^ StackRep.drop env sr

and compile_exp_as_opt env ae sr_out_o e =
  let sr_in, code = compile_exp env ae e in
  G.with_region e.at (
    code ^^
    match sr_out_o with
    | None -> StackRep.drop env sr_in
    | Some sr_out -> StackRep.adjust env sr_in sr_out
  )

and compile_exp_vanilla (env : E.t) ae exp =
  compile_exp_as env ae SR.Vanilla exp

and compile_exp_unit (env : E.t) ae exp =
  compile_exp_as env ae SR.unit exp

(* compiles to something that works with IfE or Eqz
   (SR.UnboxedWord32 or SR.Vanilla are _both_ ok)
*)
and compile_exp_as_test env ae e =
  let sr, code = compile_exp env ae e in
  code ^^
  (if sr != SR.bool then StackRep.adjust env sr SR.Vanilla else G.nop)

(* Compile a prim of type Char -> Char to a RTS call. *)
and compile_char_to_char_rts env ae exp rts_fn =
  SR.Vanilla,
  compile_exp_vanilla env ae exp ^^
  TaggedSmallWord.untag_codepoint ^^
  E.call_import env "rts" rts_fn ^^
  TaggedSmallWord.tag_codepoint

(* Compile a prim of type Char -> Bool to a RTS call. The RTS function should
   have type int32_t -> int32_t where the return value is 0 for 'false' and 1
   for 'true'. *)
and compile_char_to_bool_rts (env : E.t) (ae : VarEnv.t) exp rts_fn =
  SR.bool,
  compile_exp_vanilla env ae exp ^^
  TaggedSmallWord.untag_codepoint ^^
  (* The RTS function returns Motoko True/False values (which are represented as
     1 and 0, respectively) so we don't need any marshalling *)
  E.call_import env "rts" rts_fn

(*
The compilation of declarations (and patterns!) needs to handle mutual recursion.
This requires conceptually three passes:
 1. First we need to collect all names bound in a block,
    and find locations for then (which extends the environment).
    The environment is extended monotonously: The type-checker ensures that
    a Block does not bind the same name twice.
    We would not need to pass in the environment, just out ... but because
    it is bundled in the E.t type, threading it through is also easy.

 2. We need to allocate memory for them, and store the pointer in the
    WebAssembly local, so that they can be captured by closures.

 3. We go through the declarations, generate the actual code and fill the
    allocated memory.
    This includes creating the actual closure references.

We could do this in separate functions, but I chose to do it in one
 * it means all code related to one constructor is in one place and
 * when generating the actual code, we still “know” the id of the local that
   has the memory location, and don’t have to look it up in the environment.

The first phase works with the `pre_env` passed to `compile_dec`,
while the third phase is a function that expects the final environment. This
enabled mutual recursion.
*)


and compile_lit_pat env l =
  match l with
  | NullLit ->
    compile_lit_as env SR.Vanilla l ^^
    G.i (Compare (Wasm.Values.I32 I32Op.Eq))
  | BoolLit true ->
    G.nop
  | BoolLit false ->
    G.i (Test (Wasm.Values.I32 I32Op.Eqz))
  | (NatLit _ | IntLit _) ->
    compile_lit_as env SR.Vanilla l ^^
    BigNum.compile_eq env
  | Nat8Lit _ ->
    compile_lit_as env SR.Vanilla l ^^
    compile_eq env Type.(Prim Nat8)
  | Nat16Lit _ ->
    compile_lit_as env SR.Vanilla l ^^
    compile_eq env Type.(Prim Nat16)
  | Nat32Lit _ ->
    BoxedSmallWord.unbox env ^^
    compile_lit_as env SR.UnboxedWord32 l ^^
    compile_eq env Type.(Prim Nat32)
  | Nat64Lit _ ->
    BoxedWord64.unbox env ^^
    compile_lit_as env SR.UnboxedWord64 l ^^
    compile_eq env Type.(Prim Nat64)
  | Int8Lit _ ->
    compile_lit_as env SR.Vanilla l ^^
    compile_eq env Type.(Prim Int8)
  | Int16Lit _ ->
    compile_lit_as env SR.Vanilla l ^^
    compile_eq env Type.(Prim Int16)
  | Int32Lit _ ->
    BoxedSmallWord.unbox env ^^
    compile_lit_as env SR.UnboxedWord32 l ^^
    compile_eq env Type.(Prim Int32)
  | Int64Lit _ ->
    BoxedWord64.unbox env ^^
    compile_lit_as env SR.UnboxedWord64 l ^^
    compile_eq env Type.(Prim Int64)
  | CharLit _ ->
    compile_lit_as env SR.Vanilla l ^^
    compile_eq env Type.(Prim Char)
  | TextLit t
  | BlobLit t ->
    compile_lit_as env SR.Vanilla l ^^
    Text.compare env Operator.EqOp
  | FloatLit _ ->
    todo_trap env "compile_lit_pat" (Arrange_ir.lit l)

and fill_pat env ae pat : patternCode =
  PatCode.with_region pat.at @@
  match pat.it with
  | WildP -> CannotFail (G.i Drop)
  | OptP p ->
      let (set_x, get_x) = new_local env "opt_scrut" in
      CanFail (fun fail_code ->
        set_x ^^
        get_x ^^
        Opt.is_some env ^^
        G.if0
          ( get_x ^^
            Opt.project env ^^
            with_fail fail_code (fill_pat env ae p)
          )
          fail_code
      )
  | TagP (l, p) ->
      let (set_x, get_x) = new_local env "tag_scrut" in
      CanFail (fun fail_code ->
        set_x ^^
        get_x ^^
        Variant.test_is env l ^^
        G.if0
          ( get_x ^^
            Variant.project ^^
            with_fail fail_code (fill_pat env ae p)
          )
          fail_code
      )
  | LitP l ->
      CanFail (fun fail_code ->
        compile_lit_pat env l ^^
        G.if0 G.nop fail_code)
  | VarP name ->
      CannotFail (Var.set_val env ae name)
  | TupP ps ->
      let (set_i, get_i) = new_local env "tup_scrut" in
      let rec go i = function
        | [] -> CannotFail G.nop
        | p::ps ->
          let code1 = fill_pat env ae p in
          let code2 = go (Int32.add i 1l) ps in
          CannotFail (get_i ^^ Tuple.load_n i) ^^^ code1 ^^^ code2 in
      CannotFail set_i ^^^ go 0l ps
  | ObjP pfs ->
      let project = compile_load_field env pat.note in
      let (set_i, get_i) = new_local env "obj_scrut" in
      let rec go = function
        | [] -> CannotFail G.nop
        | {it={name; pat}; _}::pfs' ->
          let code1 = fill_pat env ae pat in
          let code2 = go pfs' in
          CannotFail (get_i ^^ project name) ^^^ code1 ^^^ code2 in
      CannotFail set_i ^^^ go pfs
  | AltP (p1, p2) ->
      let code1 = fill_pat env ae p1 in
      let code2 = fill_pat env ae p2 in
      let (set_i, get_i) = new_local env "alt_scrut" in
      CannotFail set_i ^^^
      orElse (CannotFail get_i ^^^ code1)
             (CannotFail get_i ^^^ code2)

and alloc_pat_local env ae pat =
  let d = Freevars.pat pat in
  AllocHow.M.fold (fun v _ty ae ->
    let (ae1, _i) = VarEnv.add_direct_local env ae v
    in ae1
  ) d ae

and alloc_pat env ae how pat : VarEnv.t * G.t  =
  (fun (ae, code) -> (ae, G.with_region pat.at code)) @@
  let d = Freevars.pat pat in
  AllocHow.M.fold (fun v _ty (ae, code0) ->
    let ae1, code1 = AllocHow.add_local env ae how v
    in (ae1, code0 ^^ code1)
  ) d (ae, G.nop)

and compile_pat_local env ae pat : VarEnv.t * patternCode =
  (* It returns:
     - the extended environment
     - the code to do the pattern matching.
       This expects the  undestructed value is on top of the stack,
       consumes it, and fills the heap
       If the pattern does not match, it branches to the depth at fail_depth.
  *)
  let ae1 = alloc_pat_local env ae pat in
  let fill_code = fill_pat env ae1 pat in
  (ae1, fill_code)

(* Used for let patterns: If the patterns is an n-ary tuple pattern,
   we want to compile the expression accordingly, to avoid the reboxing.
*)
and compile_n_ary_pat env ae how pat =
  (* It returns:
     - the extended environment
     - the code to allocate memory
     - the arity
     - the code to do the pattern matching.
       This expects the  undestructed value is on top of the stack,
       consumes it, and fills the heap
       If the pattern does not match, it branches to the depth at fail_depth.
  *)
  let (ae1, alloc_code) = alloc_pat env ae how pat in
  let arity, fill_code =
    (fun (sr, code) -> sr, G.with_region pat.at code) @@
    match pat.it with
    (* Nothing to match: Do not even put something on the stack *)
    | WildP -> None, G.nop
    (* The good case: We have a tuple pattern *)
    | TupP ps when List.length ps <> 1 ->
      Some (SR.UnboxedTuple (List.length ps)),
      (* We have to fill the pattern in reverse order, to take things off the
         stack. This is only ok as long as patterns have no side effects.
      *)
      G.concat_mapi (fun i p -> orTrap env (fill_pat env ae1 p)) (List.rev ps)
    (* The general case: Create a single value, match that. *)
    | _ ->
      Some SR.Vanilla,
      orTrap env (fill_pat env ae1 pat)
  in (ae1, alloc_code, arity, fill_code)

and compile_dec env pre_ae how v2en dec : VarEnv.t * G.t * (VarEnv.t -> scope_wrap) =
  (fun (pre_ae, alloc_code, mk_code, wrap) ->
       (pre_ae, G.with_region dec.at alloc_code, fun ae body_code ->
         G.with_region dec.at (mk_code ae) ^^ wrap body_code)) @@
  match dec.it with
  (* A special case for public methods *)
  (* This relies on the fact that in the top-level mutually recursive group, no shadowing happens. *)
  | LetD ({it = VarP v; _}, e) when E.NameEnv.mem v v2en ->
    let (const, fill) = compile_const_exp env pre_ae e in
    let fi = match const with
      | (_, Const.Message fi) -> fi
      | _ -> assert false in
    let pre_ae1 = VarEnv.add_local_public_method pre_ae v (fi, (E.NameEnv.find v v2en)) in
    G.( pre_ae1, nop, (fun ae -> fill env ae; nop), unmodified)

  (* A special case for constant expressions *)
  | LetD (p, e) when Ir_utils.is_irrefutable p && e.note.Note.const ->
    let extend, fill = compile_const_dec env pre_ae dec in
    G.( extend pre_ae, nop, (fun ae -> fill env ae; nop), unmodified)

  | LetD (p, e) ->
    let (pre_ae1, alloc_code, pat_arity, fill_code) = compile_n_ary_pat env pre_ae how p in
    ( pre_ae1, alloc_code,
      (fun ae -> compile_exp_as_opt env ae pat_arity e ^^ fill_code),
      unmodified
    )

  | VarD (name, _, e) ->
    assert AllocHow.(match M.find_opt name how with
                     | Some (LocalMut | StoreHeap | StoreStatic) -> true
                     | _ -> false);
      let pre_ae1, alloc_code = AllocHow.add_local env pre_ae how name in

      ( pre_ae1,
        alloc_code,
        (fun ae -> compile_exp_vanilla env ae e ^^ Var.set_val env ae name),
        unmodified
      )

and compile_decs_public env pre_ae decs v2en captured_in_body : VarEnv.t * scope_wrap =
  let how = AllocHow.decs pre_ae decs captured_in_body in
  let rec go pre_ae = function
    | []          -> (pre_ae, G.nop, fun _ -> unmodified)
    | [dec]       -> compile_dec env pre_ae how v2en dec
    | (dec::decs) ->
        let (pre_ae1, alloc_code1, mk_codeW1) = compile_dec env pre_ae how v2en dec in
        let (pre_ae2, alloc_code2, mk_codeW2) = go              pre_ae1 decs in
        ( pre_ae2,
          alloc_code1 ^^ alloc_code2,
          fun ae -> let codeW1 = mk_codeW1 ae in
                    let codeW2 = mk_codeW2 ae in
                    fun body_code -> codeW1 (codeW2 body_code)
        ) in
  let (ae1, alloc_code, mk_codeW) = go pre_ae decs in
  (ae1, fun body_code -> alloc_code ^^ mk_codeW ae1 body_code)

and compile_decs env ae decs captured_in_body : VarEnv.t * scope_wrap =
  compile_decs_public env ae decs E.NameEnv.empty captured_in_body

(* This compiles expressions determined to be const as per the analysis in
   ir_passes/const.ml. See there for more details.
*)
and compile_const_exp env pre_ae exp : Const.t * (E.t -> VarEnv.t -> unit) =
  match exp.it with
  | FuncE (name, sort, control, typ_binds, args, res_tys, e) ->
      let return_tys = match control with
        | Type.Returns -> res_tys
        | Type.Replies -> []
        | Type.Promises -> assert false in
      let mk_body env ae =
        List.iter (fun v ->
          if not (VarEnv.NameEnv.mem v ae.VarEnv.vars)
          then fatal "internal error: const \"%s\": captures \"%s\", not found in static environment\n" name v
        ) (Freevars.M.keys (Freevars.exp e));
        compile_exp_as env ae (StackRep.of_arity (List.length return_tys)) e in
      FuncDec.closed env sort control name args mk_body return_tys exp.at
  | BlockE (decs, e) ->
    let (extend, fill1) = compile_const_decs env pre_ae decs in
    let ae' = extend pre_ae in
    let (c, fill2) = compile_const_exp env ae' e in
    (c, fun env ae ->
      let ae' = extend ae in
      fill1 env ae';
      fill2 env ae')
  | VarE v ->
    let c =
      match VarEnv.lookup_var pre_ae v with
      | Some (VarEnv.Const c) -> c
      | _ -> fatal "compile_const_exp/VarE: \"%s\" not found" v
    in
    (c, fun _ _ -> ())
  | NewObjE (Type.(Object | Module | Memory), fs, _) ->
    let static_fs = List.map (fun f ->
          let st =
            match VarEnv.lookup_var pre_ae f.it.var with
            | Some (VarEnv.Const c) -> c
            | _ -> fatal "compile_const_exp/ObjE: \"%s\" not found" f.it.var
          in f.it.name, st) fs
    in
    (Const.t_of_v (Const.Obj static_fs), fun _ _ -> ())
  | PrimE (DotPrim name, [e]) ->
    let (object_ct, fill) = compile_const_exp env pre_ae e in
    let fs = match object_ct with
      | _, Const.Obj fs -> fs
      | _ -> fatal "compile_const_exp/DotE: not a static object" in
    let member_ct = List.assoc name fs in
    (member_ct, fill)
  | PrimE (ProjPrim i, [e]) ->
    let (object_ct, fill) = compile_const_exp env pre_ae e in
    let cs = match object_ct with
      | _, Const.Array cs -> cs
      | _ -> fatal "compile_const_exp/ProjE: not a static tuple" in
    (List.nth cs i, fill)
  | LitE l -> Const.(t_of_v (Lit (const_lit_of_lit env l))), (fun _ _ -> ())
  | PrimE (TupPrim, []) -> Const.t_of_v Const.Unit, (fun _ _ -> ())
  | PrimE (ArrayPrim (Const, _), es)
  | PrimE (TupPrim, es) ->
    let (cs, fills) = List.split (List.map (compile_const_exp env pre_ae) es) in
    Const.t_of_v (Const.Array cs),
    (fun env ae -> List.iter (fun fill -> fill env ae) fills)

  | _ -> assert false

and compile_const_decs env pre_ae decs : (VarEnv.t -> VarEnv.t) * (E.t -> VarEnv.t -> unit) =
  let rec go pre_ae = function
    | []          -> (fun ae -> ae), (fun _ _ -> ())
    | [dec]       -> compile_const_dec env pre_ae dec
    | (dec::decs) ->
        let (extend1, fill1) = compile_const_dec env pre_ae dec in
        let pre_ae1 = extend1 pre_ae in
        let (extend2, fill2) = go                    pre_ae1 decs in
        (fun ae -> extend2 (extend1 ae)),
        (fun env ae -> fill1 env ae; fill2 env ae) in
  go pre_ae decs

and destruct_const_pat ae pat const : VarEnv.t = match pat.it with
  | WildP -> ae
  | VarP v -> VarEnv.add_local_const ae v const
  | ObjP pfs ->
    let fs = match const with (_, Const.Obj fs) -> fs | _ -> assert false in
    List.fold_left (fun ae (pf : pat_field) ->
      match List.find_opt (fun (n, _) -> pf.it.name = n) fs with
      | Some (_, c) -> destruct_const_pat ae pf.it.pat c
      | None -> assert false
    ) ae pfs
  | AltP (p1, p2) -> destruct_const_pat ae p1 const
  | TupP ps ->
    let cs = match const with (_ , Const.Array cs) -> cs | (_, Const.Unit) -> [] | _ -> assert false in
    List.fold_left2 destruct_const_pat ae ps cs
  | LitP _ -> raise (Invalid_argument "LitP in static irrefutable pattern")
  | OptP _ -> raise (Invalid_argument "OptP in static irrefutable pattern")
  | TagP _ -> raise (Invalid_argument "TagP in static irrefutable pattern")

and compile_const_dec env pre_ae dec : (VarEnv.t -> VarEnv.t) * (E.t -> VarEnv.t -> unit) =
  (* This returns a _function_ to extend the VarEnv, instead of doing it, because
  it needs to be extended twice: Once during the pass that gets the outer, static values
  (no forward references), and then to implement the `fill`, which compiles the bodies
  of functions (may contain forward references.) *)
  match dec.it with
  (* This should only contain constants (cf. is_const_exp) *)
  | LetD (p, e) ->
    let (const, fill) = compile_const_exp env pre_ae e in
    (fun ae -> destruct_const_pat ae p const),
    (fun env ae -> fill env ae)
  | VarD _ -> fatal "compile_const_dec: Unexpected VarD"

and compile_init_func mod_env ((cu, flavor) : Ir.prog) =
  assert (not flavor.has_typ_field);
  assert (not flavor.has_poly_eq);
  assert (not flavor.has_show);
  assert (not flavor.has_await);
  assert (not flavor.has_async_typ);
  match cu with
  | LibU _ -> fatal "compile_start_func: Cannot compile library"
  | ProgU ds ->
    Func.define_built_in mod_env "init" [] [] (fun env ->
      let _ae, codeW = compile_decs env VarEnv.empty_ae ds Freevars.S.empty in
      codeW G.nop
    )
  | ActorU (as_opt, ds, fs, up, _t) ->
    main_actor as_opt mod_env ds fs up

and export_actor_field env  ae (f : Ir.field) =
  (* A public actor field is guaranteed to be compiled as a PublicMethod *)
  let fi =
    match VarEnv.lookup_var ae f.it.var with
    | Some (VarEnv.PublicMethod (fi, _)) -> fi
    | _ -> assert false in

  E.add_export env (nr {
    name = Wasm.Utf8.decode (match E.mode env with
      | Flags.ICMode | Flags.RefMode ->
        Mo_types.Type.(
        match normalize f.note with
        |  Func(Shared sort,_,_,_,_) ->
           (match sort with
            | Write -> "canister_update " ^ f.it.name
            | Query -> "canister_query " ^ f.it.name)
        | _ -> assert false)
      | _ -> assert false);
    edesc = nr (FuncExport (nr fi))
  })

(* Main actor *)
and main_actor as_opt mod_env ds fs up =
  Func.define_built_in mod_env "init" [] [] (fun env ->
    let ae0 = VarEnv.empty_ae in

    let captured = Freevars.captured_vars (Freevars.actor ds fs up) in

    (* Add any params to the environment *)
    (* Captured ones need to go into static memory, the rest into locals *)
    let args = match as_opt with None -> [] | Some as_ -> as_ in
    let arg_names = List.map (fun a -> a.it) args in
    let arg_tys = List.map (fun a -> a.note) args in
    let as_local n = not (Freevars.S.mem n captured) in
    let ae1 = VarEnv.add_arguments env ae0 as_local arg_names in

    (* Reverse the fs, to a map from variable to exported name *)
    let v2en = E.NameEnv.from_list (List.map (fun f -> (f.it.var, f.it.name)) fs) in

    (* Compile the declarations *)
    let ae2, decls_codeW = compile_decs_public env ae1 ds v2en
      (Freevars.captured_vars (Freevars.upgrade up))
    in

    (* Export the public functions *)
    List.iter (export_actor_field env ae2) fs;

    (* Export upgrade hooks *)
    Func.define_built_in env "pre_exp" [] [] (fun env ->
      compile_exp_as env ae2 SR.unit up.pre);
    Func.define_built_in env "post_exp" [] [] (fun env ->
      compile_exp_as env ae2 SR.unit up.post);
    IC.export_upgrade_methods env;

    (* Deserialize any arguments *)
    begin match as_opt with
     | None
     | Some [] ->
       (* Liberally accept empty as well as unit argument *)
       assert (arg_tys = []);
       IC.system_call env "ic0" "msg_arg_data_size" ^^
       G.if0 (Serialization.deserialize env arg_tys) G.nop
     | Some (_ :: _) ->
       Serialization.deserialize env arg_tys ^^
       G.concat_map (Var.set_val env ae1) (List.rev arg_names)
    end ^^
    (* Continue with decls *)
    decls_codeW G.nop
  )

and conclude_module env start_fi_o =

  FuncDec.export_async_method env;

  let static_roots = GC.store_static_roots env in
  (* declare before building GC *)

  (* add beginning-of-heap pointer, may be changed by linker *)
  (* needs to happen here now that we know the size of static memory *)
  let set_heap_base = E.add_global32_delayed env "__heap_base" Immutable in
  E.export_global env "__heap_base";

  Heap.register env;
  GC.register env static_roots;
  IC.register env;

  set_heap_base (E.get_end_of_static_memory env);

  (* Wrap the start function with the RTS initialization *)
  let rts_start_fi = E.add_fun env "rts_start" (Func.of_body env [] [] (fun env1 ->
    E.call_import env "rts" "init" ^^
    match start_fi_o with
    | Some fi ->
      G.i (Call fi)
    | None ->
      Lifecycle.set env Lifecycle.PreInit
  )) in

  IC.default_exports env;

  let func_imports = E.get_func_imports env in
  let ni = List.length func_imports in
  let ni' = Int32.of_int ni in

  let other_imports = E.get_other_imports env in

  let memories = [nr {mtype = MemoryType {min = E.mem_size env; max = None}} ] in

  let funcs = E.get_funcs env in

  let data = List.map (fun (offset, init) -> nr {
    index = nr 0l;
    offset = nr (G.to_instr_list (compile_unboxed_const offset));
    init;
    }) (E.get_static_memory env) in

  let elems = List.map (fun (fi, fp) -> nr {
    index = nr 0l;
    offset = nr (G.to_instr_list (compile_unboxed_const fp));
    init = [ nr fi ];
    }) (E.get_elems env) in

  let table_sz = E.get_end_of_table env in

  let module_ = {
      types = List.map nr (E.get_types env);
      funcs = List.map (fun (f,_,_) -> f) funcs;
      tables = [ nr { ttype = TableType ({min = table_sz; max = Some table_sz}, FuncRefType) } ];
      elems;
      start = Some (nr rts_start_fi);
      globals = E.get_globals env;
      memories;
      imports = func_imports @ other_imports;
      exports = E.get_exports env;
      data
    } in

  let emodule =
    let open Wasm_exts.CustomModule in
    { module_;
      dylink = None;
      name = { empty_name_section with function_names =
                 List.mapi (fun i (f,n,_) -> Int32.(add ni' (of_int i), n)) funcs;
               locals_names =
                 List.mapi (fun i (f,_,ln) -> Int32.(add ni' (of_int i), ln)) funcs; };
      motoko = {
        labels = E.get_labs env;
      };
      source_mapping_url = None;
    } in

  match E.get_rts env with
  | None -> emodule
  | Some rts -> Linking.LinkModule.link emodule "rts" rts

let compile mode rts (prog : Ir.prog) : Wasm_exts.CustomModule.extended_module =
  let env = E.mk_global mode rts IC.trap_with Lifecycle.end_ in

  Stack.register_globals env;
  StableMem.register_globals env;

  IC.system_imports env;
  RTS.system_imports env;
  RTS_Exports.system_exports env;

  compile_init_func env prog;
  let start_fi_o = match E.mode env with
    | Flags.ICMode | Flags.RefMode ->
      IC.export_init env;
      None
    | Flags.WASIMode ->
      IC.export_wasi_start env;
      None
    | Flags.WasmMode ->
      Some (nr (E.built_in env "init"))
  in

  conclude_module env start_fi_o<|MERGE_RESOLUTION|>--- conflicted
+++ resolved
@@ -4356,13 +4356,8 @@
         G.i (Binary (Wasm.Values.I32 I32Op.Or)) ^^
         E.else_trap_with env "object_size/Mut: Unexpected tag " ^^
         (* Check if we have seen this before *)
-<<<<<<< HEAD
         get_x ^^ Tagged.load_header_word ^^ compile_eq_const Tagged.(int_of_tag StableSeen) ^^
-        G.if_ [] begin
-=======
-        get_tag ^^ compile_eq_const Tagged.(int_of_tag StableSeen) ^^
         G.if0 begin
->>>>>>> a3f0595e
           (* Seen before *)
           (* One byte marker, one word offset *)
           inc_data_size (compile_unboxed_const 5l)
@@ -4497,13 +4492,8 @@
         (* Check heap tag *)
         let (set_tag, get_tag) = new_local env "tag" in
         get_x ^^ Tagged.load ^^ set_tag ^^
-<<<<<<< HEAD
         get_x ^^ Tagged.load_header_word ^^ compile_eq_const Tagged.(int_of_tag StableSeen) ^^
-        G.if_ []
-=======
-        get_tag ^^ compile_eq_const Tagged.(int_of_tag StableSeen) ^^
         G.if0
->>>>>>> a3f0595e
         begin
           (* This is the real data *)
           write_byte (compile_unboxed_const 0l) ^^
