--- conflicted
+++ resolved
@@ -9350,17 +9350,13 @@
     decls_codeW G.nop
   )
 
-<<<<<<< HEAD
-and conclude_module env set_serialization_globals start_fi_o =
-=======
 and metadata name value =
   if List.mem name !Flags.omit_metadata_names then None
   else Some (
            List.mem name !Flags.public_metadata_names,
            value)
 
-and conclude_module env start_fi_o =
->>>>>>> 2c30b3a1
+and conclude_module env set_serialization_globals start_fi_o =
 
   FuncDec.export_async_method env;
 
