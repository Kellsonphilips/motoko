(*
This module is the backend of the Motoko compiler. It takes a program in
the intermediate representation (ir.ml), and produces a WebAssembly module,
with Internet Computer extensions (customModule.ml). An important helper module is
instrList.ml, which provides a more convenient way of assembling WebAssembly
instruction lists, as it takes care of (1) source locations and (2) labels.

This file is split up in a number of modules, purely for namespacing and
grouping. Every module has a high-level prose comment explaining the concept;
this keeps documentation close to the code (a lesson learned from Simon PJ).
*)

open Ir_def
open Mo_values
open Mo_types
open Mo_config

open Wasm_exts.Ast
open Wasm.Types
open Source
(* Re-shadow Source.(@@), to get Stdlib.(@@) *)
let (@@) = Stdlib.(@@)

module G = InstrList
let (^^) = G.(^^) (* is this how we import a single operator from a module that we otherwise use qualified? *)

(* WebAssembly pages are 64kb. *)
let page_size = Int32.of_int (64*1024)
let page_size64 = Int64.of_int32 page_size
let page_size_bits = 16

(*
Pointers are skewed (translated) -1 relative to the actual offset.
See documentation of module BitTagged for more detail.
*)
let ptr_skew = -1l
let ptr_unskew = 1l

(* Generating function names for functions parametrized by prim types *)
let prim_fun_name p stem = Printf.sprintf "%s<%s>" stem (Type.string_of_prim p)


(* Helper functions to produce annotated terms (Wasm.AST) *)
let nr x = { Wasm.Source.it = x; Wasm.Source.at = Wasm.Source.no_region }

let todo fn se x = Printf.eprintf "%s: %s" fn (Wasm.Sexpr.to_string 80 se); x

exception CodegenError of string
let fatal fmt = Printf.ksprintf (fun s -> raise (CodegenError s)) fmt

module StaticBytes = struct
  (* A very simple DSL to describe static memory *)

  type t_ =
    | I32 of int32
    | I64 of int64
    | Seq of t
    | Bytes of string

  and t = t_ list

  let i32s is = Seq (List.map (fun i -> I32 i) is)

  let rec add : Buffer.t -> t_ -> unit = fun buf -> function
    | I32 i -> Buffer.add_int32_le buf i
    | I64 i -> Buffer.add_int64_le buf i
    | Seq xs -> List.iter (add buf) xs
    | Bytes b -> Buffer.add_string buf b

  let as_bytes : t -> string = fun xs ->
    let buf = Buffer.create 16 in
    List.iter (add buf) xs;
    Buffer.contents buf

end (* StaticBytes *)

module Const = struct

  (* Literals, as used in constant values. This is a projection of Ir.Lit,
     combining cases whose details we no longer care about.
     Should be still precise enough to map to the cases supported by SR.t.

     In other words: It is the smallest type that allows these three functions:

       (* projection of Ir.list. NB: pure, no access to env *)
       const_lit_of_lit : Ir.lit -> Const.lit (* NB: pure, no access to env *)

       (* creates vanilla representation (e.g. to put in static data structures *)
       vanilla_lit : E.env -> Const.lit -> i32

       (* creates efficient stack representation *)
       compile_lit : E.env -> Const.lit -> (SR.t, code)

  *)

  type lit =
    | Vanilla of int32 (* small words, no static data, already in vanilla format *)
    | BigInt of Big_int.big_int
    | Bool of bool
    | Word32 of int32
    | Word64 of int64
    | Float64 of Numerics.Float.t
    | Blob of string


  (* Inlineable functions

     The prelude/prim.mo is full of functions simply wrapping a prim, e.g.

        func int64ToNat64(n : Int64) : Nat64 = (prim "num_wrap_Int64_Nat64" : Int64 -> Nat64) n;

     generating a Wasm function for them and calling them is absurdly expensive
     when the prim is just a simple Wasm instruction. Also, it requires boxing
     and unboxing arguments and results.

     So we recognize such functions when creating the `const` summary, and use the prim
     directly when calling such function.

     Can be extended to cover more forms of inlineable functions.
  *)
  type fun_rhs =
    | Complicated (* no inlining possible *)
    | PrimWrapper of Ir.prim

  (* Constant known values.

     These are values that
     * are completely known constantly
     * do not require Wasm code to be executed (e.g. in `start`)
     * can be used directly (e.g. Call, not CallIndirect)
     * can be turned into Vanilla heap data on demand

     See ir_passes/const.ml for what precisely we can compile as const now.
  *)

  type v =
    | Fun of (unit -> int32) * fun_rhs (* function pointer calculated upon first use *)
    | Message of int32 (* anonymous message, only temporary *)
    | Obj of (string * t) list
    | Unit
    | Array of t list (* also tuples, but not nullary *)
    | Lit of lit

  (* A constant known value together with a vanilla pointer.
     Typically a static memory location, could be an unboxed scalar.
     Filled on demand.
   *)
  and t = (int32 Lib.Promise.t * v)

  let t_of_v v = (Lib.Promise.make (), v)

end (* Const *)

module SR = struct
  (* This goes with the StackRep module, but we need the types earlier *)


  (* Value representation on the stack:

     Compiling an expression means putting its value on the stack. But
     there are various ways of putting a value onto the stack -- unboxed,
     tupled etc.
   *)
  type t =
    | Vanilla
    | UnboxedBool (* 0 or 1 *)
    | UnboxedTuple of int
    | UnboxedWord64
    | UnboxedWord32
    | UnboxedFloat64
    | Unreachable
    | Const of Const.t

  let unit = UnboxedTuple 0

  let bool = UnboxedBool

  (* Because t contains Const.t, and that contains Const.v, and that contains
     Const.lit, and that contains Big_int, we cannot just use normal `=`. So we
     have to write our own equality.

     This equalty is, I believe, used when joining branches. So for Const, we
     just compare the promises, and do not descend into the Const.v. This is
     conservative; the only downside is that if a branch returns different
     Const.t with (semantically) the same Const.v we do not propagate that as
     Const, but materialize before the branch.
     Which is not really expected or important.
  *)
  let eq (t1 : t) (t2 : t) = match t1, t2 with
    | Const (p1, _), Const (p2, _) -> p1 == p2
    | _ -> t1 = t2

end (* SR *)

(*

** The compiler environment.

Of course, as we go through the code we have to track a few things; these are
put in the compiler environment, type `E.t`. Some fields are valid globally, some
only make sense locally, i.e. within a single function (but we still put them
in one big record, for convenience).

The fields fall into the following categories:

 1. Static global fields. Never change.
    Example: whether we are compiling with -no-system-api

 2. Mutable global fields. Change only monotonically.
    These are used to register things like functions. This should be monotone
    in the sense that entries are only added, and that the order should not
    matter in a significant way. In some instances, the list contains futures
    so that we can reserve and know the _position_ of the thing before we have
    to actually fill it in.

 3. Static local fields. Never change within a function.
    Example: number of parameters and return values

 4. Mutable local fields. See above
    Example: Name and type of locals.

**)

(* Before we can define the environment, we need some auxillary types *)

module E = struct

  (* Utilities, internal to E *)
  let reg (ref : 'a list ref) (x : 'a) : int32 =
      let i = Wasm.I32.of_int_u (List.length !ref) in
      ref := !ref @ [ x ];
      i

  let reserve_promise (ref : 'a Lib.Promise.t list ref) _s : (int32 * ('a -> unit)) =
      let p = Lib.Promise.make () in (* For debugging with named promises, use s here *)
      let i = Wasm.I32.of_int_u (List.length !ref) in
      ref := !ref @ [ p ];
      (i, Lib.Promise.fulfill p)


  (* The environment type *)
  module NameEnv = Env.Make(String)
  module StringEnv = Env.Make(String)
  module LabSet = Set.Make(String)

  module FunEnv = Env.Make(Int32)
  type local_names = (int32 * string) list (* For the debug section: Names of locals *)
  type func_with_names = func * local_names
  type lazy_function = (int32, func_with_names) Lib.AllocOnUse.t
  type t = {
    (* Global fields *)
    (* Static *)
    mode : Flags.compile_mode;
    rts : Wasm_exts.CustomModule.extended_module option; (* The rts. Re-used when compiling actors *)
    trap_with : t -> string -> G.t;
      (* Trap with message; in the env for dependency injection *)

    (* Per module fields (only valid/used inside a module) *)
    (* Immutable *)

    (* Mutable *)
    func_types : func_type list ref;
    func_imports : import list ref;
    other_imports : import list ref;
    exports : export list ref;
    funcs : (func * string * local_names) Lib.Promise.t list ref;
    func_ptrs : int32 FunEnv.t ref;
    end_of_table : int32 ref;
    globals : (global Lib.Promise.t * string) list ref;
    global_names : int32 NameEnv.t ref;
    named_imports : int32 NameEnv.t ref;
    built_in_funcs : lazy_function NameEnv.t ref;
    static_strings : int32 StringEnv.t ref;
    end_of_static_memory : int32 ref; (* End of statically allocated memory *)
    static_memory : (int32 * string) list ref; (* Content of static memory *)
    static_memory_frozen : bool ref;
      (* Sanity check: Nothing should bump end_of_static_memory once it has been read *)
    static_roots : int32 list ref;
      (* GC roots in static memory. (Everything that may be mutable.) *)

    (* Types accumulated in global typtbl (for candid subtype checks)
       See Note [Candid subtype checks]
    *)
    typtbl_typs : Type.typ list ref;

    (* Metadata *)
    args : (bool * string) option ref;
    service : (bool * string) option ref;
    stable_types : (bool * string) option ref;
    labs : LabSet.t ref; (* Used labels (fields and variants),
                            collected for Motoko custom section 0 *)

    (* Local fields (only valid/used inside a function) *)
    (* Static *)
    n_param : int32; (* Number of parameters (to calculate indices of locals) *)
    return_arity : int; (* Number of return values (for type of Return) *)

    (* Mutable *)
    locals : value_type list ref; (* Types of locals *)
    local_names : (int32 * string) list ref; (* Names of locals *)
  }


  (* The initial global environment *)
  let mk_global mode rts trap_with dyn_mem : t = {
    mode;
    rts;
    trap_with;
    func_types = ref [];
    func_imports = ref [];
    other_imports = ref [];
    exports = ref [];
    funcs = ref [];
    func_ptrs = ref FunEnv.empty;
    end_of_table = ref 0l;
    globals = ref [];
    global_names = ref NameEnv.empty;
    named_imports = ref NameEnv.empty;
    built_in_funcs = ref NameEnv.empty;
    static_strings = ref StringEnv.empty;
    end_of_static_memory = ref dyn_mem;
    static_memory = ref [];
    static_memory_frozen = ref false;
    static_roots = ref [];
    typtbl_typs = ref [];
    (* Metadata *)
    args = ref None;
    service = ref None;
    stable_types = ref None;
    labs = ref LabSet.empty;
    (* Actually unused outside mk_fun_env: *)
    n_param = 0l;
    return_arity = 0;
    locals = ref [];
    local_names = ref [];
  }

  (* This wraps Mo_types.Hash.hash to also record which labels we have seen,
      so that that data can be put in a custom section, useful for debugging.
      Thus Mo_types.Hash.hash should not be called directly!
   *)
  let hash (env : t) lab =
    env.labs := LabSet.add lab (!(env.labs));
    Mo_types.Hash.hash lab

  let get_labs env = LabSet.elements (!(env.labs))

  let mk_fun_env env n_param return_arity =
    { env with
      n_param;
      return_arity;
      locals = ref [];
      local_names = ref [];
    }

  (* We avoid accessing the fields of t directly from outside of E, so here are a
     bunch of accessors. *)

  let mode (env : t) = env.mode

  let add_anon_local (env : t) ty =
    let i = reg env.locals ty in
    Wasm.I32.add env.n_param i

  let add_local_name (env : t) li name =
    let _ = reg env.local_names (li, name) in ()

  let get_locals (env : t) = !(env.locals)
  let get_local_names (env : t) : (int32 * string) list = !(env.local_names)

  let _add_other_import (env : t) m =
    ignore (reg env.other_imports m)

  let add_export (env : t) e =
    ignore (reg env.exports e)

  let add_global (env : t) name g =
    assert (not (NameEnv.mem name !(env.global_names)));
    let gi = reg env.globals (g, name) in
    env.global_names := NameEnv.add name gi !(env.global_names)

  let add_global32_delayed (env : t) name mut : int32 -> unit =
    let p = Lib.Promise.make () in
    add_global env name p;
    (fun init ->
      Lib.Promise.fulfill p (nr {
        gtype = GlobalType (I32Type, mut);
        value = nr (G.to_instr_list (G.i (Const (nr (Wasm.Values.I32 init)))))
      })
    )

  let add_global32 (env : t) name mut init =
    add_global32_delayed env name mut init

  (* TODO, refactor with previous two *)
  let add_global64_delayed (env : t) name mut : int64 -> unit =
    let p = Lib.Promise.make () in
    add_global env name p;
    (fun init ->
      Lib.Promise.fulfill p (nr {
        gtype = GlobalType (I64Type, mut);
        value = nr (G.to_instr_list (G.i (Const (nr (Wasm.Values.I64 init)))))
      })
    )
  let add_global64 (env : t) name mut init =
    add_global64_delayed env name mut init

  let get_global (env : t) name : int32 =
    match NameEnv.find_opt name !(env.global_names) with
    | Some gi -> gi
    | None -> raise (Invalid_argument (Printf.sprintf "No global named %s declared" name))

  let get_global32_lazy (env : t) name mut init : int32 =
    match NameEnv.find_opt name !(env.global_names) with
    | Some gi -> gi
    | None -> add_global32 env name mut init; get_global env name

  let export_global env name =
    add_export env (nr {
      name = Wasm.Utf8.decode name;
      edesc = nr (GlobalExport (nr (get_global env name)))
    })

  let get_globals (env : t) = List.map (fun (g,n) -> Lib.Promise.value g) !(env.globals)

  let reserve_fun (env : t) name =
    let (j, fill) = reserve_promise env.funcs name in
    let n = Int32.of_int (List.length !(env.func_imports)) in
    let fi = Int32.add j n in
    let fill_ (f, local_names) = fill (f, name, local_names) in
    (fi, fill_)

  let add_fun (env : t) name (f, local_names) =
    let (fi, fill) = reserve_fun env name in
    fill (f, local_names);
    fi

  let make_lazy_function env name : lazy_function =
    Lib.AllocOnUse.make (fun () -> reserve_fun env name)

  let lookup_built_in (env : t) name : lazy_function =
    match NameEnv.find_opt name !(env.built_in_funcs) with
    | None ->
      let lf = make_lazy_function env name in
      env.built_in_funcs := NameEnv.add name lf !(env.built_in_funcs);
      lf
    | Some lf -> lf

  let built_in (env : t) name : int32 =
    Lib.AllocOnUse.use (lookup_built_in env name)

  let define_built_in (env : t) name mk_fun : unit =
    Lib.AllocOnUse.def  (lookup_built_in env name) mk_fun

  let get_return_arity (env : t) = env.return_arity

  let get_func_imports (env : t) = !(env.func_imports)
  let get_other_imports (env : t) = !(env.other_imports)
  let get_exports (env : t) = !(env.exports)
  let get_funcs (env : t) = List.map Lib.Promise.value !(env.funcs)

  let func_type (env : t) ty =
    let rec go i = function
      | [] -> env.func_types := !(env.func_types) @ [ ty ]; Int32.of_int i
      | ty'::tys when ty = ty' -> Int32.of_int i
      | _ :: tys -> go (i+1) tys
       in
    go 0 !(env.func_types)

  let get_types (env : t) = !(env.func_types)

  let add_func_import (env : t) modname funcname arg_tys ret_tys =
    if !(env.funcs) <> [] then
      raise (CodegenError "Add all imports before all functions!");

    let i = {
      module_name = Wasm.Utf8.decode modname;
      item_name = Wasm.Utf8.decode funcname;
      idesc = nr (FuncImport (nr (func_type env (FuncType (arg_tys, ret_tys)))))
    } in
    let fi = reg env.func_imports (nr i) in
    let name = modname ^ "." ^ funcname in
    assert (not (NameEnv.mem name !(env.named_imports)));
    env.named_imports := NameEnv.add name fi !(env.named_imports)

  let call_import (env : t) modname funcname =
    let name = modname ^ "." ^ funcname in
    match NameEnv.find_opt name !(env.named_imports) with
      | Some fi -> G.i (Call (nr fi))
      | _ ->
        raise (Invalid_argument (Printf.sprintf "Function import not declared: %s\n" name))

  let reuse_import (env : t) modname funcname =
    let name = modname ^ "." ^ funcname in
    match NameEnv.find_opt name !(env.named_imports) with
      | Some fi -> fi
      | _ ->
        raise (Invalid_argument (Printf.sprintf "Function import not declared: %s\n" name))

  let get_rts (env : t) = env.rts

  let as_block_type env : stack_type -> block_type = function
    | [] -> ValBlockType None
    | [t] -> ValBlockType (Some t)
    | ts -> VarBlockType (nr (func_type env (FuncType ([], ts))))

  let if_ env tys thn els = G.if_ (as_block_type env tys) thn els
  let block_ env tys bdy = G.block_ (as_block_type env tys) bdy

  let trap_with env msg = env.trap_with env msg
  let then_trap_with env msg = G.if0 (trap_with env msg) G.nop
  let else_trap_with env msg = G.if0 G.nop (trap_with env msg)

  let reserve_static_memory (env : t) size : int32 =
    if !(env.static_memory_frozen) then raise (Invalid_argument "Static memory frozen");
    let ptr = !(env.end_of_static_memory) in
    let aligned = Int32.logand (Int32.add size 3l) (Int32.lognot 3l) in
    env.end_of_static_memory := Int32.add ptr aligned;
    ptr

  let add_mutable_static_bytes (env : t) data : int32 =
    let ptr = reserve_static_memory env (Int32.of_int (String.length data)) in
    env.static_memory := !(env.static_memory) @ [ (ptr, data) ];
    Int32.(add ptr ptr_skew) (* Return a skewed pointer *)

  let add_fun_ptr (env : t) fi : int32 =
    match FunEnv.find_opt fi !(env.func_ptrs) with
    | Some fp -> fp
    | None ->
      let fp = !(env.end_of_table) in
      env.func_ptrs := FunEnv.add fi fp !(env.func_ptrs);
      env.end_of_table := Int32.add !(env.end_of_table) 1l;
      fp

  let get_elems env =
    FunEnv.bindings !(env.func_ptrs)

  let get_end_of_table env : int32 =
    !(env.end_of_table)

  let add_static (env : t) (data : StaticBytes.t) : int32 =
    let b = StaticBytes.as_bytes data in
    match StringEnv.find_opt b !(env.static_strings)  with
    | Some ptr -> ptr
    | None ->
      let ptr = add_mutable_static_bytes env b  in
      env.static_strings := StringEnv.add b ptr !(env.static_strings);
      ptr

  let add_static_unskewed (env : t) (data : StaticBytes.t) : int32 =
    Int32.add (add_static env data) ptr_unskew

  let get_end_of_static_memory env : int32 =
    env.static_memory_frozen := true;
    !(env.end_of_static_memory)

  let add_static_root (env : t) ptr =
    env.static_roots := ptr :: !(env.static_roots)

  let get_static_roots (env : t) =
    !(env.static_roots)

  let get_static_memory env =
    !(env.static_memory)

  let mem_size env =
    Int32.(add (div (get_end_of_static_memory env) page_size) 1l)

  let collect_garbage env =
    (* GC function name = "schedule_"? ("compacting" | "copying") "_gc" *)
    let gc_fn = match !Flags.gc_strategy with
    | Mo_config.Flags.MarkCompact -> "compacting"
    | Mo_config.Flags.Copying -> "copying"
    in
    let gc_fn = if !Flags.force_gc then gc_fn else "schedule_" ^ gc_fn in
    call_import env "rts" (gc_fn ^ "_gc")

  (* See Note [Candid subtype checks] *)
  (* NB: we don't bother detecting duplicate registrations here because the code sharing machinery
     ensures that `add_typtbl_typ t` is called at most once for any `t`  with a distinct type hash *)
  let add_typtbl_typ (env : t) ty : Int32.t =
    reg env.typtbl_typs ty

  let get_typtbl_typs (env : t) : Type.typ list =
    !(env.typtbl_typs)

end


(* General code generation functions:
   Rule of thumb: Here goes stuff that independent of the Motoko AST.
*)

(* Function called compile_* return a list of instructions (and maybe other stuff) *)

let compile_unboxed_const i = G.i (Const (nr (Wasm.Values.I32 i)))
let compile_const_64 i = G.i (Const (nr (Wasm.Values.I64 i)))
let compile_unboxed_zero = compile_unboxed_const 0l
let compile_unboxed_one = compile_unboxed_const 1l

(* Some common arithmetic, used for pointer and index arithmetic *)
let compile_op_const op i =
    compile_unboxed_const i ^^
    G.i (Binary (Wasm.Values.I32 op))
let compile_add_const = compile_op_const I32Op.Add
let compile_sub_const = compile_op_const I32Op.Sub
let compile_mul_const = compile_op_const I32Op.Mul
let compile_divU_const = compile_op_const I32Op.DivU
let compile_shrU_const = compile_op_const I32Op.ShrU
let compile_shrS_const = compile_op_const I32Op.ShrS
let compile_shl_const = compile_op_const I32Op.Shl
let compile_rotl_const = compile_op_const I32Op.Rotl
let compile_rotr_const = compile_op_const I32Op.Rotr
let compile_bitand_const = compile_op_const I32Op.And
let compile_bitor_const = function
  | 0l -> G.nop | n -> compile_op_const I32Op.Or n
let compile_rel_const rel i =
  compile_unboxed_const i ^^
  G.i (Compare (Wasm.Values.I32 rel))
let compile_eq_const = function
  | 0l -> G.i (Test (Wasm.Values.I32 I32Op.Eqz))
  | i -> compile_rel_const I32Op.Eq i

let compile_op64_const op i =
    compile_const_64 i ^^
    G.i (Binary (Wasm.Values.I64 op))
let compile_add64_const = compile_op64_const I64Op.Add
let compile_sub64_const = compile_op64_const I64Op.Sub
let compile_mul64_const = compile_op64_const I64Op.Mul
let _compile_divU64_const = compile_op64_const I64Op.DivU
let compile_shrU64_const = function
  | 0L -> G.nop | n -> compile_op64_const I64Op.ShrU n
let compile_shrS64_const = function
  | 0L -> G.nop | n -> compile_op64_const I64Op.ShrS n
let compile_shl64_const = function
  | 0L -> G.nop | n -> compile_op64_const I64Op.Shl n
let compile_bitand64_const = compile_op64_const I64Op.And
let _compile_bitor64_const = function
  | 0L -> G.nop | n -> compile_op64_const I64Op.Or n
let compile_xor64_const = function
  | 0L -> G.nop | n -> compile_op64_const I64Op.Xor n
let compile_eq64_const i =
  compile_const_64 i ^^
  G.i (Compare (Wasm.Values.I64 I64Op.Eq))

(* more random utilities *)

let bytes_of_int32 (i : int32) : string =
  let b = Buffer.create 4 in
  let i = Int32.to_int i in
  Buffer.add_char b (Char.chr (i land 0xff));
  Buffer.add_char b (Char.chr ((i lsr 8) land 0xff));
  Buffer.add_char b (Char.chr ((i lsr 16) land 0xff));
  Buffer.add_char b (Char.chr ((i lsr 24) land 0xff));
  Buffer.contents b

(* A common variant of todo *)

let todo_trap env fn se = todo fn se (E.trap_with env ("TODO: " ^ fn))
let _todo_trap_SR env fn se = todo fn se (SR.Unreachable, E.trap_with env ("TODO: " ^ fn))

(* Locals *)

let new_local_ env t name =
  let i = E.add_anon_local env t in
  E.add_local_name env i name;
  ( G.i (LocalSet (nr i))
  , G.i (LocalGet (nr i))
  , i
  )

let new_local env name =
  let (set_i, get_i, _) = new_local_ env I32Type name
  in (set_i, get_i)

let new_local64 env name =
  let (set_i, get_i, _) = new_local_ env I64Type name
  in (set_i, get_i)

let new_float_local env name =
  let (set_i, get_i, _) = new_local_ env F64Type name
  in (set_i, get_i)

(* Some common code macros *)

(* Iterates while cond is true. *)
let compile_while env cond body =
    G.loop0 (
      cond ^^ G.if0 (body ^^ G.i (Br (nr 1l))) G.nop
    )

(* Expects a number n on the stack. Iterates from m to below that number. *)
let from_m_to_n env m mk_body =
    let (set_n, get_n) = new_local env "n" in
    let (set_i, get_i) = new_local env "i" in
    set_n ^^
    compile_unboxed_const m ^^
    set_i ^^

    compile_while env
      ( get_i ^^
        get_n ^^
        G.i (Compare (Wasm.Values.I32 I32Op.LtU))
      ) (
        mk_body get_i ^^

        get_i ^^
        compile_add_const 1l ^^
        set_i
      )

(* Expects a number on the stack. Iterates from zero to below that number. *)
let from_0_to_n env mk_body = from_m_to_n env 0l mk_body

(* Pointer reference and dereference  *)

let load_unskewed_ptr : G.t =
  G.i (Load {ty = I32Type; align = 2; offset = 0l; sz = None})

let store_unskewed_ptr : G.t =
  G.i (Store {ty = I32Type; align = 2; offset = 0l; sz = None})

let load_ptr : G.t =
  G.i (Load {ty = I32Type; align = 2; offset = ptr_unskew; sz = None})

let store_ptr : G.t =
  G.i (Store {ty = I32Type; align = 2; offset = ptr_unskew; sz = None})

module FakeMultiVal = struct
  (* For some use-cases (e.g. processing the compiler output with analysis
     tools) it is useful to avoid the multi-value extension.

     This module provides mostly transparent wrappers that put multiple values
     in statically allocated globals and pull them off again.

     So far only does I32Type (but that could be changed).

     If the multi_value flag is on, these do not do anything.
  *)
  let ty tys =
    if !Flags.multi_value || List.length tys <= 1
    then tys
    else []

  let global env i =
    E.get_global32_lazy env (Printf.sprintf "multi_val_%d" i) Mutable 0l

  let store env tys =
    if !Flags.multi_value || List.length tys <= 1 then G.nop else
    G.concat_mapi (fun i ty ->
      assert(ty = I32Type);
      G.i (GlobalSet (nr (global env i)))
    ) tys

  let load env tys =
    if !Flags.multi_value || List.length tys <= 1 then G.nop else
    let n = List.length tys - 1 in
    G.concat_mapi (fun i ty ->
      assert(ty = I32Type);
      G.i (GlobalGet (nr (global env (n - i))))
    ) tys

end (* FakeMultiVal *)

module Func = struct
  (* This module contains basic bookkeeping functionality to define functions,
     in particular creating the environment, and finally adding it to the environment.
  *)

  let of_body env params retty mk_body =
    let env1 = E.mk_fun_env env (Int32.of_int (List.length params)) (List.length retty) in
    List.iteri (fun i (n,_t) -> E.add_local_name env1 (Int32.of_int i) n) params;
    let ty = FuncType (List.map snd params, FakeMultiVal.ty retty) in
    let body = G.to_instr_list (
      mk_body env1 ^^ FakeMultiVal.store env1 retty
    ) in
    (nr { ftype = nr (E.func_type env ty);
          locals = E.get_locals env1;
          body }
    , E.get_local_names env1)

  let define_built_in env name params retty mk_body =
    E.define_built_in env name (lazy (of_body env params retty mk_body))

  (* (Almost) transparently lift code into a function and call this function. *)
  (* Also add a hack to support multiple return values *)
  let share_code env name params retty mk_body =
    define_built_in env name params retty mk_body;
    G.i (Call (nr (E.built_in env name))) ^^
    FakeMultiVal.load env retty


  (* Shorthands for various arities *)
  let share_code0 env name retty mk_body =
    share_code env name [] retty (fun env -> mk_body env)
  let share_code1 env name p1 retty mk_body =
    share_code env name [p1] retty (fun env -> mk_body env
        (G.i (LocalGet (nr 0l)))
    )
  let share_code2 env name (p1,p2) retty mk_body =
    share_code env name [p1; p2] retty (fun env -> mk_body env
        (G.i (LocalGet (nr 0l)))
        (G.i (LocalGet (nr 1l)))
    )
  let share_code3 env name (p1, p2, p3) retty mk_body =
    share_code env name [p1; p2; p3] retty (fun env -> mk_body env
        (G.i (LocalGet (nr 0l)))
        (G.i (LocalGet (nr 1l)))
        (G.i (LocalGet (nr 2l)))
    )
  let _share_code4 env name (p1, p2, p3, p4) retty mk_body =
    share_code env name [p1; p2; p3; p4] retty (fun env -> mk_body env
        (G.i (LocalGet (nr 0l)))
        (G.i (LocalGet (nr 1l)))
        (G.i (LocalGet (nr 2l)))
        (G.i (LocalGet (nr 3l)))
    )
  let share_code6 env name (p1, p2, p3, p4, p5, p6) retty mk_body =
    share_code env name [p1; p2; p3; p4; p5; p6] retty (fun env -> mk_body env
        (G.i (LocalGet (nr 0l)))
        (G.i (LocalGet (nr 1l)))
        (G.i (LocalGet (nr 2l)))
        (G.i (LocalGet (nr 3l)))
        (G.i (LocalGet (nr 4l)))
        (G.i (LocalGet (nr 5l)))
    )
  let _share_code7 env name (p1, p2, p3, p4, p5, p6, p7) retty mk_body =
    share_code env name [p1; p2; p3; p4; p5; p6; p7] retty (fun env -> mk_body env
        (G.i (LocalGet (nr 0l)))
        (G.i (LocalGet (nr 1l)))
        (G.i (LocalGet (nr 2l)))
        (G.i (LocalGet (nr 3l)))
        (G.i (LocalGet (nr 4l)))
        (G.i (LocalGet (nr 5l)))
        (G.i (LocalGet (nr 6l)))
    )
  let share_code9 env name (p1, p2, p3, p4, p5, p6, p7, p8, p9) retty mk_body =
    share_code env name [p1; p2; p3; p4; p5; p6; p7; p8; p9] retty (fun env -> mk_body env
        (G.i (LocalGet (nr 0l)))
        (G.i (LocalGet (nr 1l)))
        (G.i (LocalGet (nr 2l)))
        (G.i (LocalGet (nr 3l)))
        (G.i (LocalGet (nr 4l)))
        (G.i (LocalGet (nr 5l)))
        (G.i (LocalGet (nr 6l)))
        (G.i (LocalGet (nr 7l)))
        (G.i (LocalGet (nr 8l)))
    )

end (* Func *)

module RTS = struct
  (* The connection to the C and Rust parts of the RTS *)
  let system_imports env =
    E.add_func_import env "rts" "memcpy" [I32Type; I32Type; I32Type] [I32Type]; (* standard libc memcpy *)
    E.add_func_import env "rts" "memcmp" [I32Type; I32Type; I32Type] [I32Type];
    E.add_func_import env "rts" "version" [] [I32Type];
    E.add_func_import env "rts" "parse_idl_header" [I32Type; I32Type; I32Type; I32Type; I32Type] [];
    E.add_func_import env "rts" "idl_sub_buf_words" [I32Type; I32Type] [I32Type];
    E.add_func_import env "rts" "idl_sub_buf_init" [I32Type; I32Type; I32Type] [];
    E.add_func_import env "rts" "idl_sub"
      [I32Type; I32Type; I32Type; I32Type; I32Type; I32Type; I32Type; I32Type; I32Type] [I32Type];
    E.add_func_import env "rts" "leb128_decode" [I32Type] [I32Type];
    E.add_func_import env "rts" "sleb128_decode" [I32Type] [I32Type];
    E.add_func_import env "rts" "bigint_of_word32" [I32Type] [I32Type];
    E.add_func_import env "rts" "bigint_of_int32" [I32Type] [I32Type];
    E.add_func_import env "rts" "bigint_to_word32_wrap" [I32Type] [I32Type];
    E.add_func_import env "rts" "bigint_to_word32_trap" [I32Type] [I32Type];
    E.add_func_import env "rts" "bigint_to_word32_trap_with" [I32Type; I32Type] [I32Type];
    E.add_func_import env "rts" "bigint_of_word64" [I64Type] [I32Type];
    E.add_func_import env "rts" "bigint_of_int64" [I64Type] [I32Type];
    E.add_func_import env "rts" "bigint_of_float64" [F64Type] [I32Type];
    E.add_func_import env "rts" "bigint_to_float64" [I32Type] [F64Type];
    E.add_func_import env "rts" "bigint_to_word64_wrap" [I32Type] [I64Type];
    E.add_func_import env "rts" "bigint_to_word64_trap" [I32Type] [I64Type];
    E.add_func_import env "rts" "bigint_eq" [I32Type; I32Type] [I32Type];
    E.add_func_import env "rts" "bigint_isneg" [I32Type] [I32Type];
    E.add_func_import env "rts" "bigint_count_bits" [I32Type] [I32Type];
    E.add_func_import env "rts" "bigint_2complement_bits" [I32Type] [I32Type];
    E.add_func_import env "rts" "bigint_lt" [I32Type; I32Type] [I32Type];
    E.add_func_import env "rts" "bigint_gt" [I32Type; I32Type] [I32Type];
    E.add_func_import env "rts" "bigint_le" [I32Type; I32Type] [I32Type];
    E.add_func_import env "rts" "bigint_ge" [I32Type; I32Type] [I32Type];
    E.add_func_import env "rts" "bigint_add" [I32Type; I32Type] [I32Type];
    E.add_func_import env "rts" "bigint_sub" [I32Type; I32Type] [I32Type];
    E.add_func_import env "rts" "bigint_mul" [I32Type; I32Type] [I32Type];
    E.add_func_import env "rts" "bigint_rem" [I32Type; I32Type] [I32Type];
    E.add_func_import env "rts" "bigint_div" [I32Type; I32Type] [I32Type];
    E.add_func_import env "rts" "bigint_pow" [I32Type; I32Type] [I32Type];
    E.add_func_import env "rts" "bigint_neg" [I32Type] [I32Type];
    E.add_func_import env "rts" "bigint_lsh" [I32Type; I32Type] [I32Type];
    E.add_func_import env "rts" "bigint_abs" [I32Type] [I32Type];
    E.add_func_import env "rts" "bigint_leb128_size" [I32Type] [I32Type];
    E.add_func_import env "rts" "bigint_leb128_encode" [I32Type; I32Type] [];
    E.add_func_import env "rts" "bigint_leb128_decode" [I32Type] [I32Type];
    E.add_func_import env "rts" "bigint_leb128_decode_word64" [I64Type; I64Type; I32Type] [I32Type];
    E.add_func_import env "rts" "bigint_sleb128_size" [I32Type] [I32Type];
    E.add_func_import env "rts" "bigint_sleb128_encode" [I32Type; I32Type] [];
    E.add_func_import env "rts" "bigint_sleb128_decode" [I32Type] [I32Type];
    E.add_func_import env "rts" "bigint_sleb128_decode_word64" [I64Type; I64Type; I32Type] [I32Type];
    E.add_func_import env "rts" "leb128_encode" [I32Type; I32Type] [];
    E.add_func_import env "rts" "sleb128_encode" [I32Type; I32Type] [];
    E.add_func_import env "rts" "utf8_valid" [I32Type; I32Type] [I32Type];
    E.add_func_import env "rts" "utf8_validate" [I32Type; I32Type] [];
    E.add_func_import env "rts" "skip_leb128" [I32Type] [];
    E.add_func_import env "rts" "skip_any" [I32Type; I32Type; I32Type; I32Type] [];
    E.add_func_import env "rts" "find_field" [I32Type; I32Type; I32Type; I32Type; I32Type] [I32Type];
    E.add_func_import env "rts" "skip_fields" [I32Type; I32Type; I32Type; I32Type] [];
    E.add_func_import env "rts" "remember_continuation" [I32Type] [I32Type];
    E.add_func_import env "rts" "recall_continuation" [I32Type] [I32Type];
    E.add_func_import env "rts" "peek_future_continuation" [I32Type] [I32Type];
    E.add_func_import env "rts" "continuation_count" [] [I32Type];
    E.add_func_import env "rts" "continuation_table_size" [] [I32Type];
    E.add_func_import env "rts" "blob_of_text" [I32Type] [I32Type];
    E.add_func_import env "rts" "text_compare" [I32Type; I32Type] [I32Type];
    E.add_func_import env "rts" "text_concat" [I32Type; I32Type] [I32Type];
    E.add_func_import env "rts" "text_iter_done" [I32Type] [I32Type];
    E.add_func_import env "rts" "text_iter" [I32Type] [I32Type];
    E.add_func_import env "rts" "text_iter_next" [I32Type] [I32Type];
    E.add_func_import env "rts" "text_len" [I32Type] [I32Type];
    E.add_func_import env "rts" "text_of_ptr_size" [I32Type; I32Type] [I32Type];
    E.add_func_import env "rts" "text_singleton" [I32Type] [I32Type];
    E.add_func_import env "rts" "text_size" [I32Type] [I32Type];
    E.add_func_import env "rts" "text_to_buf" [I32Type; I32Type] [];
    E.add_func_import env "rts" "blob_of_principal" [I32Type] [I32Type];
    E.add_func_import env "rts" "principal_of_blob" [I32Type] [I32Type];
    E.add_func_import env "rts" "compute_crc32" [I32Type] [I32Type];
    E.add_func_import env "rts" "blob_iter_done" [I32Type] [I32Type];
    E.add_func_import env "rts" "blob_iter" [I32Type] [I32Type];
    E.add_func_import env "rts" "blob_iter_next" [I32Type] [I32Type];
    E.add_func_import env "rts" "pow" [F64Type; F64Type] [F64Type]; (* musl *)
    E.add_func_import env "rts" "sin" [F64Type] [F64Type]; (* musl *)
    E.add_func_import env "rts" "cos" [F64Type] [F64Type]; (* musl *)
    E.add_func_import env "rts" "tan" [F64Type] [F64Type]; (* musl *)
    E.add_func_import env "rts" "asin" [F64Type] [F64Type]; (* musl *)
    E.add_func_import env "rts" "acos" [F64Type] [F64Type]; (* musl *)
    E.add_func_import env "rts" "atan" [F64Type] [F64Type]; (* musl *)
    E.add_func_import env "rts" "atan2" [F64Type; F64Type] [F64Type]; (* musl *)
    E.add_func_import env "rts" "exp" [F64Type] [F64Type]; (* musl *)
    E.add_func_import env "rts" "log" [F64Type] [F64Type]; (* musl *)
    E.add_func_import env "rts" "fmod" [F64Type; F64Type] [F64Type]; (* remainder, musl *)
    E.add_func_import env "rts" "float_fmt" [F64Type; I32Type; I32Type] [I32Type];
    E.add_func_import env "rts" "char_to_upper" [I32Type] [I32Type];
    E.add_func_import env "rts" "char_to_lower" [I32Type] [I32Type];
    E.add_func_import env "rts" "char_is_whitespace" [I32Type] [I32Type];
    E.add_func_import env "rts" "char_is_lowercase" [I32Type] [I32Type];
    E.add_func_import env "rts" "char_is_uppercase" [I32Type] [I32Type];
    E.add_func_import env "rts" "char_is_alphabetic" [I32Type] [I32Type];
    E.add_func_import env "rts" "get_max_live_size" [] [I32Type];
    E.add_func_import env "rts" "get_reclaimed" [] [I64Type];
    E.add_func_import env "rts" "copying_gc" [] [];
    E.add_func_import env "rts" "compacting_gc" [] [];
    E.add_func_import env "rts" "schedule_copying_gc" [] [];
    E.add_func_import env "rts" "schedule_compacting_gc" [] [];
    E.add_func_import env "rts" "alloc_words" [I32Type] [I32Type];
    E.add_func_import env "rts" "get_total_allocations" [] [I64Type];
    E.add_func_import env "rts" "get_heap_size" [] [I32Type];
    E.add_func_import env "rts" "init" [I32Type] [];
    E.add_func_import env "rts" "alloc_blob" [I32Type] [I32Type];
    E.add_func_import env "rts" "alloc_array" [I32Type] [I32Type];
    E.add_func_import env "rts" "alloc_stream" [I32Type] [I32Type];
    E.add_func_import env "rts" "stream_write" [I32Type; I32Type; I32Type] [];
    E.add_func_import env "rts" "stream_write_byte" [I32Type; I32Type] [];
    E.add_func_import env "rts" "stream_write_text" [I32Type; I32Type] [];
    E.add_func_import env "rts" "stream_split" [I32Type] [I32Type];
    E.add_func_import env "rts" "stream_shutdown" [I32Type] [];
    E.add_func_import env "rts" "stream_reserve" [I32Type; I32Type] [I32Type];
    E.add_func_import env "rts" "stream_stable_dest" [I32Type; I64Type; I64Type] [];
    ()

end (* RTS *)

module Heap = struct
  (* General heap object functionality (allocation, setting fields, reading fields) *)

  (* Memory addresses are 32 bit (I32Type). *)
  let word_size = 4l

  (* The heap base global can only be used late, see conclude_module
     and GHC.register *)
  let get_heap_base env =
    G.i (GlobalGet (nr (E.get_global env "__heap_base")))

  let get_total_allocation env =
    E.call_import env "rts" "get_total_allocations"

  let get_reclaimed env =
    E.call_import env "rts" "get_reclaimed"

  let get_memory_size =
    G.i MemorySize ^^
    G.i (Convert (Wasm.Values.I64 I64Op.ExtendUI32)) ^^
    compile_mul64_const page_size64

  let get_max_live_size env =
    E.call_import env "rts" "get_max_live_size"

  let dyn_alloc_words env =
    E.call_import env "rts" "alloc_words"

  (* Static allocation (always words)
     (uses dynamic allocation for smaller and more readable code) *)
  let alloc env (n : int32) : G.t =
    compile_unboxed_const n  ^^
    dyn_alloc_words env

  (* Heap objects *)

  (* At this level of abstraction, heap objects are just flat arrays of words *)

  let load_field_unskewed (i : int32) : G.t =
    let offset = Int32.mul word_size i in
    G.i (Load {ty = I32Type; align = 2; offset; sz = None})

  let load_field (i : int32) : G.t =
    let offset = Int32.(add (mul word_size i) ptr_unskew) in
    G.i (Load {ty = I32Type; align = 2; offset; sz = None})

  let store_field (i : int32) : G.t =
    let offset = Int32.(add (mul word_size i) ptr_unskew) in
    G.i (Store {ty = I32Type; align = 2; offset; sz = None})

  (* Although we occasionally want to treat two consecutive
     32 bit fields as one 64 bit number *)

  let load_field64_unskewed (i : int32) : G.t =
    let offset = Int32.mul word_size i in
    G.i (Load {ty = I64Type; align = 2; offset; sz = None})

  let load_field64 (i : int32) : G.t =
    let offset = Int32.(add (mul word_size i) ptr_unskew) in
    G.i (Load {ty = I64Type; align = 2; offset; sz = None})

  let store_field64 (i : int32) : G.t =
    let offset = Int32.(add (mul word_size i) ptr_unskew) in
    G.i (Store {ty = I64Type; align = 2; offset; sz = None})

  (* Or even as a single 64 bit float *)

  let load_field_float64 (i : int32) : G.t =
    let offset = Int32.(add (mul word_size i) ptr_unskew) in
    G.i (Load {ty = F64Type; align = 2; offset; sz = None})

  let store_field_float64 (i : int32) : G.t =
    let offset = Int32.(add (mul word_size i) ptr_unskew) in
    G.i (Store {ty = F64Type; align = 2; offset; sz = None})

  (* Create a heap object with instructions that fill in each word *)
  let obj env element_instructions : G.t =
    let (set_heap_obj, get_heap_obj) = new_local env "heap_object" in

    let n = List.length element_instructions in
    alloc env (Wasm.I32.of_int_u n) ^^
    set_heap_obj ^^

    let init_elem idx instrs : G.t =
      get_heap_obj ^^
      instrs ^^
      store_field (Wasm.I32.of_int_u idx)
    in
    G.concat_mapi init_elem element_instructions ^^
    get_heap_obj

  (* Convenience functions related to memory *)
  (* Copying bytes (works on unskewed memory addresses) *)
  let memcpy env = E.call_import env "rts" "memcpy" ^^ G.i Drop
  (* Comparing bytes (works on unskewed memory addresses) *)
  let memcmp env = E.call_import env "rts" "memcmp"

  let register env =
    let get_heap_base_fn = E.add_fun env "get_heap_base" (Func.of_body env [] [I32Type] (fun env ->
      get_heap_base env
    )) in

    E.add_export env (nr {
      name = Wasm.Utf8.decode "get_heap_base";
      edesc = nr (FuncExport (nr get_heap_base_fn))
    })

  let get_heap_size env =
    E.call_import env "rts" "get_heap_size"

end (* Heap *)

module Stack = struct
  (* The RTS includes C code which requires a shadow stack in linear memory.
     We reserve some space for it at the beginning of memory space (just like
     wasm-l would), this way stack overflow would cause out-of-memory, and not
     just overwrite static data.

     We sometimes use the stack space if we need small amounts of scratch space.

     All pointers here are unskewed.
  *)

  let end_ = Int32.mul 2l page_size (* 128k of stack *)

  let register_globals env =
    (* stack pointer *)
    E.add_global32 env "__stack_pointer" Mutable end_;
    E.export_global env "__stack_pointer"

  let get_stack_ptr env =
    G.i (GlobalGet (nr (E.get_global env "__stack_pointer")))
  let set_stack_ptr env =
    G.i (GlobalSet (nr (E.get_global env "__stack_pointer")))

  (* TODO: check for overflow *)
  let alloc_words env n =
    get_stack_ptr env ^^
    compile_unboxed_const (Int32.mul n Heap.word_size) ^^
    G.i (Binary (Wasm.Values.I32 I32Op.Sub)) ^^
    set_stack_ptr env ^^
    get_stack_ptr env

  let free_words env n =
    get_stack_ptr env ^^
    compile_unboxed_const (Int32.mul n Heap.word_size) ^^
    G.i (Binary (Wasm.Values.I32 I32Op.Add)) ^^
    set_stack_ptr env

  (* TODO: why not just remember and reset the stack pointer, instead of calling free_words? Also below *)
  let with_words env name n f =
    let (set_x, get_x) = new_local env name in
    alloc_words env n ^^ set_x ^^
    f get_x ^^
    free_words env n

  let dynamic_alloc_words env get_n =
    get_stack_ptr env ^^
    compile_divU_const Heap.word_size ^^
    get_n ^^
    G.i (Compare (Wasm.Values.I32 I32Op.LtU)) ^^
    E.then_trap_with env "RTS Stack underflow" ^^
    get_stack_ptr env ^^
    get_n ^^
    compile_mul_const Heap.word_size ^^
    G.i (Binary (Wasm.Values.I32 I32Op.Sub)) ^^
    set_stack_ptr env ^^
    get_stack_ptr env

  let dynamic_free_words env get_n =
    get_stack_ptr env ^^
    get_n ^^
    compile_mul_const Heap.word_size ^^
    G.i (Binary (Wasm.Values.I32 I32Op.Add)) ^^
    set_stack_ptr env

  (* TODO: why not just remember and reset the stack pointer, instead of calling free_words? Also above*)
  let dynamic_with_words env name f =
    let (set_n, get_n) = new_local env "n" in
    let (set_x, get_x) = new_local env name in
    set_n ^^
    dynamic_alloc_words env get_n ^^ set_x ^^
    f get_x ^^
    dynamic_free_words env get_n

end (* Stack *)


module ContinuationTable = struct
  (* See rts/motoko-rts/src/closure_table.rs *)
  let remember env : G.t = E.call_import env "rts" "remember_continuation"
  let recall env : G.t = E.call_import env "rts" "recall_continuation"
  let peek_future env : G.t = E.call_import env "rts" "peek_future_continuation"
  let count env : G.t = E.call_import env "rts" "continuation_count"
  let size env : G.t = E.call_import env "rts" "continuation_table_size"
end (* ContinuationTable *)

module Bool = struct
  (* Boolean literals are either 0 or 1,
     at StackRep UnboxedWord32
     They need to be shifted before put in the heap
  *)

  (* in SR.Bool *)
  let lit = function
    | false -> compile_unboxed_const 0l
    | true -> compile_unboxed_const 1l

  let vanilla_lit = function
    | false -> 0l
    | true -> 2l

  let neg = G.i (Test (Wasm.Values.I32 I32Op.Eqz))

end (* Bool *)

module BitTagged = struct

  (* This module takes care of pointer tagging:

     A pointer to an object at offset `i` on the heap is represented as
     `i-1`, so the low two bits of the pointer are always set (0b…11).
     We call `i-1` a *skewed* pointer, in a feeble attempt to avoid the term
     shifted, which may sound like a logical shift.

     We use the constants ptr_skew and ptr_unskew to change a pointer as a
     signpost where we switch between raw pointers to skewed ones.

     This means we can store a small unboxed scalar x as (x `lsl` 1), and still
     tell it apart from a pointer by looking at the last bits: if set, it is a
     pointer.

     Small here means -2^30 ≤ x < 2^30, and untagging needs to happen with an
     _arithmetic_ right shift. This is the right thing to do for signed
     numbers, and because we want to apply a consistent logic for all types,
     especially as there is only one wasm type, we use the same range for
     signed numbers as well.

     Boolean false is a non-pointer by construction.
     Boolean true (1) needs to be shifted to be a non-pointer.
     No unshifting necessary before a branch.

     Summary:

       0b…11: A pointer
       0b…x0: A shifted scalar
       0b000: `false`
       0b010: `true`

     Note that {Nat,Int}{8,16} do not need to be explicitly bit-tagged:
     The bytes are stored in the _most_ significant byte(s) of the `i32`,
     thus lowest two bits are always 0.
     All arithmetic is implemented directly on that representation, see
     module TaggedSmallWord.
  *)
  let if_tagged_scalar env retty is1 is2 =
    compile_bitand_const 0x1l ^^
    E.if_ env retty is2 is1

  (* With two bit-tagged pointers on the stack, decide
     whether both are scalars and invoke is1 (the fast path)
     if so, and otherwise is2 (the slow path).
  *)
  let if_both_tagged_scalar env retty is1 is2 =
    G.i (Binary (Wasm.Values.I32 I32Op.Or)) ^^
    compile_bitand_const 0x1l ^^
    E.if_ env retty is2 is1

  (* 64 bit numbers *)

  (* static *)
  let can_tag_const (n : int64) =
    let lower_bound = Int64.(neg (shift_left 1L 30)) in
    let upper_bound = Int64.shift_left 1L 30 in
    lower_bound <= n && n < upper_bound

  let tag_const i = Int32.shift_left (Int64.to_int32 i) 1


  (* dynamic *)
  let if_can_tag_i64 env retty is1 is2 =
    Func.share_code1 env "can_tag_i64" ("x", I64Type) [I32Type] (fun env get_x ->
      (* checks that all but the low 30 bits are either all 0 or all 1 *)
      get_x ^^ compile_shl64_const 1L ^^
      get_x ^^ G.i (Binary (Wasm.Values.I64 I32Op.Xor)) ^^
      compile_shrU64_const 31L ^^
      G.i (Test (Wasm.Values.I64 I64Op.Eqz))
    ) ^^
    E.if_ env retty is1 is2

  let if_can_tag_u64 env retty is1 is2 =
    compile_shrU64_const 30L ^^
    G.i (Test (Wasm.Values.I64 I64Op.Eqz)) ^^
    E.if_ env retty is1 is2

  let tag =
    G.i (Convert (Wasm.Values.I32 I32Op.WrapI64)) ^^
    compile_shl_const 1l

  let untag env =
    compile_shrS_const 1l ^^
    G.i (Convert (Wasm.Values.I64 I64Op.ExtendSI32))

  (* 32 bit numbers, dynamic *)

  let if_can_tag_i32 env retty is1 is2 =
    Func.share_code1 env "can_tag_i32" ("x", I32Type) [I32Type] (fun env get_x ->
      (* checks that all but the low 30 bits are either all 0 or all 1 *)
      get_x ^^ compile_shl_const 1l ^^
      get_x ^^ G.i (Binary (Wasm.Values.I32 I32Op.Xor)) ^^
      compile_shrU_const 31l
    ) ^^
    E.if_ env retty is2 is1 (* NB: swapped branches *)

  let if_can_tag_u32 env retty is1 is2 =
    compile_shrU_const 30l ^^
    E.if_ env retty is2 is1 (* NB: swapped branches *)

  let tag_i32 = compile_shl_const 1l
  let untag_i32 = compile_shrS_const 1l

end (* BitTagged *)

module Tagged = struct
  (* Tagged objects have, well, a tag to describe their runtime type.
     This tag is used to traverse the heap (serialization, GC), but also
     for objectification of arrays.

     The tag is a word at the beginning of the object.

     All tagged heap objects have a size of at least two words
     (important for GC, which replaces them with an Indirection).

     Attention: This mapping is duplicated in these places
       * here
       * rts/rts.h
       * motoko-rts/src/types.rs
     so update all!
   *)

  type [@warning "-37"] tag  =
    | Object
    | ObjInd (* The indirection used for object fields *)
    | Array (* Also a tuple *)
    | Bits64 (* Contains a 64 bit number *)
    | MutBox (* used for mutable heap-allocated variables *)
    | Closure
    | Some (* For opt *)
    | Variant
    | Blob
    | Indirection (* Only used by the GC *)
    | Bits32 (* Contains a 32 bit unsigned number *)
    | BigInt
    | Concat (* String concatenation, used by rts/text.c *)
    | Null (* For opt. Static singleton! *)
    | StableSeen (* Marker that we have seen this thing before *)
    | CoercionFailure (* Used in the Candid decoder. Static singleton! *)
    | OneWordFiller (* Only used by the RTS *)
    | FreeSpace (* Only used by the RTS *)

  (* Tags needs to have the lowest bit set, to allow distinguishing object
     headers from heap locations (object or field addresses).

     (Reminder: objects and fields are word-aligned so will have the lowest two
     bits unset) *)
  let int_of_tag = function
    | Object -> 1l
    | ObjInd -> 3l
    | Array -> 5l
    | Bits64 -> 7l
    | MutBox -> 9l
    | Closure -> 11l
    | Some -> 13l
    | Variant -> 15l
    | Blob -> 17l
    | Indirection -> 19l
    | Bits32 -> 21l
    | BigInt -> 23l
    | Concat -> 25l
    | Null -> 27l
    | OneWordFiller -> 29l
    | FreeSpace -> 31l
    (* Next two tags won't be seen by the GC, so no need to set the lowest bit
       for `CoercionFailure` and `StableSeen` *)
    | CoercionFailure -> 0xfffffffel
    | StableSeen -> 0xffffffffl

  (* The tag *)
  let header_size = 1l
  let tag_field = 0l

  (* Assumes a pointer to the object on the stack *)
  let store tag =
    compile_unboxed_const (int_of_tag tag) ^^
    Heap.store_field tag_field

  let load =
    Heap.load_field tag_field

  (* Branches based on the tag of the object pointed to,
     leaving the object on the stack afterwards. *)
  let branch_default env retty def (cases : (tag * G.t) list) : G.t =
    let (set_tag, get_tag) = new_local env "tag" in

    let rec go = function
      | [] -> def
      | ((tag, code) :: cases) ->
        get_tag ^^
        compile_eq_const (int_of_tag tag) ^^
        E.if_ env retty code (go cases)
    in
    load ^^
    set_tag ^^
    go cases

  (* like branch_default but also pushes the scrutinee on the stack for the
   * branch's consumption *)
  let _branch_default_with env retty def cases =
    let (set_o, get_o) = new_local env "o" in
    let prep (t, code) = (t, get_o ^^ code)
    in set_o ^^ get_o ^^ branch_default env retty def (List.map prep cases)

  (* like branch_default_with but the tag is known statically *)
  let branch_with env retty = function
    | [] -> G.i Unreachable
    | [_, code] -> code
    | (_, code) :: cases ->
       let (set_o, get_o) = new_local env "o" in
       let prep (t, code) = (t, get_o ^^ code)
       in set_o ^^ get_o ^^ branch_default env retty (get_o ^^ code) (List.map prep cases)

  (* Can a value of this type be represented by a heap object with this tag? *)
  (* Needs to be conservative, i.e. return `true` if unsure *)
  (* This function can also be used as assertions in a lint mode, e.g. in compile_exp *)
  let can_have_tag ty tag =
    let open Mo_types.Type in
    match (tag : tag) with
    | Array ->
      begin match normalize ty with
      | (Con _ | Any) -> true
      | (Array _ | Tup _) -> true
      | (Prim _ |  Obj _ | Opt _ | Variant _ | Func _ | Non) -> false
      | (Pre | Async _ | Mut _ | Var _ | Typ _) -> assert false
      end
    | Blob ->
      begin match normalize ty with
      | (Con _ | Any) -> true
      | (Prim (Text|Blob|Principal)) -> true
      | (Prim _ | Obj _ | Array _ | Tup _ | Opt _ | Variant _ | Func _ | Non) -> false
      | (Pre | Async _ | Mut _ | Var _ | Typ _) -> assert false
      end
    | Object ->
      begin match normalize ty with
      | (Con _ | Any) -> true
      | (Obj _) -> true
      | (Prim _ | Array _ | Tup _ | Opt _ | Variant _ | Func _ | Non) -> false
      | (Pre | Async _ | Mut _ | Var _ | Typ _) -> assert false
      end
    | _ -> true

  (* like branch_with but with type information to statically skip some branches *)
  let _branch_typed_with env ty retty branches =
    branch_with env retty (List.filter (fun (tag,c) -> can_have_tag ty tag) branches)

  let obj env tag element_instructions : G.t =
    Heap.obj env @@
      compile_unboxed_const (int_of_tag tag) ::
      element_instructions

end (* Tagged *)

module MutBox = struct
  (* Mutable heap objects *)

  let field = Tagged.header_size

  let alloc env =
    Tagged.obj env Tagged.MutBox [ compile_unboxed_zero ]

  let static env =
    let tag = bytes_of_int32 (Tagged.int_of_tag Tagged.MutBox) in
    let zero = bytes_of_int32 0l in
    let ptr = E.add_mutable_static_bytes env (tag ^ zero) in
    E.add_static_root env ptr;
    ptr
end


module Opt = struct
  (* The Option type. Optional values are represented as

    1. ┌──────┐
       │ null │
       └──────┘

       A special null value. It is fully static, and because it is unique, can
       be recognized by pointer comparison (only the GC will care about the heap
       tag).


    2. ┌──────┬─────────┐
       │ some │ payload │
       └──────┴─────────┘

       A heap-allocated box for `?v` values. Should only ever contain null or
       another such box.

    3. Anything else (pointer or unboxed scalar): Constituent value, implicitly
       injected into the opt type.

    This way, `?t` is represented without allocation, with the only exception of
    the value `?ⁿnull` for n>0.

    NB: `?ⁿnull` is essentially represented by the unary encoding of the number
    of n. This could be optimized further, by storing `n` in the Some payload,
    instead of a pointer, but unlikely worth it.

  *)

  let some_payload_field = Tagged.header_size

  (* This relies on the fact that add_static deduplicates *)
  let null_vanilla_lit env : int32 =
    E.add_static env StaticBytes.[
      I32 Tagged.(int_of_tag Null);
    ]
  let null_lit env =
    compile_unboxed_const (null_vanilla_lit env)

  let is_some env =
    null_lit env ^^
    G.i (Compare (Wasm.Values.I32 I32Op.Ne))

  let inject env e =
    e ^^
    Func.share_code1 env "opt_inject" ("x", I32Type) [I32Type] (fun env get_x ->
      get_x ^^ BitTagged.if_tagged_scalar env [I32Type]
        ( get_x ) (* default, no wrapping *)
        ( get_x ^^ Tagged.branch_default env [I32Type]
          ( get_x ) (* default, no wrapping *)
          [ Tagged.Null,
            (* NB: even ?null does not require allocation: We use a static
               singleton for that: *)
            compile_unboxed_const (E.add_static env StaticBytes.[
              I32 Tagged.(int_of_tag Some);
              I32 (null_vanilla_lit env)
            ])
          ; Tagged.Some,
            Tagged.obj env Tagged.Some [get_x]
          ]
        )
    )

  (* This function is used where conceptually, Opt.inject should be used, but
  we know for sure that it wouldn’t do anything anyways *)
  let inject_noop _env e = e


  let project env =
    Func.share_code1 env "opt_project" ("x", I32Type) [I32Type] (fun env get_x ->
      get_x ^^ BitTagged.if_tagged_scalar env [I32Type]
        ( get_x ) (* default, no wrapping *)
        ( get_x ^^ Tagged.branch_default env [I32Type]
          ( get_x ) (* default, no wrapping *)
          [ Tagged.Some,
            get_x ^^ Heap.load_field some_payload_field
          ; Tagged.Null,
            E.trap_with env "Internal error: opt_project: null!"
          ]
        )
    )

end (* Opt *)

module Variant = struct
  (* The Variant type. We store the variant tag in a first word; we can later
     optimize and squeeze it in the Tagged tag. We can also later support unboxing
     variants with an argument of type ().

       ┌─────────┬────────────┬─────────┐
       │ heaptag │ varianttag │ payload │
       └─────────┴────────────┴─────────┘

  *)

  let variant_tag_field = Tagged.header_size
  let payload_field = Int32.add variant_tag_field 1l

  let hash_variant_label env : Mo_types.Type.lab -> int32 =
    E.hash env

  let inject env l e =
    Tagged.obj env Tagged.Variant [compile_unboxed_const (hash_variant_label env l); e]

  let get_variant_tag = Heap.load_field variant_tag_field
  let project = Heap.load_field payload_field

  (* Test if the top of the stack points to a variant with this label *)
  let test_is env l =
    get_variant_tag ^^
    compile_eq_const (hash_variant_label env l)

end (* Variant *)


module Closure = struct
  (* In this module, we deal with closures, i.e. functions that capture parts
     of their environment.

     The structure of a closure is:

       ┌─────┬───────┬──────┬──────────────┐
       │ tag │ funid │ size │ captured ... │
       └─────┴───────┴──────┴──────────────┘

  *)
  let header_size = Int32.add Tagged.header_size 2l

  let funptr_field = Tagged.header_size
  let len_field = Int32.add 1l Tagged.header_size

  let load_data i = Heap.load_field (Int32.add header_size i)
  let store_data i = Heap.store_field (Int32.add header_size i)

  (* Expect on the stack
     * the function closure
     * and arguments (n-ary!)
     * the function closure again!
  *)
  let call_closure env n_args n_res =
    (* Calculate the wasm type for a given calling convention.
       An extra first argument for the closure! *)
    let ty = E.func_type env (FuncType (
      I32Type :: Lib.List.make n_args I32Type,
      FakeMultiVal.ty (Lib.List.make n_res I32Type))) in
    (* get the table index *)
    Heap.load_field funptr_field ^^
    (* All done: Call! *)
    G.i (CallIndirect (nr ty)) ^^
    FakeMultiVal.load env (Lib.List.make n_res I32Type)

  let static_closure env fi : int32 =
    E.add_static env StaticBytes.[
      I32 Tagged.(int_of_tag Closure);
      I32 (E.add_fun_ptr env fi);
      I32 0l
    ]

end (* Closure *)


module BoxedWord64 = struct
  (* We store large word64s, nat64s and int64s in immutable boxed 64bit heap objects.

     Small values are stored unboxed, tagged, see BitTagged. The bit-tagging logic is
     contained in BitTagged; here we just do the boxing.

     The heap layout of a BoxedWord64 is:

       ┌─────┬─────┬─────┐
       │ tag │    i64    │
       └─────┴─────┴─────┘

  *)

  let payload_field = Tagged.header_size

  let vanilla_lit env i =
    if BitTagged.can_tag_const i
    then BitTagged.tag_const i
    else
      E.add_static env StaticBytes.[
        I32 Tagged.(int_of_tag Bits64);
        I64 i
      ]

  let compile_box env compile_elem : G.t =
    let (set_i, get_i) = new_local env "boxed_i64" in
    Heap.alloc env 3l ^^
    set_i ^^
    get_i ^^ Tagged.(store Bits64) ^^
    get_i ^^ compile_elem ^^ Heap.store_field64 payload_field ^^
    get_i

  let box env = Func.share_code1 env "box_i64" ("n", I64Type) [I32Type] (fun env get_n ->
      get_n ^^ BitTagged.if_can_tag_i64 env [I32Type]
        (get_n ^^ BitTagged.tag)
        (compile_box env get_n)
    )

  let unbox env = Func.share_code1 env "unbox_i64" ("n", I32Type) [I64Type] (fun env get_n ->
      get_n ^^
      BitTagged.if_tagged_scalar env [I64Type]
        ( get_n ^^ BitTagged.untag env)
        ( get_n ^^ Heap.load_field64 payload_field)
    )
end (* BoxedWord64 *)

module Word64 = struct

  let compile_add env = G.i (Binary (Wasm.Values.I64 I64Op.Add))
  let compile_signed_sub env = G.i (Binary (Wasm.Values.I64 I64Op.Sub))
  let compile_mul env = G.i (Binary (Wasm.Values.I64 I64Op.Mul))
  let compile_signed_div env = G.i (Binary (Wasm.Values.I64 I64Op.DivS))
  let compile_signed_mod env = G.i (Binary (Wasm.Values.I64 I64Op.RemS))
  let compile_unsigned_div env = G.i (Binary (Wasm.Values.I64 I64Op.DivU))
  let compile_unsigned_rem env = G.i (Binary (Wasm.Values.I64 I64Op.RemU))
  let compile_unsigned_sub env =
    Func.share_code2 env "nat_sub" (("n1", I64Type), ("n2", I64Type)) [I64Type] (fun env get_n1 get_n2 ->
      get_n1 ^^ get_n2 ^^ G.i (Compare (Wasm.Values.I64 I64Op.LtU)) ^^
      E.then_trap_with env "Natural subtraction underflow" ^^
      get_n1 ^^ get_n2 ^^ G.i (Binary (Wasm.Values.I64 I64Op.Sub))
    )

  let compile_unsigned_pow env =
    let name = prim_fun_name Type.Nat64 "wpow_nat" in
    Func.share_code2 env name (("n", I64Type), ("exp", I64Type)) [I64Type]
      (fun env get_n get_exp ->
        let set_n = G.setter_for get_n in
        let set_exp = G.setter_for get_exp in
        let (set_acc, get_acc) = new_local64 env "acc" in

        (* start with result = 1 *)
        compile_const_64 1L ^^ set_acc ^^

        (* handle exp == 0 *)
        get_exp ^^ G.i (Test (Wasm.Values.I64 I64Op.Eqz)) ^^
        G.if1 I64Type get_acc (* done *)
        begin
          G.loop0 begin
            (* Are we done? *)
            get_exp ^^ compile_const_64 1L ^^ G.i (Compare (Wasm.Values.I64 I64Op.LeU)) ^^
            G.if0 G.nop (* done *)
            begin
              (* Check low bit of exp to see if we need to multiply *)
              get_exp ^^ compile_shl64_const 63L ^^ G.i (Test (Wasm.Values.I64 I64Op.Eqz)) ^^
              G.if0 G.nop
              begin
                (* Multiply! *)
                get_acc ^^ get_n ^^ G.i (Binary (Wasm.Values.I64 I64Op.Mul)) ^^ set_acc
              end ^^
              (* Square n, and shift exponent *)
              get_n ^^ get_n ^^ G.i (Binary (Wasm.Values.I64 I64Op.Mul)) ^^ set_n ^^
              get_exp ^^ compile_shrU64_const 1L ^^ set_exp ^^
              (* And loop *)
              G.i (Br (nr 1l))
            end
          end ^^
          (* Multiply a last time *)
          get_acc ^^ get_n ^^ G.i (Binary (Wasm.Values.I64 I64Op.Mul))
        end
      )


  let compile_signed_wpow env =
    Func.share_code2 env "wrap_pow_Int64" (("n", I64Type), ("exp", I64Type)) [I64Type]
      (fun env get_n get_exp ->
        get_exp ^^
        compile_const_64 0L ^^
        G.i (Compare (Wasm.Values.I64 I64Op.GeS)) ^^
        E.else_trap_with env "negative power" ^^
        get_n ^^ get_exp ^^ compile_unsigned_pow env
      )

  let _compile_eq env = G.i (Compare (Wasm.Values.I64 I64Op.Eq))
  let compile_relop env i64op = G.i (Compare (Wasm.Values.I64 i64op))

end (* BoxedWord64 *)


module BoxedSmallWord = struct
  (* We store proper 32bit Word32 in immutable boxed 32bit heap objects.

     Small values are stored unboxed, tagged, see BitTagged.

     The heap layout of a BoxedSmallWord is:

       ┌─────┬─────┐
       │ tag │ i32 │
       └─────┴─────┘

  *)

  let payload_field = Tagged.header_size

  let vanilla_lit env i =
    if BitTagged.can_tag_const (Int64.of_int (Int32.to_int i))
    then BitTagged.tag_const (Int64.of_int (Int32.to_int i))
    else
      E.add_static env StaticBytes.[
        I32 Tagged.(int_of_tag Bits32);
        I32 i
      ]

  let compile_box env compile_elem : G.t =
    let (set_i, get_i) = new_local env "boxed_i32" in
    Heap.alloc env 2l ^^
    set_i ^^
    get_i ^^ Tagged.(store Bits32) ^^
    get_i ^^ compile_elem ^^ Heap.store_field payload_field ^^
    get_i

  let box env = Func.share_code1 env "box_i32" ("n", I32Type) [I32Type] (fun env get_n ->
      get_n ^^ compile_unboxed_const (Int32.of_int (1 lsl 30)) ^^
      G.i (Compare (Wasm.Values.I32 I32Op.LtU)) ^^
      G.if1 I32Type
        (get_n ^^ BitTagged.tag_i32)
        (compile_box env get_n)
    )

  let unbox env = Func.share_code1 env "unbox_i32" ("n", I32Type) [I32Type] (fun env get_n ->
      get_n ^^
      BitTagged.if_tagged_scalar env [I32Type]
        ( get_n ^^ BitTagged.untag_i32)
        ( get_n ^^ Heap.load_field payload_field)
    )

  let _lit env n = compile_unboxed_const n ^^ box env

end (* BoxedSmallWord *)

module TaggedSmallWord = struct
  (* While smaller-than-32bit words are treated as i32 from the WebAssembly
     perspective, there are certain differences that are type based. This module
     provides helpers to abstract over those.

     Caution: Some functions here are also used for Nat32/Int32, while others
     are _only_ used for the small ones. Check call-sites!
  *)

  let bits_of_type = function
    | Type.(Int8|Nat8) -> 8
    | Type.(Int16|Nat16) -> 16
    | _ -> 32

  let shift_of_type ty = Int32.of_int (32 - bits_of_type ty)

  let bitwidth_mask_of_type = function
    | Type.(Int8|Nat8) -> 0b111l
    | Type.(Int16|Nat16) -> 0b1111l
    | p -> todo "bitwidth_mask_of_type" (Arrange_type.prim p) 0l

  let const_of_type ty n = Int32.(shift_left n (to_int (shift_of_type ty)))

  let padding_of_type ty = Int32.(sub (const_of_type ty 1l) one)

  let mask_of_type ty = Int32.lognot (padding_of_type ty)

  (* Makes sure that we only shift/rotate the maximum number of bits available in the word. *)
  let clamp_shift_amount = function
    | Type.(Nat32|Int32) -> G.nop
    | ty -> compile_bitand_const (bitwidth_mask_of_type ty)

  let shift_leftWordNtoI32 = compile_shl_const

  (* Makes sure that the word payload (e.g. shift/rotate amount) is in the LSB bits of the word. *)
  let lsb_adjust = function
    | Type.(Int32|Nat32) -> G.nop
    | Type.(Nat8|Nat16) as ty -> compile_shrU_const (shift_of_type ty)
    | Type.(Int8|Int16) as ty -> compile_shrS_const (shift_of_type ty)
    | _ -> assert false

  (* Makes sure that the word payload (e.g. operation result) is in the MSB bits of the word. *)
  let msb_adjust = function
    | Type.(Int32|Nat32) -> G.nop
    | ty -> shift_leftWordNtoI32 (shift_of_type ty)

  (* Makes sure that the word representation invariant is restored. *)
  let sanitize_word_result = function
    | Type.(Nat32|Int32) -> G.nop
    | ty -> compile_bitand_const (mask_of_type ty)

  (* Sets the number (according to the type's word invariant) of LSBs. *)
  let compile_word_padding = function
    | Type.(Nat32|Int32) -> G.nop
    | ty -> compile_bitor_const (padding_of_type ty)

  (* Kernel for counting leading zeros, according to the word invariant. *)
  let clz_kernel ty =
    compile_word_padding ty ^^
    G.i (Unary (Wasm.Values.I32 I32Op.Clz)) ^^
    msb_adjust ty

  (* Kernel for counting trailing zeros, according to the word invariant. *)
  let ctz_kernel ty =
    compile_word_padding ty ^^
    compile_rotr_const (shift_of_type ty) ^^
    G.i (Unary (Wasm.Values.I32 I32Op.Ctz)) ^^
    msb_adjust ty

  (* Kernel for testing a bit position, according to the word invariant. *)
  let btst_kernel env ty =
    let (set_b, get_b) = new_local env "b"
    in lsb_adjust ty ^^ set_b ^^ lsb_adjust ty ^^
       compile_unboxed_one ^^ get_b ^^ clamp_shift_amount ty ^^
       G.i (Binary (Wasm.Values.I32 I32Op.Shl)) ^^
       G.i (Binary (Wasm.Values.I32 I32Op.And))

  (* Code points occupy 21 bits, so can always be tagged scalars *)
  let untag_codepoint = compile_shrU_const 8l
  let tag_codepoint = compile_shl_const 8l

  (* Checks (n < 0xD800 || 0xE000 ≤ n ≤ 0x10FFFF),
     ensuring the codepoint range and the absence of surrogates. *)
  let check_and_tag_codepoint env =
    Func.share_code1 env "Nat32->Char" ("n", I32Type) [I32Type] (fun env get_n ->
      get_n ^^ compile_unboxed_const 0xD800l ^^
      G.i (Compare (Wasm.Values.I32 I32Op.GeU)) ^^
      get_n ^^ compile_unboxed_const 0xE000l ^^
      G.i (Compare (Wasm.Values.I32 I32Op.LtU)) ^^
      G.i (Binary (Wasm.Values.I32 I32Op.And)) ^^
      get_n ^^ compile_unboxed_const 0x10FFFFl ^^
      G.i (Compare (Wasm.Values.I32 I32Op.GtU)) ^^
      G.i (Binary (Wasm.Values.I32 I32Op.Or)) ^^
      E.then_trap_with env "codepoint out of range" ^^
      get_n ^^ tag_codepoint
    )

  let vanilla_lit ty v =
    Int32.(shift_left (of_int v) (to_int (shift_of_type ty)))

  (* Wrapping implementation for multiplication and exponentiation. *)

  let compile_word_mul env ty =
    lsb_adjust ty ^^
    G.i (Binary (Wasm.Values.I32 I32Op.Mul))

  let compile_nat_power env ty =
    (* Square- and multiply exponentiation *)
    let name = prim_fun_name ty "wpow_nat" in
    Func.share_code2 env name (("n", I32Type), ("exp", I32Type)) [I32Type]
      (fun env get_n get_exp ->
        let set_n = G.setter_for get_n in
        let set_exp = G.setter_for get_exp in
        let (set_acc, get_acc) = new_local env "acc" in

        (* unshift arguments *)
        get_exp ^^ compile_shrU_const (shift_of_type ty) ^^ set_exp ^^
        get_n ^^ compile_shrU_const (shift_of_type ty) ^^ set_n ^^

        (* The accumulator starts with and stays shifted, so no other shifts needed. *)
        compile_unboxed_const (const_of_type ty 1l) ^^ set_acc ^^

        (* handle exp == 0 *)
        get_exp ^^ G.i (Test (Wasm.Values.I32 I32Op.Eqz)) ^^
        G.if1 I32Type get_acc (* done *)
        begin
          G.loop0 begin
            (* Are we done? *)
            get_exp ^^ compile_unboxed_const 1l ^^ G.i (Compare (Wasm.Values.I32 I32Op.LeU)) ^^
            G.if0 G.nop (* done *)
            begin
              (* Check low bit of exp to see if we need to multiply *)
              get_exp ^^ compile_shl_const 31l ^^ G.i (Test (Wasm.Values.I32 I32Op.Eqz)) ^^
              G.if0 G.nop
              begin
                (* Multiply! *)
                get_acc ^^ get_n ^^ G.i (Binary (Wasm.Values.I32 I32Op.Mul)) ^^ set_acc
              end ^^
              (* Square n, and shift exponent *)
              get_n ^^ get_n ^^ G.i (Binary (Wasm.Values.I32 I32Op.Mul)) ^^ set_n ^^
              get_exp ^^ compile_shrU_const 1l ^^ set_exp ^^
              (* And loop *)
              G.i (Br (nr 1l))
            end
          end ^^
          (* Multiply a last time *)
          get_acc ^^ get_n ^^ G.i (Binary (Wasm.Values.I32 I32Op.Mul))
          (* Accumulator was shifted, so no further shift needed here *)
        end
      )

  let compile_int_power env ty =
    let name = prim_fun_name ty "wpow_int" in
    Func.share_code2 env name (("n", I32Type), ("exp", I32Type)) [I32Type]
      (fun env get_n get_exp ->
        get_exp ^^
        compile_unboxed_const 0l ^^
        G.i (Compare (Wasm.Values.I32 I32Op.GeS)) ^^
        E.else_trap_with env "negative power"  ^^
        get_n ^^ get_exp ^^ compile_nat_power env ty
      )


  (* To rotate, first rotate a copy by bits_of_type into the other direction *)
  let rotl env ty =
     Func.share_code2 env (prim_fun_name ty "rotl") (("n", I32Type), ("by", I32Type)) [I32Type]
       (fun env get_n get_by ->
        let open Wasm.Values in
        let beside_adjust = compile_rotr_const (Int32.of_int (bits_of_type ty)) in
        get_n ^^ get_n ^^ beside_adjust ^^ G.i (Binary (I32 I32Op.Or)) ^^
        get_by ^^ lsb_adjust ty ^^ clamp_shift_amount ty ^^ G.i (Binary (I32 I32Op.Rotl)) ^^
        sanitize_word_result ty
       )

  let rotr env ty =
     Func.share_code2 env (prim_fun_name ty "rotr") (("n", I32Type), ("by", I32Type)) [I32Type]
       (fun env get_n get_by ->
        let open Wasm.Values in
        let beside_adjust = compile_rotl_const (Int32.of_int (bits_of_type ty)) in
        get_n ^^ get_n ^^ beside_adjust ^^ G.i (Binary (I32 I32Op.Or)) ^^
        get_by ^^ lsb_adjust ty ^^ clamp_shift_amount ty ^^ G.i (Binary (I32 I32Op.Rotr)) ^^
        sanitize_word_result ty
       )

end (* TaggedSmallWord *)


module Float = struct
  (* We store floats (C doubles) in immutable boxed 64bit heap objects.

     The heap layout of a Float is:

       ┌─────┬─────┬─────┐
       │ tag │    f64    │
       └─────┴─────┴─────┘

     For now the tag stored is that of a Bits64, because the payload is
     treated opaquely by the RTS. We'll introduce a separate tag when the need of
     debug inspection (or GC representation change) arises.

  *)

  let payload_field = Tagged.header_size

  let compile_unboxed_const f = G.i (Const (nr (Wasm.Values.F64 f)))
  let lit f = compile_unboxed_const (Wasm.F64.of_float f)
  let compile_unboxed_zero = lit 0.0

  let vanilla_lit env f =
    E.add_static env StaticBytes.[
      I32 Tagged.(int_of_tag Bits64);
      I64 (Wasm.F64.to_bits f)
    ]

  let box env = Func.share_code1 env "box_f64" ("f", F64Type) [I32Type] (fun env get_f ->
    let (set_i, get_i) = new_local env "boxed_f64" in
    Heap.alloc env 3l ^^
    set_i ^^
    get_i ^^ Tagged.(store Bits64) ^^
    get_i ^^ get_f ^^ Heap.store_field_float64 payload_field ^^
    get_i
    )

  let unbox env = Heap.load_field_float64 payload_field

end (* Float *)


module ReadBuf = struct
  (*
  Combinators to safely read from a dynamic buffer.

  We represent a buffer by a pointer to two words in memory (usually allocated
  on the shadow stack): The first is a pointer to the current position of the buffer,
  the second one a pointer to the end (to check out-of-bounds).

  Code that reads from this buffer will update the former, i.e. it is mutable.

  The format is compatible with C (pointer to a struct) and avoids the need for the
  multi-value extension that we used before to return both parse result _and_
  updated pointer.

  All pointers here are unskewed!

  This module is mostly for serialization, but because there are bits of
  serialization code in the BigNumType implementations, we put it here.
  *)

  let get_ptr get_buf =
    get_buf ^^ G.i (Load {ty = I32Type; align = 2; offset = 0l; sz = None})
  let get_end get_buf =
    get_buf ^^ G.i (Load {ty = I32Type; align = 2; offset = Heap.word_size; sz = None})
  let set_ptr get_buf new_val =
    get_buf ^^ new_val ^^ G.i (Store {ty = I32Type; align = 2; offset = 0l; sz = None})
  let set_end get_buf new_val =
    get_buf ^^ new_val ^^ G.i (Store {ty = I32Type; align = 2; offset = Heap.word_size; sz = None})
  let set_size get_buf get_size =
    set_end get_buf
      (get_ptr get_buf ^^ get_size ^^ G.i (Binary (Wasm.Values.I32 I32Op.Add)))

  let alloc env f = Stack.with_words env "buf" 2l f

  let advance get_buf get_delta =
    set_ptr get_buf (get_ptr get_buf ^^ get_delta ^^ G.i (Binary (Wasm.Values.I32 I32Op.Add)))

  let read_leb128 env get_buf =
    get_buf ^^ E.call_import env "rts" "leb128_decode"

  let read_sleb128 env get_buf =
    get_buf ^^ E.call_import env "rts" "sleb128_decode"

  let check_space env get_buf get_delta =
    get_delta ^^
    get_end get_buf ^^ get_ptr get_buf ^^ G.i (Binary (Wasm.Values.I32 I32Op.Sub)) ^^
    G.i (Compare (Wasm.Values.I32 I64Op.LeU)) ^^
    E.else_trap_with env "IDL error: out of bounds read"

  let check_page_end env get_buf incr_delta =
    get_ptr get_buf ^^ compile_bitand_const 0xFFFFl ^^
    incr_delta ^^
    compile_shrU_const 16l

  let is_empty env get_buf =
    get_end get_buf ^^ get_ptr get_buf ^^
    G.i (Compare (Wasm.Values.I32 I64Op.Eq))

  let read_byte env get_buf =
    check_space env get_buf (compile_unboxed_const 1l) ^^
    get_ptr get_buf ^^
    G.i (Load {ty = I32Type; align = 0; offset = 0l; sz = Some Wasm.Types.(Pack8, ZX)}) ^^
    advance get_buf (compile_unboxed_const 1l)

  let read_word16 env get_buf =
    check_space env get_buf (compile_unboxed_const 2l) ^^
    get_ptr get_buf ^^
    G.i (Load {ty = I32Type; align = 0; offset = 0l; sz = Some Wasm.Types.(Pack16, ZX)}) ^^
    advance get_buf (compile_unboxed_const 2l)

  let read_word32 env get_buf =
    check_space env get_buf (compile_unboxed_const 4l) ^^
    get_ptr get_buf ^^
    G.i (Load {ty = I32Type; align = 0; offset = 0l; sz = None}) ^^
    advance get_buf (compile_unboxed_const 4l)

  let speculative_read_word64 env get_buf =
    check_page_end env get_buf (compile_add_const 8l) ^^
    G.if1 I64Type
      (compile_const_64 (-1L))
      begin
        get_ptr get_buf ^^
        G.i (Load {ty = I64Type; align = 0; offset = 0l; sz = None})
      end

  let read_word64 env get_buf =
    check_space env get_buf (compile_unboxed_const 8l) ^^
    get_ptr get_buf ^^
    G.i (Load {ty = I64Type; align = 0; offset = 0l; sz = None}) ^^
    advance get_buf (compile_unboxed_const 8l)

  let read_float64 env get_buf =
    check_space env get_buf (compile_unboxed_const 8l) ^^
    get_ptr get_buf ^^
    G.i (Load {ty = F64Type; align = 0; offset = 0l; sz = None}) ^^
    advance get_buf (compile_unboxed_const 8l)

  let read_blob env get_buf get_len =
    check_space env get_buf get_len ^^
    (* Already has destination address on the stack *)
    get_ptr get_buf ^^
    get_len ^^
    Heap.memcpy env ^^
    advance get_buf get_len

end (* Buf *)


type comparator = Lt | Le | Ge | Gt

module type BigNumType =
sig
  (* word from SR.Vanilla, trapping, unsigned semantics *)
  val to_word32 : E.t -> G.t
  val to_word64 : E.t -> G.t
  val to_word32_with : E.t -> G.t (* with error message on stack (ptr/len) *)

  (* word from SR.Vanilla, lossy, raw bits *)
  val truncate_to_word32 : E.t -> G.t
  val truncate_to_word64 : E.t -> G.t

  (* unsigned word to SR.Vanilla *)
  val from_word30 : E.t -> G.t
  val from_word32 : E.t -> G.t
  val from_word64 : E.t -> G.t

  (* signed word to SR.Vanilla *)
  val from_signed_word32 : E.t -> G.t
  val from_signed_word64 : E.t -> G.t

  (* buffers *)
  (* given a numeric object on stack (vanilla),
     push the number (i32) of bytes necessary
     to externalize the numeric object *)
  val compile_data_size_signed : E.t -> G.t
  val compile_data_size_unsigned : E.t -> G.t
  (* given on stack
     - numeric object (vanilla, TOS)
     - data buffer
    store the binary representation of the numeric object into the data buffer,
    and push the number (i32) of bytes stored onto the stack
   *)
  val compile_store_to_data_buf_signed : E.t -> G.t
  val compile_store_to_data_buf_unsigned : E.t -> G.t
  (* given a ReadBuf on stack, consume bytes from it,
     deserializing to a numeric object
     and leave it on the stack (vanilla).
     The boolean argument is true if the value to be read is signed.
   *)
  val compile_load_from_data_buf : E.t -> G.t -> bool -> G.t

  (* literals *)
  val vanilla_lit : E.t -> Big_int.big_int -> int32

  (* arithmetic *)
  val compile_abs : E.t -> G.t
  val compile_neg : E.t -> G.t
  val compile_add : E.t -> G.t
  val compile_signed_sub : E.t -> G.t
  val compile_unsigned_sub : E.t -> G.t
  val compile_mul : E.t -> G.t
  val compile_signed_div : E.t -> G.t
  val compile_signed_mod : E.t -> G.t
  val compile_unsigned_div : E.t -> G.t
  val compile_unsigned_rem : E.t -> G.t
  val compile_unsigned_pow : E.t -> G.t

  (* comparisons *)
  val compile_eq : E.t -> G.t
  val compile_is_negative : E.t -> G.t
  val compile_relop : E.t -> comparator -> G.t

  (* representation checks *)
  (* given a numeric object on the stack as skewed pointer, check whether
     it can be faithfully stored in N bits, including a leading sign bit
     leaves boolean result on the stack
     N must be 2..64
   *)
  val fits_signed_bits : E.t -> int -> G.t
  (* given a numeric object on the stack as skewed pointer, check whether
     it can be faithfully stored in N unsigned bits
     leaves boolean result on the stack
     N must be 1..64
   *)
  val fits_unsigned_bits : E.t -> int -> G.t
end

let i64op_from_relop = function
  | Lt -> I64Op.LtS
  | Le -> I64Op.LeS
  | Ge -> I64Op.GeS
  | Gt -> I64Op.GtS

let name_from_relop = function
  | Lt -> "B_lt"
  | Le -> "B_le"
  | Ge -> "B_ge"
  | Gt -> "B_gt"

(* helper, measures the dynamics of the unsigned i32, returns (32 - effective bits) *)
let unsigned_dynamics get_x =
  get_x ^^
  G.i (Unary (Wasm.Values.I32 I32Op.Clz))

(* helper, measures the dynamics of the signed i32, returns (32 - effective bits) *)
let signed_dynamics get_x =
  get_x ^^ compile_shl_const 1l ^^
  get_x ^^
  G.i (Binary (Wasm.Values.I32 I32Op.Xor)) ^^
  G.i (Unary (Wasm.Values.I32 I32Op.Clz))

module I32Leb = struct
  let compile_size dynamics get_x =
    get_x ^^ G.if1 I32Type
      begin
        compile_unboxed_const 38l ^^
        dynamics get_x ^^
        G.i (Binary (Wasm.Values.I32 I32Op.Sub)) ^^
        compile_divU_const 7l
      end
      compile_unboxed_one

  let compile_leb128_size get_x = compile_size unsigned_dynamics get_x
  let compile_sleb128_size get_x = compile_size signed_dynamics get_x

  let compile_store_to_data_buf_unsigned env get_x get_buf =
    get_x ^^ get_buf ^^ E.call_import env "rts" "leb128_encode" ^^
    compile_leb128_size get_x

  let compile_store_to_data_buf_signed env get_x get_buf =
    get_x ^^ get_buf ^^ E.call_import env "rts" "sleb128_encode" ^^
    compile_sleb128_size get_x

end

module MakeCompact (Num : BigNumType) : BigNumType = struct

  (* Compact BigNums are a representation of signed 31-bit bignums (of the
     underlying boxed representation `Num`), that fit into an i32 as per the
     BitTagged representation.

     Many arithmetic operations can be be performed on this right-zero-padded
     representation directly. For some operations (e.g. multiplication) the
     second argument needs to be furthermore right-shifted to avoid overflow.
     Similarly, for division the result must be left-shifted.

     Generally all operations begin with checking whether both arguments are
     already tagged scalars. If so, the arithmetic can be performed in machine
     registers (fast path). Otherwise one or both arguments need boxing and the
     arithmetic needs to be carried out on the underlying boxed bignum
     representation (slow path).

     The result appears as a boxed number in the latter case, so a check is
     performed if it can be a tagged scalar. Conversely in the former case the
     64-bit result can either be a tagged scalar or needs to be boxed.

     Manipulation of the result is unnecessary for the comparison predicates.

     For the `pow` operation the check that both arguments are tagged scalars
     is not sufficient. Here we count and multiply effective bitwidths to
     figure out whether the operation will overflow 64 bits, and if so, we fall
     back to the slow path.
   *)

  (* TODO: There is some unnecessary result shifting when the div result needs
     to be boxed. Is this possible at all to happen? With (/-1) maybe! *)

  (* TODO: Does the result of the rem/mod fast path ever needs boxing? *)

  (* examine the skewed pointer and determine if number fits into 31 bits *)
  let fits_in_vanilla env = Num.fits_signed_bits env 31

  (* Tagged scalar to right-0-padded signed i64 *)
  let extend64 = G.i (Convert (Wasm.Values.I64 I64Op.ExtendSI32))

  (* A variant of BitTagged.can_tag that works on right-0-tagged 64 bit numbers *)
  let if_can_tag_padded env retty is1 is2 =
    compile_shrS64_const 1L ^^ BitTagged.if_can_tag_i64 env retty is1 is2

  (* right-0-padded signed i64 to tagged scalar *)
  let tag_padded = G.i (Convert (Wasm.Values.I32 I32Op.WrapI64))

  (* creates a boxed bignum from a right-0-padded signed i64 *)
  let box64 env = compile_shrS64_const 1L ^^ Num.from_signed_word64 env

  (* creates a boxed bignum from an right-0-padded signed i32 *)
  let extend_and_box64 env = extend64 ^^ box64 env

  (* check if both arguments are tagged scalars,
     if so, promote to right-0-padded, signed i64 and perform the fast path.
     Otherwise make sure that both arguments are in heap representation,
     and run the slow path on them.
     In both cases bring the results into normal form.
   *)
  let try_unbox2 name fast slow env =
    Func.share_code2 env name (("a", I32Type), ("b", I32Type)) [I32Type]
      (fun env get_a get_b ->
        let set_res, get_res = new_local env "res" in
        let set_res64, get_res64 = new_local64 env "res64" in
        get_a ^^ get_b ^^
        BitTagged.if_both_tagged_scalar env [I32Type]
          begin
            get_a ^^ extend64 ^^
            get_b ^^ extend64 ^^
            fast env ^^ set_res64 ^^
            get_res64 ^^
            if_can_tag_padded env [I32Type]
              (get_res64 ^^ tag_padded)
              (get_res64 ^^ box64 env)
          end
          begin
            get_a ^^ BitTagged.if_tagged_scalar env [I32Type]
              (get_a ^^ extend_and_box64 env)
              get_a ^^
            get_b ^^ BitTagged.if_tagged_scalar env [I32Type]
              (get_b ^^ extend_and_box64 env)
              get_b ^^
            slow env ^^ set_res ^^ get_res ^^
            fits_in_vanilla env ^^
            G.if1 I32Type
              (get_res ^^ Num.truncate_to_word32 env ^^ BitTagged.tag_i32)
              get_res
          end)

  let compile_add = try_unbox2 "B_add" Word64.compile_add Num.compile_add

  let adjust_arg2 code env = compile_shrS64_const 1L ^^ code env
  let adjust_result code env = code env ^^ compile_shl64_const 1L

  let compile_mul = try_unbox2 "B_mul" (adjust_arg2 Word64.compile_mul) Num.compile_mul
  let compile_signed_sub = try_unbox2 "B+sub" Word64.compile_signed_sub Num.compile_signed_sub
  let compile_signed_div = try_unbox2 "B+div" (adjust_result Word64.compile_signed_div) Num.compile_signed_div
  let compile_signed_mod = try_unbox2 "B_mod" Word64.compile_signed_mod Num.compile_signed_mod
  let compile_unsigned_div = try_unbox2 "B_div" (adjust_result Word64.compile_unsigned_div) Num.compile_unsigned_div
  let compile_unsigned_rem = try_unbox2 "B_rem" Word64.compile_unsigned_rem Num.compile_unsigned_rem
  let compile_unsigned_sub = try_unbox2 "B_sub" Word64.compile_unsigned_sub Num.compile_unsigned_sub

  let compile_unsigned_pow env =
    Func.share_code2 env "B_pow" (("a", I32Type), ("b", I32Type)) [I32Type]
    (fun env get_a get_b ->
    let set_res, get_res = new_local env "res" in
    let set_res64, get_res64 = new_local64 env "res64" in
    get_a ^^ get_b ^^
    BitTagged.if_both_tagged_scalar env [I32Type]
      begin
        let set_a64, get_a64 = new_local64 env "a64" in
        let set_b64, get_b64 = new_local64 env "b64" in
        (* Convert to plain Word64 *)
        get_a ^^ extend64 ^^ compile_shrS64_const 1L ^^ set_a64 ^^
        get_b ^^ extend64 ^^ compile_shrS64_const 1L ^^ set_b64 ^^

        (* estimate bitcount of result: `bits(a) * b <= 64` guarantees
           the absence of overflow in 64-bit arithmetic *)
        compile_const_64 64L ^^
        get_a64 ^^ G.i (Unary (Wasm.Values.I64 I64Op.Clz)) ^^ G.i (Binary (Wasm.Values.I64 I64Op.Sub)) ^^
        get_b64 ^^ G.i (Binary (Wasm.Values.I64 I64Op.Mul)) ^^
        compile_const_64 64L ^^ G.i (Compare (Wasm.Values.I64 I64Op.LeU)) ^^
        G.if1 I32Type
          begin
            get_a64 ^^ get_b64 ^^ Word64.compile_unsigned_pow env ^^ set_res64 ^^
            get_res64 ^^ BitTagged.if_can_tag_i64 env [I32Type]
              (get_res64 ^^ BitTagged.tag)
              (get_res64 ^^ Num.from_word64 env)
          end
          begin
            get_a64 ^^ Num.from_signed_word64 env ^^
            get_b64 ^^ Num.from_signed_word64 env ^^
            Num.compile_unsigned_pow env ^^ set_res ^^
            get_res ^^ fits_in_vanilla env ^^
            G.if1 I32Type
              (get_res ^^ Num.truncate_to_word32 env ^^ BitTagged.tag_i32)
              get_res
          end
      end
      begin
        get_a ^^ BitTagged.if_tagged_scalar env [I32Type]
          (get_a ^^ extend_and_box64 env)
          get_a ^^
        get_b ^^ BitTagged.if_tagged_scalar env [I32Type]
          (get_b ^^ extend_and_box64 env)
          get_b ^^
        Num.compile_unsigned_pow env ^^ set_res ^^
        get_res ^^ fits_in_vanilla env ^^
        G.if1 I32Type
          (get_res ^^ Num.truncate_to_word32 env ^^ BitTagged.tag_i32)
          get_res
      end)

  let compile_is_negative env =
    let set_n, get_n = new_local env "n" in
    set_n ^^ get_n ^^
    BitTagged.if_tagged_scalar env [I32Type]
      (get_n ^^ compile_unboxed_const 0l ^^ G.i (Compare (Wasm.Values.I32 I32Op.LtS)))
      (get_n ^^ Num.compile_is_negative env)

  let vanilla_lit env = function
    | n when Big_int.is_int_big_int n && BitTagged.can_tag_const (Big_int.int64_of_big_int n) ->
      BitTagged.tag_const (Big_int.int64_of_big_int n)
    | n -> Num.vanilla_lit env n

  let compile_neg env =
    Func.share_code1 env "B_neg" ("n", I32Type) [I32Type] (fun env get_n ->
      get_n ^^ BitTagged.if_tagged_scalar env [I32Type]
        begin
          get_n ^^ compile_eq_const 0x80000000l ^^ (* -2^30 shifted *)
          G.if1 I32Type
            (compile_unboxed_const 0x40000000l ^^ Num.from_word32 env)
            begin
              compile_unboxed_const 0l ^^
              get_n ^^
              G.i (Binary (Wasm.Values.I32 I32Op.Sub))
            end
        end
        (get_n ^^ Num.compile_neg env)
    )

  let try_comp_unbox2 name fast slow env =
    Func.share_code2 env name (("a", I32Type), ("b", I32Type)) [I32Type]
      (fun env get_a get_b ->
        get_a ^^ get_b ^^
        BitTagged.if_both_tagged_scalar env [I32Type]
          begin
            get_a ^^ extend64 ^^
            get_b ^^ extend64 ^^
            fast env
          end
          begin
            get_a ^^ BitTagged.if_tagged_scalar env [I32Type]
              (get_a ^^ extend_and_box64 env)
              get_a ^^
            get_b ^^ BitTagged.if_tagged_scalar env [I32Type]
              (get_b ^^ extend_and_box64 env)
              get_b ^^
            slow env
          end)

  let compile_eq env =
    Func.share_code2 env "B_eq" (("a", I32Type), ("b", I32Type)) [I32Type]
      (fun env get_a get_b ->
        get_a ^^ get_b ^^
        G.i (Compare (Wasm.Values.I32 I32Op.Eq)) ^^
        G.if1 I32Type
          (Bool.lit true)
          (get_a ^^ get_b ^^
           BitTagged.if_both_tagged_scalar env [I32Type]
             (Bool.lit false)
             begin
               get_a ^^ BitTagged.if_tagged_scalar env [I32Type]
                 (get_a ^^ extend_and_box64 env)
                 get_a ^^
               get_b ^^ BitTagged.if_tagged_scalar env [I32Type]
                 (get_b ^^ extend_and_box64 env)
                 get_b ^^
               Num.compile_eq env
             end))

  let compile_relop env bigintop =
    try_comp_unbox2 (name_from_relop bigintop)
      (fun env' -> Word64.compile_relop env' (i64op_from_relop bigintop))
      (fun env' -> Num.compile_relop env' bigintop)
      env

  let try_unbox iN fast slow env =
    let set_a, get_a = new_local env "a" in
    set_a ^^ get_a ^^
    BitTagged.if_tagged_scalar env [iN]
      (get_a ^^ fast env)
      (get_a ^^ slow env)

  let fits_unsigned_bits env n =
    try_unbox I32Type (fun _ -> match n with
        | 32 | 64 -> G.i Drop ^^ Bool.lit true
        | 8 | 16 ->
          compile_bitand_const Int32.(logor 1l (shift_left minus_one (n + 1))) ^^
          G.i (Test (Wasm.Values.I32 I32Op.Eqz))
        | _ -> assert false
      )
      (fun env -> Num.fits_unsigned_bits env n)
      env

  let fits_signed_bits env n =
    let set_a, get_a = new_local env "a" in
    try_unbox I32Type (fun _ -> match n with
        | 32 | 64 -> G.i Drop ^^ Bool.lit true
        | 8 | 16 ->
           set_a ^^
           get_a ^^ get_a ^^ compile_shrS_const 1l ^^
           G.i (Binary (Wasm.Values.I32 I32Op.Xor)) ^^
           compile_bitand_const
             Int32.(shift_left minus_one n) ^^
           G.i (Test (Wasm.Values.I32 I32Op.Eqz))
        | _ -> assert false
      )
      (fun env -> Num.fits_signed_bits env n)
      env

  let compile_abs env =
    try_unbox I32Type
      begin
        fun _ ->
        let set_a, get_a = new_local env "a" in
        set_a ^^
        get_a ^^ compile_unboxed_const 0l ^^ G.i (Compare (Wasm.Values.I32 I32Op.LtS)) ^^
        G.if1 I32Type
          begin
            get_a ^^
            (* -2^30 is small enough for compact representation, but 2^30 isn't *)
            compile_eq_const 0x80000000l ^^ (* i.e. -2^30 shifted *)
            G.if1 I32Type
              (compile_unboxed_const 0x40000000l ^^ Num.from_word32 env)
              begin
                (* absolute value works directly on shifted representation *)
                compile_unboxed_const 0l ^^
                get_a ^^
                G.i (Binary (Wasm.Values.I32 I32Op.Sub))
              end
          end
          get_a
      end
      Num.compile_abs
      env

  let compile_load_from_word64 env get_data_buf = function
    | false -> get_data_buf ^^ E.call_import env "rts" "bigint_leb128_decode_word64"
    | true -> get_data_buf ^^ E.call_import env "rts" "bigint_sleb128_decode_word64"

  let compile_load_from_data_buf env get_data_buf signed =
    (* see Note [speculating for short (S)LEB encoded bignums] *)
    ReadBuf.speculative_read_word64 env get_data_buf ^^
    let set_a, get_a = new_local64 env "a" in
    set_a ^^ get_a ^^
    compile_xor64_const (-1L) ^^
    compile_bitand64_const 0b1000000010000000100000001000000010000000L ^^
    let set_eom, get_eom = new_local64 env "eom" in
    set_eom ^^ get_eom ^^
    G.i (Test (Wasm.Values.I64 I64Op.Eqz)) ^^
    G.if1 I32Type
      begin
        Num.compile_load_from_data_buf env get_data_buf signed
      end
      begin
        get_a ^^
        get_eom ^^ G.i (Unary (Wasm.Values.I64 I64Op.Ctz)) ^^
        compile_load_from_word64 env get_data_buf signed
      end

  let compile_store_to_data_buf_unsigned env =
    let set_x, get_x = new_local env "x" in
    let set_buf, get_buf = new_local env "buf" in
    set_x ^^ set_buf ^^
    get_x ^^
    try_unbox I32Type
      (fun env ->
        BitTagged.untag_i32 ^^ set_x ^^
        I32Leb.compile_store_to_data_buf_unsigned env get_x get_buf
      )
      (fun env ->
        G.i Drop ^^
        get_buf ^^ get_x ^^ Num.compile_store_to_data_buf_unsigned env)
      env

  let compile_store_to_data_buf_signed env =
    let set_x, get_x = new_local env "x" in
    let set_buf, get_buf = new_local env "buf" in
    set_x ^^ set_buf ^^
    get_x ^^
    try_unbox I32Type
      (fun env ->
        BitTagged.untag_i32 ^^ set_x ^^
        I32Leb.compile_store_to_data_buf_signed env get_x get_buf
      )
      (fun env ->
        G.i Drop ^^
        get_buf ^^ get_x ^^ Num.compile_store_to_data_buf_signed env)
      env

  let compile_data_size_unsigned env =
    try_unbox I32Type
      (fun _ ->
        let set_x, get_x = new_local env "x" in
        BitTagged.untag_i32 ^^ set_x ^^
        I32Leb.compile_leb128_size get_x
      )
      (fun env -> Num.compile_data_size_unsigned env)
      env

  let compile_data_size_signed env =
    try_unbox I32Type
      (fun _ ->
        let set_x, get_x = new_local env "x" in
        BitTagged.untag_i32 ^^ set_x ^^
        I32Leb.compile_sleb128_size get_x
      )
      (fun env -> Num.compile_data_size_signed env)
      env

  let from_signed_word32 env =
    let set_a, get_a = new_local env "a" in
    set_a ^^
    get_a ^^ BitTagged.if_can_tag_i32 env  [I32Type]
      (get_a ^^ BitTagged.tag_i32)
      (get_a ^^ Num.from_signed_word32 env)

  let from_signed_word64 env =
    let set_a, get_a = new_local64 env "a" in
    set_a ^^
    get_a ^^ BitTagged.if_can_tag_i64 env [I32Type]
      (get_a ^^ BitTagged.tag)
      (get_a ^^ Num.from_signed_word64 env)

  let from_word30 env =
    compile_shl_const 1l

  let from_word32 env =
    let set_a, get_a = new_local env "a" in
    set_a ^^
    get_a ^^ BitTagged.if_can_tag_u32 env [I32Type]
      (get_a ^^ BitTagged.tag_i32)
      (get_a ^^ G.i (Convert (Wasm.Values.I64 I64Op.ExtendUI32)) ^^ Num.from_word64 env)

  let from_word64 env =
    let set_a, get_a = new_local64 env "a" in
    set_a ^^
    get_a ^^ BitTagged.if_can_tag_u64 env [I32Type]
      (get_a ^^ BitTagged.tag)
      (get_a ^^ Num.from_word64 env)

  let truncate_to_word64 env =
    let set_a, get_a = new_local env "a" in
    set_a ^^ get_a ^^
    BitTagged.if_tagged_scalar env [I64Type]
      (get_a ^^ BitTagged.untag env)
      (get_a ^^ Num.truncate_to_word64 env)

  let truncate_to_word32 env =
    let set_a, get_a = new_local env "a" in
    set_a ^^ get_a ^^
    BitTagged.if_tagged_scalar env [I32Type]
      (get_a ^^ BitTagged.untag_i32)
      (get_a ^^ Num.truncate_to_word32 env)

  let to_word64 env =
    let set_a, get_a = new_local env "a" in
    set_a ^^ get_a ^^
    BitTagged.if_tagged_scalar env [I64Type]
      (get_a ^^ BitTagged.untag env)
      (get_a ^^ Num.to_word64 env)

  let to_word32 env =
    let set_a, get_a = new_local env "a" in
    set_a ^^ get_a ^^
    BitTagged.if_tagged_scalar env [I32Type]
      (get_a ^^ BitTagged.untag_i32)
      (get_a ^^ Num.to_word32 env)

  let to_word32_with env =
    let set_a, get_a = new_local env "a" in
    let set_err_msg, get_err_msg = new_local env "err_msg" in
    set_err_msg ^^ set_a ^^
    get_a ^^
    BitTagged.if_tagged_scalar env [I32Type]
      (get_a ^^ BitTagged.untag_i32)
      (get_a ^^ get_err_msg ^^ Num.to_word32_with env)
end

module BigNumLibtommath : BigNumType = struct

  let to_word32 env = E.call_import env "rts" "bigint_to_word32_trap"
  let to_word64 env = E.call_import env "rts" "bigint_to_word64_trap"
  let to_word32_with env = E.call_import env "rts" "bigint_to_word32_trap_with"

  let truncate_to_word32 env = E.call_import env "rts" "bigint_to_word32_wrap"
  let truncate_to_word64 env = E.call_import env "rts" "bigint_to_word64_wrap"

  let from_word30 env = E.call_import env "rts" "bigint_of_word32"
  let from_word32 env = E.call_import env "rts" "bigint_of_word32"
  let from_word64 env = E.call_import env "rts" "bigint_of_word64"
  let from_signed_word32 env = E.call_import env "rts" "bigint_of_int32"
  let from_signed_word64 env = E.call_import env "rts" "bigint_of_int64"

  let compile_data_size_unsigned env = E.call_import env "rts" "bigint_leb128_size"
  let compile_data_size_signed env = E.call_import env "rts" "bigint_sleb128_size"

  let compile_store_to_data_buf_unsigned env =
    let (set_buf, get_buf) = new_local env "buf" in
    let (set_n, get_n) = new_local env "n" in
    set_n ^^ set_buf ^^
    get_n ^^ get_buf ^^ E.call_import env "rts" "bigint_leb128_encode" ^^
    get_n ^^ E.call_import env "rts" "bigint_leb128_size"
  let compile_store_to_data_buf_signed env =
    let (set_buf, get_buf) = new_local env "buf" in
    let (set_n, get_n) = new_local env "n" in
    set_n ^^ set_buf ^^
    get_n ^^ get_buf ^^ E.call_import env "rts" "bigint_sleb128_encode" ^^
    get_n ^^ E.call_import env "rts" "bigint_sleb128_size"

  let compile_load_from_data_buf env get_data_buf = function
    | false -> get_data_buf ^^ E.call_import env "rts" "bigint_leb128_decode"
    | true -> get_data_buf ^^ E.call_import env "rts" "bigint_sleb128_decode"

  let vanilla_lit env n =
    (* See enum mp_sign *)
    let sign = if Big_int.sign_big_int n >= 0 then 0l else 1l in

    let n = Big_int.abs_big_int n in

    let limbs =
      (* see MP_DIGIT_BIT *)
      let twoto28 = Big_int.power_int_positive_int 2 28 in
      let rec go n =
        if Big_int.sign_big_int n = 0
        then []
        else
          let (a, b) = Big_int.quomod_big_int n twoto28 in
          [ Big_int.int32_of_big_int b ] @ go a
      in go n
    in
    (* how many 32 bit digits *)
    let size = Int32.of_int (List.length limbs) in

    (* cf. mp_int in tommath.h *)
    let ptr = E.add_static env StaticBytes.[
      I32 Tagged.(int_of_tag BigInt);
      I32 size; (* used *)
      I32 size; (* size; relying on Heap.word_size == size_of(mp_digit) *)
      I32 sign;
      I32 0l; (* dp; this will be patched in BigInt::mp_int_ptr in the RTS when used *)
      i32s limbs

    ] in
    ptr

  let assert_nonneg env =
    Func.share_code1 env "assert_nonneg" ("n", I32Type) [I32Type] (fun env get_n ->
      get_n ^^
      E.call_import env "rts" "bigint_isneg" ^^
      E.then_trap_with env "Natural subtraction underflow" ^^
      get_n
    )

  let compile_abs env = E.call_import env "rts" "bigint_abs"
  let compile_neg env = E.call_import env "rts" "bigint_neg"
  let compile_add env = E.call_import env "rts" "bigint_add"
  let compile_mul env = E.call_import env "rts" "bigint_mul"
  let compile_signed_sub env = E.call_import env "rts" "bigint_sub"
  let compile_signed_div env = E.call_import env "rts" "bigint_div"
  let compile_signed_mod env = E.call_import env "rts" "bigint_rem"
  let compile_unsigned_sub env = E.call_import env "rts" "bigint_sub" ^^ assert_nonneg env
  let compile_unsigned_rem env = E.call_import env "rts" "bigint_rem"
  let compile_unsigned_div env = E.call_import env "rts" "bigint_div"
  let compile_unsigned_pow env = E.call_import env "rts" "bigint_pow"

  let compile_eq env = E.call_import env "rts" "bigint_eq"
  let compile_is_negative env = E.call_import env "rts" "bigint_isneg"
  let compile_relop env = function
      | Lt -> E.call_import env "rts" "bigint_lt"
      | Le -> E.call_import env "rts" "bigint_le"
      | Ge -> E.call_import env "rts" "bigint_ge"
      | Gt -> E.call_import env "rts" "bigint_gt"

  let fits_signed_bits env bits =
    E.call_import env "rts" "bigint_2complement_bits" ^^
    compile_unboxed_const (Int32.of_int bits) ^^
    G.i (Compare (Wasm.Values.I32 I32Op.LeU))
  let fits_unsigned_bits env bits =
    E.call_import env "rts" "bigint_count_bits" ^^
    compile_unboxed_const (Int32.of_int bits) ^^
    G.i (Compare (Wasm.Values.I32 I32Op.LeU))

end (* BigNumLibtommath *)

module BigNum = MakeCompact(BigNumLibtommath)

(* Primitive functions *)
module Prim = struct
  (* The {Nat,Int}{8,16} bits sit in the MSBs of the i32, in this manner
     we can perform almost all operations, with the exception of
     - Mul (needs shr of one operand)
     - Shr (needs masking of result)
     - Rot (needs duplication into LSBs, masking of amount and masking of result)
     - ctz (needs shr of operand or sub from result)

     Both {Nat,Int}{8,16} fit into the vanilla stackrep, so no boxing is necessary.
     This MSB-stored schema is also essentially what the interpreter is using.
  *)
  let prim_word32toNat env = BigNum.from_word32 env
  let prim_shiftWordNtoUnsigned env b =
    compile_shrU_const b ^^
    prim_word32toNat env
  let prim_word32toInt env = BigNum.from_signed_word32 env
  let prim_shiftWordNtoSigned env b =
    compile_shrS_const b ^^
    prim_word32toInt env
  let prim_intToWord32 env = BigNum.truncate_to_word32 env
  let prim_intToWordNShifted env b =
    prim_intToWord32 env ^^
    TaggedSmallWord.shift_leftWordNtoI32 b
end (* Prim *)

module Object = struct
 (* An object with a mutable field1 and immutable field 2 has the following
    heap layout:

    ┌────────┬──────────┬──────────┬─────────┬─────────────┬───┐
    │ Object │ n_fields │ hash_ptr │ ind_ptr │ field2_data │ … │
    └────────┴──────────┴┬─────────┴┬────────┴─────────────┴───┘
         ┌───────────────┘          │
         │   ┌──────────────────────┘
         │   ↓
         │  ╶─┬────────┬─────────────┐
         │    │ ObjInd │ field1_data │
         ↓    └────────┴─────────────┘
        ╶─┬─────────────┬─────────────┬───┐
          │ field1_hash │ field2_hash │ … │
          └─────────────┴─────────────┴───┘


    The field hash array lives in static memory (so no size header needed).
    The hash_ptr is skewed.

    The field2_data for immutable fields is a vanilla word.

    The field1_data for mutable fields are pointers to either an ObjInd, or a
    MutBox (they have the same layout). This indirection is a consequence of
    how we compile object literals with `await` instructions, as these mutable
    fields need to be able to alias local mutable variables.

    We could alternatively switch to an allocate-first approach in the
    await-translation of objects, and get rid of this indirection -- if it were
    not for the implementing of sharing of mutable stable values.
  *)

  let header_size = Int32.add Tagged.header_size 2l

  (* Number of object fields *)
  let size_field = Int32.add Tagged.header_size 0l
  let hash_ptr_field = Int32.add Tagged.header_size 1l

  module FieldEnv = Env.Make(String)

  (* This is for static objects *)
  let vanilla_lit env (fs : (string * int32) list) : int32 =
    let (hashes, ptrs) = fs
      |> List.map (fun (n, ptr) -> (Mo_types.Hash.hash n,ptr))
      |> List.sort compare
      |> List.split
    in

    let hash_ptr = E.add_static env StaticBytes.[ i32s hashes ] in

    E.add_static env StaticBytes.[
      I32 Tagged.(int_of_tag Object);
      I32 (Int32.of_int (List.length fs));
      I32 hash_ptr;
      i32s ptrs;
    ]

  (* This is for non-recursive objects, i.e. ObjNewE *)
  (* The instructions in the field already create the indirection if needed *)
  let lit_raw env (fs : (string * (unit -> G.t)) list ) =
    let name_pos_map =
      fs |>
      (* We could store only public fields in the object, but
         then we need to allocate separate boxes for the non-public ones:
         List.filter (fun (_, vis, f) -> vis.it = Public) |>
      *)
      List.map (fun (n,_) -> (E.hash env n, n)) |>
      List.sort compare |>
      List.mapi (fun i (_h,n) -> (n,Int32.of_int i)) |>
      List.fold_left (fun m (n,i) -> FieldEnv.add n i m) FieldEnv.empty in

    let sz = Int32.of_int (FieldEnv.cardinal name_pos_map) in

    (* Create hash array *)
    let hashes = fs |>
      List.map (fun (n,_) -> E.hash env n) |>
      List.sort compare in
    let hash_ptr = E.add_static env StaticBytes.[ i32s hashes ] in

    (* Allocate memory *)
    let (set_ri, get_ri, ri) = new_local_ env I32Type "obj" in
    Heap.alloc env (Int32.add header_size sz) ^^
    set_ri ^^

    (* Set tag *)
    get_ri ^^
    Tagged.(store Object) ^^

    (* Set size *)
    get_ri ^^
    compile_unboxed_const sz ^^
    Heap.store_field size_field ^^

    (* Set hash_ptr *)
    get_ri ^^
    compile_unboxed_const hash_ptr ^^
    Heap.store_field hash_ptr_field ^^

    (* Write all the fields *)
    let init_field (name, mk_is) : G.t =
      (* Write the pointer to the indirection *)
      get_ri ^^
      mk_is () ^^
      let i = FieldEnv.find name name_pos_map in
      let offset = Int32.add header_size i in
      Heap.store_field offset
    in
    G.concat_map init_field fs ^^

    (* Return the pointer to the object *)
    get_ri


  (* Returns a pointer to the object field (without following the indirection) *)
  let idx_hash_raw env low_bound =
    let name = Printf.sprintf "obj_idx<%d>" low_bound  in
    Func.share_code2 env name (("x", I32Type), ("hash", I32Type)) [I32Type] (fun env get_x get_hash ->
      let set_x = G.setter_for get_x in
      let set_h_ptr, get_h_ptr = new_local env "h_ptr" in

      get_x ^^ Heap.load_field hash_ptr_field ^^

      (* Linearly scan through the fields (binary search can come later) *)
      (* unskew h_ptr and advance both to low bound *)
      compile_add_const Int32.(add ptr_unskew (mul Heap.word_size (of_int low_bound))) ^^
      set_h_ptr ^^
      get_x ^^
      compile_add_const Int32.(mul Heap.word_size (add header_size (of_int low_bound))) ^^
      set_x ^^
      G.loop0 (
          get_h_ptr ^^ load_unskewed_ptr ^^
          get_hash ^^ G.i (Compare (Wasm.Values.I32 I32Op.Eq)) ^^
          G.if0
            (get_x ^^ G.i Return)
            (get_h_ptr ^^ compile_add_const Heap.word_size ^^ set_h_ptr ^^
             get_x ^^ compile_add_const Heap.word_size ^^ set_x ^^
             G.i (Br (nr 1l)))
        ) ^^
      G.i Unreachable
    )

  (* Returns a pointer to the object field (possibly following the indirection) *)
  let idx_hash env low_bound indirect =
    if indirect
    then
      let name = Printf.sprintf "obj_idx_ind<%d>" low_bound in
      Func.share_code2 env name (("x", I32Type), ("hash", I32Type)) [I32Type] (fun env get_x get_hash ->
      get_x ^^ get_hash ^^
      idx_hash_raw env low_bound ^^
      load_ptr ^^ compile_add_const (Int32.mul MutBox.field Heap.word_size)
    )
    else idx_hash_raw env low_bound

  (* Determines whether the field is mutable (and thus needs an indirection) *)
  let is_mut_field env obj_type s =
    let _, fields = Type.as_obj_sub [s] obj_type in
    Type.is_mut (Type.lookup_val_field s fields)

  (* Computes a lower bound for the positional index of a field in an object *)
  let field_lower_bound env obj_type s =
    let open Type in
    let _, fields = as_obj_sub [s] obj_type in
    List.iter (function {typ = Typ _; _} -> assert false | _ -> ()) fields;
    let sorted_by_hash =
      List.sort
        (fun (h1, _) (h2, _) -> Lib.Uint32.compare h1 h2)
        (List.map (fun f -> Lib.Uint32.of_int32 (E.hash env f.lab), f) fields) in
    match Lib.List.index_of s (List.map (fun (_, {lab; _}) -> lab) sorted_by_hash) with
    | Some i -> i
    | _ -> assert false

  (* Returns a pointer to the object field (without following the indirection) *)
  let idx_raw env f =
    compile_unboxed_const (E.hash env f) ^^
    idx_hash_raw env 0

  (* Returns a pointer to the object field (possibly following the indirection) *)
  let idx env obj_type f =
    compile_unboxed_const (E.hash env f) ^^
    idx_hash env (field_lower_bound env obj_type f) (is_mut_field env obj_type f)

  (* load the value (or the mutbox) *)
  let load_idx_raw env f =
    idx_raw env f ^^
    load_ptr

  (* load the actual value (dereferencing the mutbox) *)
  let load_idx env obj_type f =
    idx env obj_type f ^^
    load_ptr

end (* Object *)

module Blob = struct
  (* The layout of a blob object is

     ┌─────┬─────────┬──────────────────┐
     │ tag │ n_bytes │ bytes (padded) … │
     └─────┴─────────┴──────────────────┘

    This heap object is used for various kinds of binary, non-pointer data.

    When used for Text values, the bytes are UTF-8 encoded code points from
    Unicode.
  *)

  let header_size = Int32.add Tagged.header_size 1l
  let len_field = Int32.add Tagged.header_size 0l

  let len env = Heap.load_field len_field

  let vanilla_lit env s =
    E.add_static env StaticBytes.[
      I32 Tagged.(int_of_tag Blob);
      I32 (Int32.of_int (String.length s));
      Bytes s;
    ]

  let lit env s = compile_unboxed_const (vanilla_lit env s)

  let lit_ptr_len env s =
    compile_unboxed_const (Int32.add ptr_unskew (E.add_static env StaticBytes.[Bytes s])) ^^
    compile_unboxed_const (Int32.of_int (String.length s))

  let alloc env = E.call_import env "rts" "alloc_blob"

  let unskewed_payload_offset = Int32.(add ptr_unskew (mul Heap.word_size header_size))
  let payload_ptr_unskewed = compile_add_const unskewed_payload_offset

  let as_ptr_len env = Func.share_code1 env "as_ptr_size" ("x", I32Type) [I32Type; I32Type] (
    fun env get_x ->
      get_x ^^ payload_ptr_unskewed ^^
      get_x ^^ len env
    )

  let of_ptr_size env = Func.share_code2 env "blob_of_ptr_size" (("ptr", I32Type), ("size" , I32Type)) [I32Type] (
    fun env get_ptr get_size ->
      let (set_x, get_x) = new_local env "x" in
      get_size ^^ alloc env ^^ set_x ^^
      get_x ^^ payload_ptr_unskewed ^^
      get_ptr ^^
      get_size ^^
      Heap.memcpy env ^^
      get_x
    )

  let of_size_copy env get_size_fun copy_fun offset_fun =
    let (set_len, get_len) = new_local env "len" in
    let (set_blob, get_blob) = new_local env "blob" in
    get_size_fun env ^^ set_len ^^

    get_len ^^ alloc env ^^ set_blob ^^
    get_blob ^^ payload_ptr_unskewed ^^
    offset_fun env ^^
    get_len ^^
    copy_fun env ^^

    get_blob

  (* Lexicographic blob comparison. Expects two blobs on the stack *)
  let rec compare env op =
    let open Operator in
    let name = match op with
        | LtOp -> "Blob.compare_lt"
        | LeOp -> "Blob.compare_le"
        | GeOp -> "Blob.compare_ge"
        | GtOp -> "Blob.compare_gt"
        | EqOp -> "Blob.compare_eq"
        | NeqOp -> assert false in
    Func.share_code2 env name (("x", I32Type), ("y", I32Type)) [I32Type] (fun env get_x get_y ->
      match op with
        (* Some operators can be reduced to the negation of other operators *)
        | LtOp ->  get_x ^^ get_y ^^ compare env GeOp ^^ Bool.neg
        | GtOp ->  get_x ^^ get_y ^^ compare env LeOp ^^ Bool.neg
        | NeqOp -> assert false
        | _ ->
      begin
        let (set_len1, get_len1) = new_local env "len1" in
        let (set_len2, get_len2) = new_local env "len2" in
        let (set_len, get_len) = new_local env "len" in
        let (set_a, get_a) = new_local env "a" in
        let (set_b, get_b) = new_local env "b" in

        get_x ^^ len env ^^ set_len1 ^^
        get_y ^^ len env ^^ set_len2 ^^

        (* Find mininum length *)
        begin if op = EqOp then
          (* Early exit for equality *)
          get_len1 ^^ get_len2 ^^ G.i (Compare (Wasm.Values.I32 I32Op.Eq)) ^^
          G.if0 G.nop (Bool.lit false ^^ G.i Return) ^^

          get_len1 ^^ set_len
        else
          get_len1 ^^ get_len2 ^^ G.i (Compare (Wasm.Values.I32 I32Op.LeU)) ^^
          G.if0
            (get_len1 ^^ set_len)
            (get_len2 ^^ set_len)
        end ^^

        (* We could do word-wise comparisons if we know that the trailing bytes
           are zeroed *)
        get_len ^^
        from_0_to_n env (fun get_i ->
          get_x ^^
          payload_ptr_unskewed ^^
          get_i ^^
          G.i (Binary (Wasm.Values.I32 I32Op.Add)) ^^
          G.i (Load {ty = I32Type; align = 0; offset = 0l; sz = Some Wasm.Types.(Pack8, ZX)}) ^^
          set_a ^^


          get_y ^^
          payload_ptr_unskewed ^^
          get_i ^^
          G.i (Binary (Wasm.Values.I32 I32Op.Add)) ^^
          G.i (Load {ty = I32Type; align = 0; offset = 0l; sz = Some Wasm.Types.(Pack8, ZX)}) ^^
          set_b ^^

          get_a ^^ get_b ^^ G.i (Compare (Wasm.Values.I32 I32Op.Eq)) ^^
          G.if0 G.nop (
            (* first non-equal elements *)
            begin match op with
            | LeOp -> get_a ^^ get_b ^^ G.i (Compare (Wasm.Values.I32 I32Op.LeU))
            | GeOp -> get_a ^^ get_b ^^ G.i (Compare (Wasm.Values.I32 I32Op.GeU))
            | EqOp -> Bool.lit false
            | _ -> assert false
            end ^^
            G.i Return
          )
        ) ^^
        (* Common prefix is same *)
        match op with
        | LeOp -> get_len1 ^^ get_len2 ^^ G.i (Compare (Wasm.Values.I32 I32Op.LeU))
        | GeOp -> get_len1 ^^ get_len2 ^^ G.i (Compare (Wasm.Values.I32 I32Op.GeU))
        | EqOp -> Bool.lit true
        | _ -> assert false
      end
  )

  let iter env =
    E.call_import env "rts" "blob_iter"
  let iter_done env =
    E.call_import env "rts" "blob_iter_done"
  let iter_next env =
    E.call_import env "rts" "blob_iter_next" ^^
    TaggedSmallWord.msb_adjust Type.Nat8

  let dyn_alloc_scratch env = alloc env ^^ payload_ptr_unskewed

  (* TODO: rewrite using MemoryFill *)
  let clear env =
    Func.share_code1 env "blob_clear" ("x", I32Type) [] (fun env get_x ->
      let (set_ptr, get_ptr) = new_local env "ptr" in
      let (set_len, get_len) = new_local env "len" in
      get_x ^^
      as_ptr_len env ^^
      set_len ^^
      set_ptr ^^

      (* round to word size *)
      get_len ^^
      compile_add_const (Int32.sub Heap.word_size 1l) ^^
      compile_divU_const Heap.word_size ^^

      (* clear all words *)
      from_0_to_n env (fun get_i ->
        get_ptr ^^
        compile_unboxed_const 0l ^^
        store_unskewed_ptr ^^
        get_ptr ^^
        compile_add_const Heap.word_size ^^
        set_ptr))

end (* Blob *)

module Text = struct
  (*
  Most of the heavy lifting around text values is in rts/motoko-rts/src/text.rs
  *)

  (* The layout of a concatenation node is

     ┌─────┬─────────┬───────┬───────┐
     │ tag │ n_bytes │ text1 │ text2 │
     └─────┴─────────┴───────┴───────┘

    This is internal to rts/text.c, with the exception of GC-related code.
  *)

  let of_ptr_size env =
    E.call_import env "rts" "text_of_ptr_size"
  let concat env =
    E.call_import env "rts" "text_concat"
  let size env =
    E.call_import env "rts" "text_size"
  let to_buf env =
    E.call_import env "rts" "text_to_buf"
  let len env =
    E.call_import env "rts" "text_len" ^^ BigNum.from_word32 env
  let prim_showChar env =
    TaggedSmallWord.untag_codepoint ^^
    E.call_import env "rts" "text_singleton"
  let to_blob env = E.call_import env "rts" "blob_of_text"

  let of_blob env =
    let (set_blob, get_blob) = new_local env "blob" in
    set_blob ^^
    get_blob ^^ Blob.as_ptr_len env ^^
    E.call_import env "rts" "utf8_valid" ^^
    G.if1 I32Type (Opt.inject_noop env get_blob) (Opt.null_lit env)


  let iter env =
    E.call_import env "rts" "text_iter"
  let iter_done env =
    E.call_import env "rts" "text_iter_done"
  let iter_next env =
    E.call_import env "rts" "text_iter_next" ^^
    TaggedSmallWord.tag_codepoint

  let compare env op =
    let open Operator in
    let name = match op with
        | LtOp -> "Text.compare_lt"
        | LeOp -> "Text.compare_le"
        | GeOp -> "Text.compare_ge"
        | GtOp -> "Text.compare_gt"
        | EqOp -> "Text.compare_eq"
        | NeqOp -> assert false in
    Func.share_code2 env name (("x", I32Type), ("y", I32Type)) [I32Type] (fun env get_x get_y ->
      get_x ^^ get_y ^^ E.call_import env "rts" "text_compare" ^^
      compile_unboxed_const 0l ^^
      match op with
        | LtOp -> G.i (Compare (Wasm.Values.I32 I32Op.LtS))
        | LeOp -> G.i (Compare (Wasm.Values.I32 I32Op.LeS))
        | GtOp -> G.i (Compare (Wasm.Values.I32 I32Op.GtS))
        | GeOp -> G.i (Compare (Wasm.Values.I32 I32Op.GeS))
        | EqOp -> G.i (Compare (Wasm.Values.I32 I32Op.Eq))
        | NeqOp -> assert false
    )


end (* Text *)

module Arr = struct
  (* Object layout:

     ┌─────┬──────────┬────────┬───┐
     │ tag │ n_fields │ field1 │ … │
     └─────┴──────────┴────────┴───┘

     No difference between mutable and immutable arrays.
  *)

  let header_size = Int32.add Tagged.header_size 1l
  let element_size = 4l
  let len_field = Int32.add Tagged.header_size 0l

  (* Static array access. No checking *)
  let load_field n = Heap.load_field Int32.(add n header_size)

  (* Dynamic array access. Returns the address (not the value) of the field.
     Does bounds checking *)
  let idx env =
    Func.share_code2 env "Array.idx" (("array", I32Type), ("idx", I32Type)) [I32Type] (fun env get_array get_idx ->
      (* No need to check the lower bound, we interpret idx as unsigned *)
      (* Check the upper bound *)
      get_idx ^^
      get_array ^^ Heap.load_field len_field ^^
      G.i (Compare (Wasm.Values.I32 I32Op.LtU)) ^^
      E.else_trap_with env "Array index out of bounds" ^^

      get_idx ^^
      compile_add_const header_size ^^
      compile_mul_const element_size ^^
      get_array ^^
      G.i (Binary (Wasm.Values.I32 I32Op.Add))
    )

  (* As above, but taking a bigint (Nat), and reporting overflow as out of bounds *)
  let idx_bigint env =
    Func.share_code2 env "Array.idx_bigint" (("array", I32Type), ("idx", I32Type)) [I32Type] (fun env get_array get_idx ->
      get_array ^^
      get_idx ^^
      Blob.lit env "Array index out of bounds" ^^
      BigNum.to_word32_with env ^^
      idx env
  )


  let vanilla_lit env ptrs =
    E.add_static env StaticBytes.[
      I32 Tagged.(int_of_tag Array);
      I32 (Int32.of_int (List.length ptrs));
      i32s ptrs;
    ]

  (* Compile an array literal. *)
  let lit env element_instructions =
    Tagged.obj env Tagged.Array
     ([ compile_unboxed_const (Wasm.I32.of_int_u (List.length element_instructions))
      ] @ element_instructions)

  (* Does not initialize the fields! *)
  let alloc env = E.call_import env "rts" "alloc_array"

  (* The primitive operations *)
  (* No need to wrap them in RTS functions: They occur only once, in the prelude. *)
  let init env =
    let (set_len, get_len) = new_local env "len" in
    let (set_x, get_x) = new_local env "x" in
    let (set_r, get_r) = new_local env "r" in
    set_x ^^
    BigNum.to_word32 env ^^
    set_len ^^

    (* Allocate *)
    get_len ^^
    alloc env ^^
    set_r ^^

    (* Write fields *)
    get_len ^^
    from_0_to_n env (fun get_i ->
      get_r ^^
      get_i ^^
      idx env ^^
      get_x ^^
      store_ptr
    ) ^^
    get_r

  let tabulate env =
    let (set_len, get_len) = new_local env "len" in
    let (set_f, get_f) = new_local env "f" in
    let (set_r, get_r) = new_local env "r" in
    set_f ^^
    BigNum.to_word32 env ^^
    set_len ^^

    (* Allocate *)
    get_len ^^
    alloc env ^^
    set_r ^^

    (* Write fields *)
    get_len ^^
    from_0_to_n env (fun get_i ->
      (* Where to store *)
      get_r ^^ get_i ^^ idx env ^^
      (* The closure *)
      get_f ^^
      (* The arg *)
      get_i ^^
      BigNum.from_word32 env ^^
      (* The closure again *)
      get_f ^^
      (* Call *)
      Closure.call_closure env 1 1 ^^
      store_ptr
    ) ^^
    get_r

  let ofBlob env =
    Func.share_code1 env "Arr.ofBlob" ("blob", I32Type) [I32Type] (fun env get_blob ->
      let (set_len, get_len) = new_local env "len" in
      let (set_r, get_r) = new_local env "r" in

      get_blob ^^ Blob.len env ^^ set_len ^^

      get_len ^^ alloc env ^^ set_r ^^

      get_len ^^ from_0_to_n env (fun get_i ->
        get_r ^^ get_i ^^ idx env ^^
        get_blob ^^ Blob.payload_ptr_unskewed ^^
        get_i ^^ G.i (Binary (Wasm.Values.I32 I32Op.Add)) ^^
        G.i (Load {ty = I32Type; align = 0; offset = 0l; sz = Some Wasm.Types.(Pack8, ZX)}) ^^
        TaggedSmallWord.msb_adjust Type.Nat8 ^^
        store_ptr
      ) ^^

      get_r
    )

  let toBlob env =
    Func.share_code1 env "Arr.toBlob" ("array", I32Type) [I32Type] (fun env get_a ->
      let (set_len, get_len) = new_local env "len" in
      let (set_r, get_r) = new_local env "r" in

      get_a ^^ Heap.load_field len_field ^^ set_len ^^

      get_len ^^ Blob.alloc env ^^ set_r ^^

      get_len ^^ from_0_to_n env (fun get_i ->
        get_r ^^ Blob.payload_ptr_unskewed ^^
        get_i ^^ G.i (Binary (Wasm.Values.I32 I32Op.Add)) ^^
        get_a ^^ get_i ^^ idx env ^^
        load_ptr ^^
        TaggedSmallWord.lsb_adjust Type.Nat8 ^^
        G.i (Store {ty = I32Type; align = 0; offset = 0l; sz = Some Wasm.Types.Pack8})
      ) ^^

      get_r
    )

end (* Array *)

module Tuple = struct
  (* Tuples use the same object representation (and same tag) as arrays.
     Even though we know the size statically, we still need the size
     information for the GC.

     One could introduce tags for small tuples, to save one word.
  *)

  (* We represent the boxed empty tuple as the unboxed scalar 0, i.e. simply as
     number (but really anything is fine, we never look at this) *)
  let unit_vanilla_lit = 0l
  let compile_unit = compile_unboxed_const unit_vanilla_lit

  (* Expects on the stack the pointer to the array. *)
  let load_n n = Heap.load_field (Int32.add Arr.header_size n)

  (* Takes n elements of the stack and produces an argument tuple *)
  let from_stack env n =
    if n = 0 then compile_unit
    else
      let name = Printf.sprintf "to_%i_tuple" n in
      let args = Lib.List.table n (fun i -> Printf.sprintf "arg%i" i, I32Type) in
      Func.share_code env name args [I32Type] (fun env ->
        Arr.lit env (Lib.List.table n (fun i -> G.i (LocalGet (nr (Int32.of_int i)))))
      )

  (* Takes an argument tuple and puts the elements on the stack: *)
  let to_stack env n =
    if n = 0 then G.i Drop else
    begin
      let name = Printf.sprintf "from_%i_tuple" n in
      let retty = Lib.List.make n I32Type in
      Func.share_code1 env name ("tup", I32Type) retty (fun env get_tup ->
        G.table n (fun i -> get_tup ^^ load_n (Int32.of_int i))
      )
    end

end (* Tuple *)

module Lifecycle = struct
  (*
  This module models the life cycle of a canister as a very simple state machine,
  keeps track of the current state of the canister, and traps noisily if an
  unexpected transition happens. Such a transition would either be a bug in the
  underlying system, or in our RTS.
  *)

  type state =
    | PreInit
  (* We do not use the (start) function when compiling canisters, so skip
     these two:
    | InStart
    | Started (* (start) has run *)
  *)
    | InInit (* canister_init *)
    | Idle (* basic steady state *)
    | InUpdate
    | InQuery
    | PostQuery (* an invalid state *)
    | InPreUpgrade
    | PostPreUpgrade (* an invalid state *)
    | InPostUpgrade

  let string_of_state state = match state with
    | PreInit -> "PreInit"
    | InInit -> "InInit"
    | Idle -> "Idle"
    | InUpdate -> "InUpdate"
    | InQuery -> "InQuery"
    | PostQuery -> "PostQuery"
    | InPreUpgrade -> "InPreUpgrade"
    | PostPreUpgrade -> "PostPreUpgrade"
    | InPostUpgrade -> "InPostUpgrade"

  let int_of_state = function
    | PreInit -> 0l (* Automatically null *)
    (*
    | InStart -> 1l
    | Started -> 2l
    *)
    | InInit -> 3l
    | Idle -> 4l
    | InUpdate -> 5l
    | InQuery -> 6l
    | PostQuery -> 7l
    | InPreUpgrade -> 8l
    | PostPreUpgrade -> 9l
    | InPostUpgrade -> 10l

  let ptr = Stack.end_
  let end_ = Int32.add Stack.end_ Heap.word_size

  (* Which states may come before this *)
  let pre_states = function
    | PreInit -> []
    (*
    | InStart -> [PreInit]
    | Started -> [InStart]
    *)
    | InInit -> [PreInit]
    | Idle -> [InInit; InUpdate; InPostUpgrade]
    | InUpdate -> [Idle]
    | InQuery -> [Idle]
    | PostQuery -> [InQuery]
    | InPreUpgrade -> [Idle]
    | PostPreUpgrade -> [InPreUpgrade]
    | InPostUpgrade -> [InInit]

  let get env =
    compile_unboxed_const ptr ^^
    load_unskewed_ptr

  let set env new_state =
    compile_unboxed_const ptr ^^
    compile_unboxed_const (int_of_state new_state) ^^
    store_unskewed_ptr

  let trans env new_state =
    let name = "trans_state" ^ Int32.to_string (int_of_state new_state) in
    Func.share_code0 env name [] (fun env ->
      G.block0 (
        let rec go = function
        | [] -> E.trap_with env
          ("internal error: unexpected state entering " ^ string_of_state new_state)
        | (s::ss) ->
          get env ^^ compile_eq_const (int_of_state s) ^^
          G.if0 (G.i (Br (nr 1l))) G.nop ^^
          go ss
        in go (pre_states new_state)
        ) ^^
      set env new_state
    )

end (* Lifecycle *)


module IC = struct
  (* IC-specific stuff: System imports, databufs etc. *)

  let i32s n = Lib.List.make n I32Type
  let i64s n = Lib.List.make n I64Type

  let import_ic0 env =
      E.add_func_import env "ic0" "call_data_append" (i32s 2) [];
      E.add_func_import env "ic0" "call_cycles_add128" (i64s 2) [];
      E.add_func_import env "ic0" "call_new" (i32s 8) [];
      E.add_func_import env "ic0" "call_perform" [] [I32Type];
      E.add_func_import env "ic0" "call_on_cleanup" (i32s 2) [];
      E.add_func_import env "ic0" "canister_cycle_balance128" [I32Type] [];
      E.add_func_import env "ic0" "canister_self_copy" (i32s 3) [];
      E.add_func_import env "ic0" "canister_self_size" [] [I32Type];
      E.add_func_import env "ic0" "canister_status" [] [I32Type];
      E.add_func_import env "ic0" "debug_print" (i32s 2) [];
      E.add_func_import env "ic0" "msg_arg_data_copy" (i32s 3) [];
      E.add_func_import env "ic0" "msg_arg_data_size" [] [I32Type];
      E.add_func_import env "ic0" "msg_caller_copy" (i32s 3) [];
      E.add_func_import env "ic0" "msg_caller_size" [] [I32Type];
      E.add_func_import env "ic0" "msg_cycles_available128" [I32Type] [];
      E.add_func_import env "ic0" "msg_cycles_refunded128" [I32Type] [];
      E.add_func_import env "ic0" "msg_cycles_accept128" [I64Type; I64Type; I32Type] [];
      E.add_func_import env "ic0" "certified_data_set" (i32s 2) [];
      E.add_func_import env "ic0" "data_certificate_present" [] [I32Type];
      E.add_func_import env "ic0" "data_certificate_size" [] [I32Type];
      E.add_func_import env "ic0" "data_certificate_copy" (i32s 3) [];
      E.add_func_import env "ic0" "msg_reject_code" [] [I32Type];
      E.add_func_import env "ic0" "msg_reject_msg_size" [] [I32Type];
      E.add_func_import env "ic0" "msg_reject_msg_copy" (i32s 3) [];
      E.add_func_import env "ic0" "msg_reject" (i32s 2) [];
      E.add_func_import env "ic0" "msg_reply_data_append" (i32s 2) [];
      E.add_func_import env "ic0" "msg_reply" [] [];
      E.add_func_import env "ic0" "trap" (i32s 2) [];
      E.add_func_import env "ic0" "stable64_write" (i64s 3) [];
      E.add_func_import env "ic0" "stable64_read" (i64s 3) [];
      E.add_func_import env "ic0" "stable64_size" [] [I64Type];
      E.add_func_import env "ic0" "stable64_grow" [I64Type] [I64Type];
      E.add_func_import env "ic0" "time" [] [I64Type];
      ()

  let system_imports env =
    match E.mode env with
    | Flags.ICMode ->
      import_ic0 env
    | Flags.RefMode  ->
      import_ic0 env
    | Flags.WASIMode ->
      E.add_func_import env "wasi_unstable" "fd_write" [I32Type; I32Type; I32Type; I32Type] [I32Type];
    | Flags.WasmMode -> ()

  let system_call env funcname = E.call_import env "ic0" funcname

  let register env =

      Func.define_built_in env "print_ptr" [("ptr", I32Type); ("len", I32Type)] [] (fun env ->
        match E.mode env with
        | Flags.WasmMode -> G.i Nop
        | Flags.ICMode | Flags.RefMode ->
            G.i (LocalGet (nr 0l)) ^^
            G.i (LocalGet (nr 1l)) ^^
            system_call env "debug_print"
        | Flags.WASIMode -> begin
          let get_ptr = G.i (LocalGet (nr 0l)) in
          let get_len = G.i (LocalGet (nr 1l)) in

          Stack.with_words env "io_vec" 6l (fun get_iovec_ptr ->
            (* We use the iovec functionality to append a newline *)
            get_iovec_ptr ^^
            get_ptr ^^
            G.i (Store {ty = I32Type; align = 2; offset = 0l; sz = None}) ^^

            get_iovec_ptr ^^
            get_len ^^
            G.i (Store {ty = I32Type; align = 2; offset = 4l; sz = None}) ^^

            get_iovec_ptr ^^
            get_iovec_ptr ^^ compile_add_const 16l ^^
            G.i (Store {ty = I32Type; align = 2; offset = 8l; sz = None}) ^^

            get_iovec_ptr ^^
            compile_unboxed_const 1l ^^
            G.i (Store {ty = I32Type; align = 2; offset = 12l; sz = None}) ^^

            get_iovec_ptr ^^
            compile_unboxed_const (Int32.of_int (Char.code '\n')) ^^
            G.i (Store {ty = I32Type; align = 0; offset = 16l; sz = Some Wasm.Types.Pack8}) ^^

            (* Call fd_write twice to work around
               https://github.com/bytecodealliance/wasmtime/issues/629
            *)

            compile_unboxed_const 1l (* stdout *) ^^
            get_iovec_ptr ^^
            compile_unboxed_const 1l (* one string segment (2 doesn't work) *) ^^
            get_iovec_ptr ^^ compile_add_const 20l ^^ (* out for bytes written, we ignore that *)
            E.call_import env "wasi_unstable" "fd_write" ^^
            G.i Drop ^^

            compile_unboxed_const 1l (* stdout *) ^^
            get_iovec_ptr ^^ compile_add_const 8l ^^
            compile_unboxed_const 1l (* one string segment *) ^^
            get_iovec_ptr ^^ compile_add_const 20l ^^ (* out for bytes written, we ignore that *)
            E.call_import env "wasi_unstable" "fd_write" ^^
            G.i Drop)
          end);

      E.add_export env (nr {
        name = Wasm.Utf8.decode "print_ptr";
        edesc = nr (FuncExport (nr (E.built_in env "print_ptr")))
      })

  let print_ptr_len env = G.i (Call (nr (E.built_in env "print_ptr")))

  let print_text env =
    Func.share_code1 env "print_text" ("str", I32Type) [] (fun env get_str ->
      let (set_blob, get_blob) = new_local env "blob" in
      get_str ^^ Text.to_blob env ^^ set_blob ^^
      get_blob ^^ Blob.payload_ptr_unskewed ^^
      get_blob ^^ Blob.len env ^^
      print_ptr_len env
    )

  (* For debugging *)
  let _compile_static_print env s =
    Blob.lit_ptr_len env s ^^ print_ptr_len env

  let ic_trap env = system_call env "trap"

  let trap_ptr_len env =
    match E.mode env with
    | Flags.WasmMode -> G.i Unreachable
    | Flags.WASIMode -> print_ptr_len env ^^ G.i Unreachable
    | Flags.ICMode | Flags.RefMode -> ic_trap env ^^ G.i Unreachable

  let trap_with env s =
    Blob.lit_ptr_len env s ^^ trap_ptr_len env

  let trap_text env  =
    Text.to_blob env ^^ Blob.as_ptr_len env ^^ trap_ptr_len env

  let default_exports env =
    (* these exports seem to be wanted by the hypervisor/v8 *)
    E.add_export env (nr {
      name = Wasm.Utf8.decode (
        match E.mode env with
        | Flags.WASIMode -> "memory"
        | _  -> "mem"
      );
      edesc = nr (MemoryExport (nr 0l))
    });
    E.add_export env (nr {
      name = Wasm.Utf8.decode "table";
      edesc = nr (TableExport (nr 0l))
    })

  let export_init env =
    assert (E.mode env = Flags.ICMode || E.mode env = Flags.RefMode);
    let empty_f = Func.of_body env [] [] (fun env ->
      Lifecycle.trans env Lifecycle.InInit ^^

      G.i (Call (nr (E.built_in env "init"))) ^^
      E.collect_garbage env ^^

      Lifecycle.trans env Lifecycle.Idle
    ) in
    let fi = E.add_fun env "canister_init" empty_f in
    E.add_export env (nr {
      name = Wasm.Utf8.decode "canister_init";
      edesc = nr (FuncExport (nr fi))
      })

  let export_heartbeat env =
    assert (E.mode env = Flags.ICMode || E.mode env = Flags.RefMode);
    let fi = E.add_fun env "canister_heartbeat"
      (Func.of_body env [] [] (fun env ->
        G.i (Call (nr (E.built_in env "heartbeat_exp"))) ^^
        E.collect_garbage env))
    in
    E.add_export env (nr {
      name = Wasm.Utf8.decode "canister_heartbeat";
      edesc = nr (FuncExport (nr fi))
    })

  let export_wasi_start env =
    assert (E.mode env = Flags.WASIMode);
    let fi = E.add_fun env "_start" (Func.of_body env [] [] (fun env1 ->
      Lifecycle.trans env Lifecycle.InInit ^^
      G.i (Call (nr (E.built_in env "init"))) ^^
      Lifecycle.trans env Lifecycle.Idle
    )) in
    E.add_export env (nr {
      name = Wasm.Utf8.decode "_start";
      edesc = nr (FuncExport (nr fi))
      })

  let export_upgrade_methods env =
    if E.mode env = Flags.ICMode || E.mode env = Flags.RefMode then
    let status_stopped = 3l in
    let pre_upgrade_fi = E.add_fun env "pre_upgrade" (Func.of_body env [] [] (fun env ->
      Lifecycle.trans env Lifecycle.InPreUpgrade ^^
      (* check status is stopped or trap on outstanding callbacks *)
      system_call env "canister_status" ^^ compile_eq_const status_stopped ^^
      G.if0
       (G.nop)
       (ContinuationTable.count env ^^
          E.then_trap_with env "canister_pre_upgrade attempted with outstanding message callbacks (try stopping the canister before upgrade)") ^^
      (* call pre_upgrade expression & any system method *)
      (G.i (Call (nr (E.built_in env "pre_exp")))) ^^
      Lifecycle.trans env Lifecycle.PostPreUpgrade
    )) in

    let post_upgrade_fi = E.add_fun env "post_upgrade" (Func.of_body env [] [] (fun env ->
      Lifecycle.trans env Lifecycle.InInit ^^
      G.i (Call (nr (E.built_in env "init"))) ^^
      Lifecycle.trans env Lifecycle.InPostUpgrade ^^
      G.i (Call (nr (E.built_in env "post_exp"))) ^^
      Lifecycle.trans env Lifecycle.Idle ^^
      E.collect_garbage env
    )) in

    E.add_export env (nr {
      name = Wasm.Utf8.decode "canister_pre_upgrade";
      edesc = nr (FuncExport (nr pre_upgrade_fi))
    });

    E.add_export env (nr {
      name = Wasm.Utf8.decode "canister_post_upgrade";
      edesc = nr (FuncExport (nr post_upgrade_fi))
    })


  let get_self_reference env =
    match E.mode env with
    | Flags.ICMode | Flags.RefMode ->
      Func.share_code0 env "canister_self" [I32Type] (fun env ->
        Blob.of_size_copy env
          (fun env -> system_call env "canister_self_size")
          (fun env -> system_call env "canister_self_copy")
          (fun env -> compile_unboxed_const 0l)
      )
    | _ ->
      E.trap_with env "cannot get self-actor-reference when running locally"

  let get_system_time env =
    match E.mode env with
    | Flags.ICMode | Flags.RefMode ->
      system_call env "time"
    | _ ->
      E.trap_with env "cannot get system time when running locally"

  let caller env =
    SR.Vanilla,
    match E.mode env with
    | Flags.ICMode | Flags.RefMode ->
      Blob.of_size_copy env
        (fun env -> system_call env "msg_caller_size")
        (fun env -> system_call env "msg_caller_copy")
        (fun env -> compile_unboxed_const 0l)
    | _ ->
      E.trap_with env (Printf.sprintf "cannot get caller when running locally")

  let reject env arg_instrs =
    match E.mode env with
    | Flags.ICMode | Flags.RefMode ->
      arg_instrs ^^
      Text.to_blob env ^^
      Blob.as_ptr_len env ^^
      system_call env "msg_reject"
    | _ ->
      E.trap_with env (Printf.sprintf "cannot reject when running locally")

  let error_code env =
     Func.share_code0 env "error_code" [I32Type] (fun env ->
      let (set_code, get_code) = new_local env "code" in
      system_call env "msg_reject_code" ^^ set_code ^^
      List.fold_right (fun (tag, const) code ->
        get_code ^^ compile_unboxed_const const ^^
        G.i (Compare (Wasm.Values.I32 I32Op.Eq)) ^^
        G.if1 I32Type
          (Variant.inject env tag Tuple.compile_unit)
          code)
        ["system_fatal", 1l;
         "system_transient", 2l;
         "destination_invalid", 3l;
         "canister_reject", 4l;
         "canister_error", 5l]
        (Variant.inject env "future" (get_code ^^ BoxedSmallWord.box env)))
  let error_message env =
    Func.share_code0 env "error_message" [I32Type] (fun env ->
      Blob.of_size_copy env
        (fun env -> system_call env "msg_reject_msg_size")
        (fun env -> system_call env "msg_reject_msg_copy")
        (fun env -> compile_unboxed_const 0l)
    )

  let error_value env =
    Func.share_code0 env "error_value" [I32Type] (fun env ->
      error_code env ^^
      error_message env ^^
      Tuple.from_stack env 2
    )

  let reply_with_data env =
    Func.share_code2 env "reply_with_data" (("start", I32Type), ("size", I32Type)) [] (
      fun env get_data_start get_data_size ->
        get_data_start ^^
        get_data_size ^^
        system_call env "msg_reply_data_append" ^^
        system_call env "msg_reply"
   )

  (* Actor reference on the stack *)
  let actor_public_field env name =
    (* simply tuple canister name and function name *)
    Blob.lit env name ^^
    Tuple.from_stack env 2

  let fail_assert env at =
    let open Source in
    let at = {
        left = {at.left with file = Filename.basename at.left.file};
        right = {at.right with file = Filename.basename at.right.file}
      }
    in
    E.trap_with env (Printf.sprintf "assertion failed at %s" (string_of_region at))

  let async_method_name = "__motoko_async_helper"

  let assert_caller_self env =
    let (set_len1, get_len1) = new_local env "len1" in
    let (set_len2, get_len2) = new_local env "len2" in
    let (set_str1, get_str1) = new_local env "str1" in
    let (set_str2, get_str2) = new_local env "str2" in
    system_call env "canister_self_size" ^^ set_len1 ^^
    system_call env "msg_caller_size" ^^ set_len2 ^^
    get_len1 ^^ get_len2 ^^ G.i (Compare (Wasm.Values.I32 I32Op.Eq)) ^^
    E.else_trap_with env "not a self-call" ^^

    get_len1 ^^ Blob.dyn_alloc_scratch env ^^ set_str1 ^^
    get_str1 ^^ compile_unboxed_const 0l ^^ get_len1 ^^
    system_call env "canister_self_copy" ^^

    get_len2 ^^ Blob.dyn_alloc_scratch env ^^ set_str2 ^^
    get_str2 ^^ compile_unboxed_const 0l ^^ get_len2 ^^
    system_call env "msg_caller_copy" ^^


    get_str1 ^^ get_str2 ^^ get_len1 ^^ Heap.memcmp env ^^
    compile_eq_const 0l ^^
    E.else_trap_with env "not a self-call"

  (* Cycles *)

  let cycle_balance env =
    match E.mode env with
    | Flags.ICMode
    | Flags.RefMode ->
      system_call env "canister_cycle_balance128"
    | _ ->
      E.trap_with env "cannot read balance when running locally"

  let cycles_add env =
    match E.mode env with
    | Flags.ICMode
    | Flags.RefMode ->
      system_call env "call_cycles_add128"
    | _ ->
      E.trap_with env "cannot accept cycles when running locally"

  let cycles_accept env =
    match E.mode env with
    | Flags.ICMode
    | Flags.RefMode ->
      system_call env "msg_cycles_accept128"
    | _ ->
      E.trap_with env "cannot accept cycles when running locally"

  let cycles_available env =
    match E.mode env with
    | Flags.ICMode
    | Flags.RefMode ->
      system_call env "msg_cycles_available128"
    | _ ->
      E.trap_with env "cannot get cycles available when running locally"

  let cycles_refunded env =
    match E.mode env with
    | Flags.ICMode
    | Flags.RefMode ->
      system_call env "msg_cycles_refunded128"
    | _ ->
      E.trap_with env "cannot get cycles refunded when running locally"

  let set_certified_data env =
    match E.mode env with
    | Flags.ICMode
    | Flags.RefMode ->
      Blob.as_ptr_len env ^^
      system_call env "certified_data_set"
    | _ ->
      E.trap_with env "cannot set certified data when running locally"

  let get_certificate env =
    match E.mode env with
    | Flags.ICMode
    | Flags.RefMode ->
      system_call env "data_certificate_present" ^^
      G.if1 I32Type
      begin
        Opt.inject_noop env (
          Blob.of_size_copy env
            (fun env -> system_call env "data_certificate_size")
            (fun env -> system_call env "data_certificate_copy")
            (fun env -> compile_unboxed_const 0l)
        )
      end (Opt.null_lit env)
    | _ ->
      E.trap_with env "cannot get certificate when running locally"

end (* IC *)

module Cycles = struct

  let from_word128_ptr env = Func.share_code1 env "from_word128_ptr" ("ptr", I32Type) [I32Type]
    (fun env get_ptr ->
      get_ptr ^^
      (G.i (Load {ty = I64Type; align = 0; offset = 0l; sz = None })) ^^
      BigNum.from_word64 env ^^
      get_ptr ^^
      compile_add_const 8l ^^
      (G.i (Load {ty = I64Type; align = 0; offset = 0l; sz = None })) ^^
      BigNum.from_word64 env ^^
      (* shift left 64 *)
      compile_unboxed_const (BigNum.vanilla_lit env (Big_int.power_int_positive_int 2 64)) ^^
      BigNum.compile_mul env ^^ (* TODO: use shift left instead *)
      BigNum.compile_add env)

  (* takes a bignum from the stack, traps if ≥2^128, and leaves two 64bit words on the stack *)
  (* only used twice, so ok to not use share_code1; that would require I64Type support in FakeMultiVal *)
  let to_two_word64 env =
    let (set_val, get_val) = new_local env "cycles" in
    set_val ^^
    get_val ^^
    compile_unboxed_const (BigNum.vanilla_lit env (Big_int.power_int_positive_int 2 128)) ^^
    BigNum.compile_relop env Lt ^^
    E.else_trap_with env "cycles out of bounds" ^^

    get_val ^^
    (* shift right 64 bits *)
    compile_unboxed_const (BigNum.vanilla_lit env (Big_int.power_int_positive_int 2 64)) ^^
    BigNum.compile_unsigned_div env ^^ (* TODO: use shift right instead *)
    BigNum.truncate_to_word64 env ^^

    get_val ^^
    BigNum.truncate_to_word64 env

  let balance env =
    Func.share_code0 env "cycle_balance" [I32Type] (fun env ->
      Stack.with_words env "dst" 4l (fun get_dst ->
        get_dst ^^
        IC.cycle_balance env ^^
        get_dst ^^
        from_word128_ptr env
      )
    )

  let add env =
    Func.share_code1 env "cycle_add" ("cycles", I32Type) [] (fun env get_x ->
      get_x ^^
      to_two_word64 env ^^
      IC.cycles_add env
    )

  let accept env =
    Func.share_code1 env "cycle_accept" ("cycles", I32Type) [I32Type] (fun env get_x ->
      Stack.with_words env "dst" 4l (fun get_dst ->
        get_x ^^
        to_two_word64 env ^^
        get_dst ^^
        IC.cycles_accept env ^^
        get_dst ^^
        from_word128_ptr env
      )
    )

  let available env =
    Func.share_code0 env "cycle_available" [I32Type] (fun env ->
      Stack.with_words env "dst" 4l (fun get_dst ->
        get_dst ^^
        IC.cycles_available env ^^
        get_dst ^^
        from_word128_ptr env
      )
    )

  let refunded env =
    Func.share_code0 env "cycle_refunded" [I32Type] (fun env ->
      Stack.with_words env "dst" 4l (fun get_dst ->
        get_dst ^^
        IC.cycles_refunded env ^^
        get_dst ^^
        from_word128_ptr env
      )
    )

end (* Cycles *)

module StableMem = struct

  (* start from 1 to avoid accidental reads of 0 *)
  let version = Int32.of_int 1

  let register_globals env =
    (* size (in pages) *)
    E.add_global64 env "__stablemem_size" Mutable 0L

  let get_mem_size env =
    G.i (GlobalGet (nr (E.get_global env "__stablemem_size")))
  let set_mem_size env =
    G.i (GlobalSet (nr (E.get_global env "__stablemem_size")))

  (* stable memory bounds check *)
  let guard env =
    match E.mode env with
    | Flags.ICMode | Flags.RefMode ->
      Func.share_code1 env "__stablemem_guard"
        ("offset", I64Type) []
        (fun env get_offset ->
          get_offset ^^
          compile_const_64 (Int64.of_int page_size_bits) ^^
          G.i (Binary (Wasm.Values.I64 I64Op.ShrU)) ^^
          get_mem_size env  ^^
          G.i (Compare (Wasm.Values.I64 I64Op.LtU)) ^^
          E.else_trap_with env "StableMemory offset out of bounds")
    | _ -> assert false

  (* check [offset,.., offset + size) within bounds, assumes size > 0 *)
  let guard_range env =
    match E.mode env with
    | Flags.ICMode | Flags.RefMode ->
      Func.share_code2 env "__stablemem_guard_range"
        (("offset", I64Type), ("size", I32Type)) []
        (fun env get_offset get_size ->
          let (set_sum, get_sum) = new_local64 env "sum" in
          get_offset ^^
          get_size ^^ G.i (Convert (Wasm.Values.I64 I64Op.ExtendUI32)) ^^
          G.i (Binary (Wasm.Values.I64 I64Op.Add)) ^^
          set_sum ^^
          get_sum ^^
          get_offset ^^
          G.i (Compare (Wasm.Values.I64 I64Op.LtU)) ^^
          E.then_trap_with env "StableMemory range overflow" ^^
          get_sum
          ^^
          get_mem_size env ^^
          compile_const_64 (Int64.of_int page_size_bits) ^^
          G.i (Binary (Wasm.Values.I64 I64Op.Shl)) ^^
          G.i (Compare (Wasm.Values.I64 I64Op.LeU)) ^^
          E.else_trap_with env "StableMemory range out of bounds")
    | _ -> assert false

  let add_guard env guarded get_offset bytes =
    if guarded then
     (get_offset ^^
      if bytes = 1l then
        guard env
      else
        compile_unboxed_const bytes ^^
        guard_range env)
    else G.nop

  let read env guarded name typ bytes load =
    match E.mode env with
    | Flags.ICMode | Flags.RefMode ->
      Func.share_code1 env (Printf.sprintf "__stablemem_%sread_%s" (if guarded then "guarded_" else "") name)
        ("offset", I64Type) [typ]
        (fun env get_offset ->
          let words = Int32.div (Int32.add bytes 3l) 4l in
          add_guard env guarded get_offset bytes ^^
          Stack.with_words env "temp_ptr" words (fun get_temp_ptr ->
            get_temp_ptr ^^ G.i (Convert (Wasm.Values.I64 I64Op.ExtendUI32)) ^^
            get_offset ^^
            compile_const_64 (Int64.of_int32 bytes) ^^
            IC.system_call env "stable64_read" ^^
            get_temp_ptr ^^ load))
    | _ -> assert false

  let write env guarded name typ bytes store =
    match E.mode env with
    | Flags.ICMode | Flags.RefMode ->
      Func.share_code2 env (Printf.sprintf "__stablemem_%swrite_%s" (if guarded then "guarded_" else "") name)
        (("offset", I64Type), ("value", typ)) []
        (fun env get_offset get_value ->
          let words = Int32.div (Int32.add bytes 3l) 4l in
          add_guard env guarded get_offset bytes ^^
          Stack.with_words env "temp_ptr" words (fun get_temp_ptr ->
            get_temp_ptr ^^ get_value ^^ store ^^
            get_offset ^^
            get_temp_ptr ^^ G.i (Convert (Wasm.Values.I64 I64Op.ExtendUI32)) ^^
            compile_const_64 (Int64.of_int32 bytes) ^^
            IC.system_call env "stable64_write"))
    | _ -> assert false

  let _read_word32 env =
    read env false "word32" I32Type 4l load_unskewed_ptr
  let write_word32 env =
    write env false "word32" I32Type 4l store_unskewed_ptr


  (* read and clear word32 from stable mem offset on stack *)
  let read_and_clear_word32 env =
    match E.mode env with
    | Flags.ICMode | Flags.RefMode ->
      Func.share_code1 env "__stablemem_read_and_clear_word32"
        ("offset", I64Type) [I32Type]
        (fun env get_offset ->
          Stack.with_words env "temp_ptr" 1l (fun get_temp_ptr ->
            let (set_word, get_word) = new_local env "word" in
            (* read word *)
            get_temp_ptr ^^ G.i (Convert (Wasm.Values.I64 I64Op.ExtendUI32)) ^^
            get_offset ^^
            compile_const_64 4L ^^
            IC.system_call env "stable64_read" ^^
            get_temp_ptr ^^ load_unskewed_ptr ^^
            set_word ^^
            (* write 0 *)
            get_temp_ptr ^^ compile_unboxed_const 0l ^^ store_unskewed_ptr ^^
            get_offset ^^
            get_temp_ptr ^^ G.i (Convert (Wasm.Values.I64 I64Op.ExtendUI32)) ^^
            compile_const_64 4L ^^
            IC.system_call env "stable64_write" ^^
            (* return word *)
            get_word
        ))
    | _ -> assert false

  (* ensure_pages : ensure at least num pages allocated,
     growing (real) stable memory if needed *)
  let ensure_pages env =
    match E.mode env with
    | Flags.ICMode | Flags.RefMode ->
      Func.share_code1 env "__stablemem_grow"
        ("pages", I64Type) [I64Type]
        (fun env get_pages ->
          let (set_size, get_size) = new_local64 env "size" in
          let (set_pages_needed, get_pages_needed) = new_local64 env "pages_needed" in

          IC.system_call env "stable64_size" ^^
          set_size ^^

          get_pages ^^
          get_size ^^
          G.i (Binary (Wasm.Values.I64 I64Op.Sub)) ^^
          set_pages_needed ^^

          get_pages_needed ^^
          compile_const_64 0L ^^
          G.i (Compare (Wasm.Values.I64 I64Op.GtS)) ^^
          G.if1 I64Type
            (get_pages_needed ^^
             IC.system_call env "stable64_grow")
            get_size)
    | _ -> assert false

  (* ensure stable memory includes [offset..offset+size), assumes size > 0 *)
  let ensure env =
    match E.mode env with
    | Flags.ICMode | Flags.RefMode ->
      Func.share_code2 env "__stablemem_ensure"
        (("offset", I64Type), ("size", I64Type)) []
        (fun env get_offset get_size ->
          let (set_sum, get_sum) = new_local64 env "sum" in
          get_offset ^^
          get_size ^^
          G.i (Binary (Wasm.Values.I64 I64Op.Add)) ^^
          set_sum ^^
          (* check for overflow *)
          get_sum ^^
          get_offset ^^
          G.i (Compare (Wasm.Values.I64 I64Op.LtU)) ^^
          E.then_trap_with env "Range overflow" ^^
          (* ensure page *)
          get_sum ^^
          compile_const_64 (Int64.of_int page_size_bits) ^^
          G.i (Binary (Wasm.Values.I64 I64Op.ShrU)) ^^
          compile_add64_const 1L ^^
          ensure_pages env ^^
          (* Check result *)
          compile_const_64 0L ^^
          G.i (Compare (Wasm.Values.I64 I64Op.LtS)) ^^
          E.then_trap_with env "Out of stable memory.")
    | _ -> assert false

  (* API *)

  let logical_grow env =
    match E.mode env with
    | Flags.ICMode | Flags.RefMode ->
      Func.share_code1 env "__stablemem_logical_grow"
        ("pages", I64Type) [I64Type] (fun env get_pages ->
          let (set_size, get_size) = new_local64 env "size" in
          get_mem_size env ^^
          set_size ^^

          (* check within --max-stable-pages *)
          get_size ^^
          get_pages ^^
          G.i (Binary (Wasm.Values.I64 I64Op.Add)) ^^
          compile_const_64 (Int64.of_int (!Flags.max_stable_pages)) ^^
          G.i (Compare (Wasm.Values.I64 I64Op.GtU)) ^^
          G.if1 I64Type
            begin
             compile_const_64 (-1L) ^^
             G.i Return
            end
            begin
              let (set_new_size, get_new_size) = new_local64 env "new_size" in
              get_size ^^
              get_pages ^^
              G.i (Binary (Wasm.Values.I64 I64Op.Add)) ^^
              set_new_size ^^

              (* physical grow if necessary *)
              let (set_ensured, get_ensured) = new_local64 env "ensured" in
              get_new_size ^^
              ensure_pages env ^^
              set_ensured ^^

              (* Check result *)
              get_ensured ^^
              compile_const_64 0L ^^
              G.i (Compare (Wasm.Values.I64 I64Op.LtS)) ^^
              G.if1 I64Type
                ((* propagate failure -1; preserve logical size *)
                 get_ensured)
                ((* update logical size *)
                 get_new_size ^^
                 set_mem_size env ^^
                 (* return old logical size *)
                 get_size)
            end)
   | _ -> assert false

  let load_word32 env =
    read env true "word32" I32Type 4l load_unskewed_ptr
  let store_word32 env =
    write env true "word32" I32Type 4l store_unskewed_ptr

  let load_word8 env =
    read env true "word8" I32Type 1l
      (G.i (Load {ty = I32Type; align = 0; offset = 0l; sz = Some Wasm.Types.(Pack8, ZX)}))
  let store_word8 env =
    write env true "word8" I32Type 1l store_unskewed_ptr

  let load_word16 env =
    read env true "word16" I32Type 2l
      (G.i (Load {ty = I32Type; align = 0; offset = 0l; sz = Some Wasm.Types.(Pack16, ZX)}))
  let store_word16 env =
    write env true "word16" I32Type 2l store_unskewed_ptr

  let load_word64 env =
    read env true "word64" I64Type 8l
      (G.i (Load {ty = I64Type; align = 0; offset = 0l; sz = None }))
  let store_word64 env =
    write env true "word64" I64Type 8l
      (G.i (Store {ty = I64Type; align = 0; offset = 0l; sz = None}))

  let load_float64 env =
    read env true "float64" F64Type 8l
      (G.i (Load {ty = F64Type; align = 0; offset = 0l; sz = None }))
  let store_float64 env =
    write env true "float64" F64Type 8l
      (G.i (Store {ty = F64Type; align = 0; offset = 0l; sz = None}))


  let load_blob env =
    match E.mode env with
    | Flags.ICMode | Flags.RefMode ->
      Func.share_code2 env "__stablemem_load_blob"
        (("offset", I64Type), ("len", I32Type)) [I32Type]
        (fun env get_offset get_len ->
          let (set_blob, get_blob) = new_local env "blob" in
          get_offset ^^
          get_len ^^
          guard_range env ^^
          get_len ^^ Blob.alloc env ^^ set_blob ^^
          get_blob ^^ Blob.payload_ptr_unskewed ^^ G.i (Convert (Wasm.Values.I64 I64Op.ExtendUI32)) ^^
          get_offset ^^
          get_len ^^ G.i (Convert (Wasm.Values.I64 I64Op.ExtendUI32)) ^^
          IC.system_call env "stable64_read" ^^
          get_blob)
    | _ -> assert false

  let store_blob env =
    match E.mode env with
    | Flags.ICMode | Flags.RefMode ->
      Func.share_code2 env "__stablemem_store_blob"
        (("offset", I64Type), ("blob", I32Type)) []
        (fun env get_offset get_blob ->
         let (set_len, get_len) = new_local env "len" in
          get_blob ^^ Blob.len env ^^ set_len ^^
          get_offset ^^
          get_len ^^
          guard_range env ^^
          get_offset ^^
          get_blob ^^ Blob.payload_ptr_unskewed ^^ G.i (Convert (Wasm.Values.I64 I64Op.ExtendUI32)) ^^
          get_len ^^ G.i (Convert (Wasm.Values.I64 I64Op.ExtendUI32)) ^^
          IC.system_call env "stable64_write")
    | _ -> assert false

end (* StableMemory *)

module RTS_Exports = struct
  let system_exports env =
    let bigint_trap_fi = E.add_fun env "bigint_trap" (
      Func.of_body env [] [] (fun env ->
        E.trap_with env "bigint function error"
      )
    ) in
    E.add_export env (nr {
      name = Wasm.Utf8.decode "bigint_trap";
      edesc = nr (FuncExport (nr bigint_trap_fi))
    });

    let rts_trap_fi = E.add_fun env "rts_trap" (
      Func.of_body env ["str", I32Type; "len", I32Type] [] (fun env ->
        let get_str = G.i (LocalGet (nr 0l)) in
        let get_len = G.i (LocalGet (nr 1l)) in
        get_str ^^ get_len ^^ IC.trap_ptr_len env
      )
    ) in
    E.add_export env (nr {
      name = Wasm.Utf8.decode "rts_trap";
      edesc = nr (FuncExport (nr rts_trap_fi))
    });

    let stable64_write_moc_fi =
      if E.mode env = Flags.WASIMode then
        E.add_fun env "stable64_write_moc" (
            Func.of_body env ["to", I64Type; "from", I64Type; "len", I64Type] []
              (fun env ->
                E.trap_with env "stable64_write_moc is not supposed to be called in WASI"
              )
          )
      else E.reuse_import env "ic0" "stable64_write" in
    E.add_export env (nr {
      name = Wasm.Utf8.decode "stable64_write_moc";
      edesc = nr (FuncExport (nr stable64_write_moc_fi))
    })

end (* RTS_Exports *)


(* Below signature is needed by the serialiser to supply the
   methods various formats and auxiliary routines. A stream
   token refers to the stream itself. Depending on the stream's
   methodology, the token can be a (bump) pointer or a handle
   (like a `Blob`). The former needs to be updated at certain
   points because the token will normally reside in locals that
   nested functions won't have access to. *)
module type Stream = sig
  (* Bottleneck routines for streaming in different formats.
     The `code` must be used linearly. `token` is a fragment
     of Wasm that puts the stream token onto the stack.
     Arguments:    env    token  code *)
  val write_byte : E.t -> G.t -> G.t -> G.t
  val write_word_leb : E.t -> G.t -> G.t -> G.t
  val write_word_32 : E.t -> G.t -> G.t -> G.t
  val write_blob : E.t -> G.t -> G.t -> G.t
  val write_text : E.t -> G.t -> G.t -> G.t
  val write_bignum_leb : E.t -> G.t -> G.t -> G.t
  val write_bignum_sleb : E.t -> G.t -> G.t -> G.t

  (* Creates a fresh stream with header, storing stream token.
     Arguments:env    size   setter getter header *)
  val create : E.t -> G.t -> G.t -> G.t -> string -> G.t

  (* Checks the stream's filling, traps if unexpected
     Arguments:      env    token  size *)
  val check_filled : E.t -> G.t -> G.t -> G.t

  (* Pushes the stream's current absolute byte offset on stack.
     The requirement is that the difference between two uses
     of this method must give a correct _relative_ offset.
     Arguments:         env    token *)
  val absolute_offset : E.t -> G.t -> G.t

  (* Finishes the stream, performing consistency checks.
     Leaves two words on stack, whose interpretation depends
     on the Stream.
     Arguments:   env    token  size   header_size *)
  val terminate : E.t -> G.t -> G.t -> int32 -> G.t

  (* Executes code to eliminate the residual buffer
     that `terminate` returns (if at all) *)
  val finalize_buffer : G.t -> G.t

  (* Builds a unique name for a name seed and a type *)
  val name_for : string -> Type.typ list -> string

  (* Opportunity to flush or update the token. Stream token is on stack. *)
  val checkpoint : E.t -> G.t -> G.t

  (* Reserve a small fixed number of bytes in the stream and return an
     address to it. The address is invalidated by a GC, and as such must
     be written to in the next few instructions. *)
  val reserve : E.t -> G.t -> int32 -> G.t
end


module BumpStream : Stream = struct
  let create env get_data_size set_data_buf get_data_buf header =
    let header_size = Int32.of_int (String.length header) in
    get_data_size ^^ compile_add_const header_size ^^
    Blob.dyn_alloc_scratch env ^^ set_data_buf ^^
    get_data_buf ^^
    Blob.lit env header ^^ Blob.payload_ptr_unskewed ^^
    compile_unboxed_const header_size ^^
    Heap.memcpy env ^^
    get_data_buf ^^ compile_add_const header_size ^^ set_data_buf

  let check_filled env get_data_buf get_data_size =
    get_data_buf ^^ get_data_size ^^ G.i (Binary (Wasm.Values.I32 I32Op.Add)) ^^
    G.i (Compare (Wasm.Values.I32 I32Op.Eq)) ^^
    E.else_trap_with env "data buffer not filled"

  let terminate env get_data_buf get_data_size header_size =
    get_data_buf ^^ compile_sub_const header_size ^^
    get_data_size ^^ compile_add_const header_size

  let finalize_buffer code = code

  let name_for fn_name ts = "@" ^ fn_name ^ "<" ^ Typ_hash.typ_seq_hash ts ^ ">"

  let advance_data_buf get_data_buf =
    get_data_buf ^^ G.i (Binary (Wasm.Values.I32 I32Op.Add)) ^^ G.setter_for get_data_buf

  let absolute_offset _env get_data_buf = get_data_buf

  let checkpoint _env get_data_buf = G.setter_for get_data_buf

  let reserve _env get_data_buf bytes =
    get_data_buf ^^ get_data_buf ^^ compile_add_const bytes ^^ G.setter_for get_data_buf

  let write_word_leb env get_data_buf code =
    let set_word, get_word = new_local env "word" in
    code ^^ set_word ^^
    I32Leb.compile_store_to_data_buf_unsigned env get_word get_data_buf ^^
    advance_data_buf get_data_buf

  let write_word_32 env get_data_buf code =
    get_data_buf ^^ code ^^
    G.i (Store {ty = I32Type; align = 0; offset = 0l; sz = None}) ^^
    compile_unboxed_const Heap.word_size ^^ advance_data_buf get_data_buf

  let write_byte _env get_data_buf code =
    get_data_buf ^^ code ^^
    G.i (Store {ty = I32Type; align = 0; offset = 0l; sz = Some Wasm.Types.Pack8}) ^^
    compile_unboxed_const 1l ^^ advance_data_buf get_data_buf

  let write_blob env get_data_buf get_x =
    let set_len, get_len = new_local env "len" in
    get_x ^^ Blob.len env ^^ set_len ^^
    write_word_leb env get_data_buf get_len ^^
    get_data_buf ^^
    get_x ^^ Blob.payload_ptr_unskewed ^^
    get_len ^^
    Heap.memcpy env ^^
    get_len ^^ advance_data_buf get_data_buf

  let write_text env get_data_buf get_x =
    let set_len, get_len = new_local env "len" in
    get_x ^^ Text.size env ^^ set_len ^^
    write_word_leb env get_data_buf get_len ^^
    get_x ^^ get_data_buf ^^ Text.to_buf env ^^
    get_len ^^ advance_data_buf get_data_buf

  let write_bignum_leb env get_data_buf get_x =
    get_data_buf ^^
    get_x ^^
    BigNum.compile_store_to_data_buf_unsigned env ^^
    advance_data_buf get_data_buf

  let write_bignum_sleb env get_data_buf get_x =
    get_data_buf ^^
    get_x ^^
    BigNum.compile_store_to_data_buf_signed env ^^
    advance_data_buf get_data_buf

end

module MakeSerialization (Strm : Stream) = struct
  (*
    The general serialization strategy is as follows:
    * We statically generate the IDL type description header.
    * We traverse the data to calculate the size needed for the data buffer and the
      reference buffer.
    * We allocate memory for the data buffer and the reference buffer
      (this memory area is not referenced, so will be dead with the next GC)
    * We copy the IDL type header to the data buffer.
    * We traverse the data and serialize it into the data buffer.
      This is type driven, and we use the `share_code` machinery and names that
      properly encode the type to resolve loops in a convenient way.
    * We externalize all that new data space into a databuf
    * We externalize the reference space into a elembuf
    * We pass both databuf and elembuf to shared functions
      (this mimicks the future system API)

    The deserialization is analogous:
    * We allocate some scratch space, and internalize the databuf and elembuf into it.
    * We parse the data, in a type-driven way, using normal construction and
      allocation, while keeping tabs on the type description header for subtyping.
    * At the end, the scratch space is a hole in the heap, and will be reclaimed
      by the next GC.
  *)

<<<<<<< HEAD
  (* Globals recording known Candid types
     See Note [Candid subtype checks]
  *)
  let register_delayed_globals env =
    (E.add_global32_delayed env "__typtbl" Immutable,
     E.add_global32_delayed env "__typtbl_end" Immutable,
     E.add_global32_delayed env "__typtbl_size" Immutable,
     E.add_global32_delayed env "__typtbl_idltyps" Immutable)

  let get_typtbl env =
    G.i (GlobalGet (nr (E.get_global env "__typtbl")))
  let get_typtbl_size env =
    G.i (GlobalGet (nr (E.get_global env "__typtbl_size")))
  let get_typtbl_end env =
    G.i (GlobalGet (nr (E.get_global env "__typtbl_end")))
  let get_typtbl_idltyps env =
    G.i (GlobalGet (nr (E.get_global env "__typtbl_idltyps")))

=======
  module Strm = Strm
>>>>>>> 32c2f015

  open Typ_hash

  let sort_by_hash fs =
    List.sort
      (fun (h1,_) (h2,_) -> Lib.Uint32.compare h1 h2)
      (List.map (fun f -> (Idllib.Escape.unescape_hash f.Type.lab, f)) fs)

  (* The IDL serialization prefaces the data with a type description.
     We can statically create the type description in Ocaml code,
     store it in the program, and just copy it to the beginning of the message.

     At some point this can be factored into a function from Motoko type to IDL,
     type and a function like this for IDL types. But due to recursion handling
     it is easier to start like this.
  *)

  module TM = Map.Make (struct type t = Type.typ let compare = compare end)
  let to_idl_prim = let open Type in function
    | Prim Null | Tup [] -> Some 1l
    | Prim Bool -> Some 2l
    | Prim Nat -> Some 3l
    | Prim Int -> Some 4l
    | Prim Nat8 -> Some 5l
    | Prim Nat16 -> Some 6l
    | Prim (Nat32|Char) -> Some 7l
    | Prim Nat64 -> Some 8l
    | Prim Int8 -> Some 9l
    | Prim Int16 -> Some 10l
    | Prim Int32 -> Some 11l
    | Prim Int64 -> Some 12l
    | Prim Float -> Some 14l
    | Prim Text -> Some 15l
    (* NB: Prim Blob does not map to a primitive IDL type *)
    | Any -> Some 16l
    | Non -> Some 17l
    | Prim Principal -> Some 24l
    | _ -> None

  (* some constants, also see rts/idl.c *)
  let idl_opt       = -18l
  let idl_vec       = -19l
  let idl_record    = -20l
  let idl_variant   = -21l
  let idl_func      = -22l
  let idl_service   = -23l
  let idl_alias     = 1l (* see Note [mutable stable values] *)

  (* TODO: use record *)
  let type_desc env ts :
     string * int list * int32 list  (* type_desc, (relative offsets), indices of ts *)
    =
    let open Type in

    (* Type traversal *)
    (* We do a first traversal to find out the indices of non-primitive types *)
    let (typs, idx) =
      let typs = ref [] in
      let idx = ref TM.empty in
      let rec go t =
        let t = Type.normalize t in
        if to_idl_prim t <> None then () else
        if TM.mem t !idx then () else begin
          idx := TM.add t (Lib.List32.length !typs) !idx;
          typs := !typs @ [ t ];
          match t with
          | Tup ts -> List.iter go ts
          | Obj (_, fs) ->
            List.iter (fun f -> go f.typ) fs
          | Array (Mut t) -> go (Array t)
          | Array t -> go t
          | Opt t -> go t
          | Variant vs -> List.iter (fun f -> go f.typ) vs
          | Func (s, c, tbs, ts1, ts2) ->
            List.iter go ts1; List.iter go ts2
          | Prim Blob -> ()
          | Mut t -> go t
          | _ ->
            Printf.eprintf "type_desc: unexpected type %s\n" (string_of_typ t);
            assert false
        end
      in
      List.iter go ts;
      (!typs, !idx)
    in

    (* buffer utilities *)
    let buf = Buffer.create 16 in

    let add_u8 i =
      Buffer.add_char buf (Char.chr (i land 0xff)) in

    let rec add_leb128_32 (i : Lib.Uint32.t) =
      let open Lib.Uint32 in
      let b = logand i (of_int32 0x7fl) in
      if of_int32 0l <= i && i < of_int32 128l
      then add_u8 (to_int b)
      else begin
        add_u8 (to_int (logor b (of_int32 0x80l)));
        add_leb128_32 (shift_right_logical i 7)
      end in

    let add_leb128 i =
      assert (i >= 0);
      add_leb128_32 (Lib.Uint32.of_int i) in

    let rec add_sleb128 (i : int32) =
      let open Int32 in
      let b = logand i 0x7fl in
      if -64l <= i && i < 64l
      then add_u8 (to_int b)
      else begin
        add_u8 (to_int (logor b 0x80l));
        add_sleb128 (shift_right i 7)
      end in

    (* Actual binary data *)

    let add_idx t =
      let t = Type.normalize t in
      match to_idl_prim t with
      | Some i -> add_sleb128 (Int32.neg i)
      | None -> add_sleb128 (TM.find (normalize t) idx) in

    let idx t =
      let t = Type.normalize t in
      match to_idl_prim t with
      | Some i -> Int32.neg i
      | None -> TM.find (normalize t) idx in

    let rec add_typ t =
      match t with
      | Non -> assert false
      | Prim Blob ->
        add_typ Type.(Array (Prim Nat8))
      | Prim _ -> assert false
      | Tup ts ->
        add_sleb128 idl_record;
        add_leb128 (List.length ts);
        List.iteri (fun i t ->
          add_leb128 i;
          add_idx t;
        ) ts
      | Obj ((Object | Memory), fs) ->
        add_sleb128 idl_record;
        add_leb128 (List.length fs);
        List.iter (fun (h, f) ->
          add_leb128_32 h;
          add_idx f.typ
        ) (sort_by_hash fs)
      | Array (Mut t) ->
        add_sleb128 idl_alias; add_idx (Array t)
      | Array t ->
        add_sleb128 idl_vec; add_idx t
      | Opt t ->
        add_sleb128 idl_opt; add_idx t
      | Variant vs ->
        add_sleb128 idl_variant;
        add_leb128 (List.length vs);
        List.iter (fun (h, f) ->
          add_leb128_32 h;
          add_idx f.typ
        ) (sort_by_hash vs)
      | Func (s, c, tbs, ts1, ts2) ->
        assert (Type.is_shared_sort s);
        add_sleb128 idl_func;
        add_leb128 (List.length ts1);
        List.iter add_idx ts1;
        add_leb128 (List.length ts2);
        List.iter add_idx ts2;
        begin match s, c with
          | _, Returns ->
            add_leb128 1; add_u8 2; (* oneway *)
          | Shared Write, _ ->
            add_leb128 0; (* no annotation *)
          | Shared Query, _ ->
            add_leb128 1; add_u8 1; (* query *)
          | _ -> assert false
        end
      | Obj (Actor, fs) ->
        add_sleb128 idl_service;
        add_leb128 (List.length fs);
        List.iter (fun f ->
          add_leb128 (String.length f.lab);
          Buffer.add_string buf f.lab;
          add_idx f.typ
        ) fs
      | Mut t ->
        add_sleb128 idl_alias; add_idx t
      | _ -> assert false in

    Buffer.add_string buf "DIDL";
    add_leb128 (List.length typs);
    let offsets = List.map (fun typ ->
      let offset = Buffer.length buf in
      add_typ typ;
      offset)
      typs
    in
    add_leb128 (List.length ts);
    List.iter add_idx ts;
    (Buffer.contents buf,
     offsets,
     List.map idx ts)

  (* See Note [Candid subtype checks] *)
  let set_delayed_globals (env : E.t) (set_typtbl, set_typtbl_end, set_typtbl_size, set_typtbl_idltyps) =
    let typdesc, offsets, idltyps = type_desc env (E.get_typtbl_typs env) in
    let static_typedesc = E.add_static_unskewed env [StaticBytes.Bytes typdesc] in
    let static_typtbl =
      let bytes = StaticBytes.i32s
        (List.map (fun offset ->
          Int32.(add static_typedesc (of_int(offset))))
        offsets)
      in
      E.add_static_unskewed env [bytes]
    in
    let static_idltyps = E.add_static_unskewed env [StaticBytes.i32s idltyps] in
    set_typtbl static_typtbl;
    set_typtbl_end Int32.(add static_typedesc (of_int (String.length typdesc)));
    set_typtbl_size (Int32.of_int (List.length offsets));
    set_typtbl_idltyps static_idltyps

  (* Returns data (in bytes) and reference buffer size (in entries) needed *)
  let rec buffer_size env t =
    let open Type in
    let t = Type.normalize t in
    let name = "@buffer_size<" ^ typ_hash t ^ ">" in
    Func.share_code1 env name ("x", I32Type) [I32Type; I32Type]
    (fun env get_x ->

      (* Some combinators for writing values *)
      let (set_data_size, get_data_size) = new_local64 env "data_size" in
      let (set_ref_size, get_ref_size) = new_local env "ref_size" in
      compile_const_64 0L ^^ set_data_size ^^
      compile_unboxed_const 0l ^^ set_ref_size ^^

      let inc_data_size code =
        get_data_size ^^
        code ^^ G.i (Convert (Wasm.Values.I64 I64Op.ExtendUI32)) ^^
        G.i (Binary (Wasm.Values.I64 I64Op.Add)) ^^
        set_data_size
      in

      let size_word env code =
        let (set_word, get_word) = new_local env "word" in
        code ^^ set_word ^^
        inc_data_size (I32Leb.compile_leb128_size get_word)
      in

      let size env t =
        let (set_inc, get_inc) = new_local env "inc" in
        buffer_size env t ^^
        get_ref_size ^^ G.i (Binary (Wasm.Values.I32 I32Op.Add)) ^^ set_ref_size ^^
        set_inc ^^ inc_data_size get_inc
      in

      let size_alias size_thing =
        (* see Note [mutable stable values] *)
        let (set_tag, get_tag) = new_local env "tag" in
        get_x ^^ Tagged.load ^^ set_tag ^^
        (* Sanity check *)
        get_tag ^^ compile_eq_const Tagged.(int_of_tag StableSeen) ^^
        get_tag ^^ compile_eq_const Tagged.(int_of_tag MutBox) ^^
        G.i (Binary (Wasm.Values.I32 I32Op.Or)) ^^
        get_tag ^^ compile_eq_const Tagged.(int_of_tag ObjInd) ^^
        G.i (Binary (Wasm.Values.I32 I32Op.Or)) ^^
        get_tag ^^ compile_eq_const Tagged.(int_of_tag Array) ^^
        G.i (Binary (Wasm.Values.I32 I32Op.Or)) ^^
        E.else_trap_with env "object_size/Mut: Unexpected tag" ^^
        (* Check if we have seen this before *)
        get_tag ^^ compile_eq_const Tagged.(int_of_tag StableSeen) ^^
        G.if0 begin
          (* Seen before *)
          (* One byte marker, one word offset *)
          inc_data_size (compile_unboxed_const 5l)
        end begin
          (* Not yet seen *)
          (* One byte marker, two words scratch space *)
          inc_data_size (compile_unboxed_const 9l) ^^
          (* Mark it as seen *)
          get_x ^^ Tagged.(store StableSeen) ^^
          (* and descend *)
          size_thing ()
        end
      in

      (* Now the actual type-dependent code *)
      begin match t with
      | Prim Nat -> inc_data_size (get_x ^^ BigNum.compile_data_size_unsigned env)
      | Prim Int -> inc_data_size (get_x ^^ BigNum.compile_data_size_signed env)
      | Prim (Int8|Nat8) -> inc_data_size (compile_unboxed_const 1l)
      | Prim (Int16|Nat16) -> inc_data_size (compile_unboxed_const 2l)
      | Prim (Int32|Nat32|Char) -> inc_data_size (compile_unboxed_const 4l)
      | Prim (Int64|Nat64|Float) -> inc_data_size (compile_unboxed_const 8l)
      | Prim Bool -> inc_data_size (compile_unboxed_const 1l)
      | Prim Null -> G.nop
      | Any -> G.nop
      | Tup [] -> G.nop (* e(()) = null *)
      | Tup ts ->
        G.concat_mapi (fun i t ->
          get_x ^^ Tuple.load_n (Int32.of_int i) ^^
          size env t
          ) ts
      | Obj ((Object | Memory), fs) ->
        G.concat_map (fun (_h, f) ->
          get_x ^^ Object.load_idx_raw env f.Type.lab ^^
          size env f.typ
          ) (sort_by_hash fs)
      | Array (Mut t) ->
        size_alias (fun () -> get_x ^^ size env (Array t))
      | Array t ->
        size_word env (get_x ^^ Heap.load_field Arr.len_field) ^^
        get_x ^^ Heap.load_field Arr.len_field ^^
        from_0_to_n env (fun get_i ->
          get_x ^^ get_i ^^ Arr.idx env ^^ load_ptr ^^
          size env t
        )
      | Prim Blob ->
        let (set_len, get_len) = new_local env "len" in
        get_x ^^ Blob.len env ^^ set_len ^^
        size_word env get_len ^^
        inc_data_size get_len
      | Prim Text ->
        let (set_len, get_len) = new_local env "len" in
        get_x ^^ Text.size env ^^ set_len ^^
        size_word env get_len ^^
        inc_data_size get_len
      | Opt t ->
        inc_data_size (compile_unboxed_const 1l) ^^ (* one byte tag *)
        get_x ^^ Opt.is_some env ^^
        G.if0 (get_x ^^ Opt.project env ^^ size env t) G.nop
      | Variant vs ->
        List.fold_right (fun (i, {lab = l; typ = t; _}) continue ->
            get_x ^^
            Variant.test_is env l ^^
            G.if0
              ( size_word env (compile_unboxed_const (Int32.of_int i)) ^^
                get_x ^^ Variant.project ^^ size env t
              ) continue
          )
          ( List.mapi (fun i (_h, f) -> (i,f)) (sort_by_hash vs) )
          ( E.trap_with env "buffer_size: unexpected variant" )
      | Func _ ->
        inc_data_size (compile_unboxed_const 1l) ^^ (* one byte tag *)
        get_x ^^ Arr.load_field 0l ^^ size env (Obj (Actor, [])) ^^
        get_x ^^ Arr.load_field 1l ^^ size env (Prim Text)
      | Obj (Actor, _) | Prim Principal ->
        inc_data_size (compile_unboxed_const 1l) ^^ (* one byte tag *)
        get_x ^^ size env (Prim Blob)
      | Non ->
        E.trap_with env "buffer_size called on value of type None"
      | Mut t ->
        size_alias (fun () -> get_x ^^ Heap.load_field MutBox.field ^^ size env t)
      | _ -> todo "buffer_size" (Arrange_ir.typ t) G.nop
      end ^^
      (* Check 32-bit overflow of buffer_size *)
      get_data_size ^^
      compile_shrU64_const 32L ^^
      G.i (Test (Wasm.Values.I64 I64Op.Eqz)) ^^
      E.else_trap_with env "buffer_size overflow" ^^
      (* Convert to 32-bit *)
      get_data_size ^^
      G.i (Convert (Wasm.Values.I32 I32Op.WrapI64)) ^^
      get_ref_size
    )

  (* Copies x to the data_buffer, storing references after ref_count entries in ref_base *)
  let rec serialize_go env t =
    let open Type in
    let t = Type.normalize t in
    let name = Strm.name_for "serialize_go" [t] in
    Func.share_code3 env name (("x", I32Type), ("data_buffer", I32Type), ("ref_buffer", I32Type)) [I32Type; I32Type]
    (fun env get_x get_data_buf get_ref_buf ->
      let set_ref_buf = G.setter_for get_ref_buf in

      (* Some combinators for writing values *)
      let open Strm in

      let write env t =
        get_data_buf ^^
        get_ref_buf ^^
        serialize_go env t ^^
        set_ref_buf ^^
        checkpoint env get_data_buf
      in

      let write_alias write_thing =
        (* see Note [mutable stable values] *)
        (* Check heap tag *)
        let (set_tag, get_tag) = new_local env "tag" in
        get_x ^^ Tagged.load ^^ set_tag ^^
        get_tag ^^ compile_eq_const Tagged.(int_of_tag StableSeen) ^^
        G.if0
        begin
          (* This is the real data *)
          write_byte env get_data_buf (compile_unboxed_const 0l) ^^
          (* Remember the current offset in the tag word *)
          get_x ^^ Strm.absolute_offset env get_data_buf ^^ Heap.store_field Tagged.tag_field ^^
          (* Leave space in the output buffer for the decoder's bookkeeping *)
          write_word_32 env get_data_buf (compile_unboxed_const 0l) ^^
          write_word_32 env get_data_buf (compile_unboxed_const 0l) ^^
          (* Now the data, following the object field mutbox indirection *)
          write_thing ()
        end
        begin
          (* This is a reference *)
          write_byte env get_data_buf (compile_unboxed_const 1l) ^^
          (* Sanity Checks *)
          get_tag ^^ compile_eq_const Tagged.(int_of_tag MutBox) ^^
          E.then_trap_with env "unvisited mutable data in serialize_go (MutBox)" ^^
          get_tag ^^ compile_eq_const Tagged.(int_of_tag ObjInd) ^^
          E.then_trap_with env "unvisited mutable data in serialize_go (ObjInd)" ^^
          get_tag ^^ compile_eq_const Tagged.(int_of_tag Array) ^^
          E.then_trap_with env "unvisited mutable data in serialize_go (Array)" ^^
          (* Second time we see this *)
          (* Calculate relative offset *)
          let set_offset, get_offset = new_local env "offset" in
          get_tag ^^ Strm.absolute_offset env get_data_buf ^^ G.i (Binary (Wasm.Values.I32 I32Op.Sub)) ^^
          set_offset ^^
          (* A sanity check *)
          get_offset ^^ compile_unboxed_const 0l ^^
          G.i (Compare (Wasm.Values.I32 I32Op.LtS)) ^^
          E.else_trap_with env "Odd offset" ^^
          (* Write the offset to the output buffer *)
          write_word_32 env get_data_buf get_offset
        end
      in

      (* Now the actual serialization *)

      begin match t with
      | Prim Nat ->
        write_bignum_leb env get_data_buf get_x
      | Prim Int ->
        write_bignum_sleb env get_data_buf get_x
      | Prim Float ->
        reserve env get_data_buf 8l ^^
        get_x ^^ Float.unbox env ^^
        G.i (Store {ty = F64Type; align = 0; offset = 0l; sz = None})
      | Prim (Int64|Nat64) ->
        reserve env get_data_buf 8l ^^
        get_x ^^ BoxedWord64.unbox env ^^
        G.i (Store {ty = I64Type; align = 0; offset = 0l; sz = None})
      | Prim (Int32|Nat32) ->
        write_word_32 env get_data_buf (get_x ^^ BoxedSmallWord.unbox env)
      | Prim Char ->
        write_word_32 env get_data_buf (get_x ^^ TaggedSmallWord.untag_codepoint)
      | Prim (Int16|Nat16) ->
        reserve env get_data_buf 2l ^^
        get_x ^^ TaggedSmallWord.lsb_adjust Nat16 ^^
        G.i (Store {ty = I32Type; align = 0; offset = 0l; sz = Some Wasm.Types.Pack16})
      | Prim (Int8|Nat8) ->
        write_byte env get_data_buf (get_x ^^ TaggedSmallWord.lsb_adjust Nat8)
      | Prim Bool ->
        write_byte env get_data_buf (get_x ^^ BoxedSmallWord.unbox env) (* essentially SR.adjust SR.Vanilla SR.bool *)
      | Tup [] -> (* e(()) = null *)
        G.nop
      | Tup ts ->
        G.concat_mapi (fun i t ->
          get_x ^^ Tuple.load_n (Int32.of_int i) ^^
          write env t
        ) ts
      | Obj ((Object | Memory), fs) ->
        G.concat_map (fun (_h, f) ->
          get_x ^^ Object.load_idx_raw env f.Type.lab ^^
          write env f.typ
        ) (sort_by_hash fs)
      | Array (Mut t) ->
        write_alias (fun () -> get_x ^^ write env (Array t))
      | Array t ->
        write_word_leb env get_data_buf (get_x ^^ Heap.load_field Arr.len_field) ^^
        get_x ^^ Heap.load_field Arr.len_field ^^
        from_0_to_n env (fun get_i ->
          get_x ^^ get_i ^^ Arr.idx env ^^ load_ptr ^^
          write env t
        )
      | Prim Null -> G.nop
      | Any -> G.nop
      | Opt t ->
        get_x ^^
        Opt.is_some env ^^
        G.if0
          (write_byte env get_data_buf (compile_unboxed_const 1l) ^^ get_x ^^ Opt.project env ^^ write env t)
          (write_byte env get_data_buf (compile_unboxed_const 0l))
      | Variant vs ->
        List.fold_right (fun (i, {lab = l; typ = t; _}) continue ->
            get_x ^^
            Variant.test_is env l ^^
            G.if0
              ( write_word_leb env get_data_buf (compile_unboxed_const (Int32.of_int i)) ^^
                get_x ^^ Variant.project ^^ write env t)
              continue
          )
          ( List.mapi (fun i (_h, f) -> (i,f)) (sort_by_hash vs) )
          ( E.trap_with env "serialize_go: unexpected variant" )
      | Prim Blob ->
        write_blob env get_data_buf get_x
      | Prim Text ->
        write_text env get_data_buf get_x
      | Func _ ->
        write_byte env get_data_buf (compile_unboxed_const 1l) ^^
        get_x ^^ Arr.load_field 0l ^^ write env (Obj (Actor, [])) ^^
        get_x ^^ Arr.load_field 1l ^^ write env (Prim Text)
      | Obj (Actor, _) | Prim Principal ->
        write_byte env get_data_buf (compile_unboxed_const 1l) ^^
        get_x ^^ write env (Prim Blob)
      | Non ->
        E.trap_with env "serializing value of type None"
      | Mut t ->
        write_alias (fun () ->
          get_x ^^ Heap.load_field MutBox.field ^^ write env t
        )
      | _ -> todo "serialize" (Arrange_ir.typ t) G.nop
      end ^^
      get_data_buf ^^
      get_ref_buf
    )

  (* This value is returned by deserialize_go if deserialization fails in a way
     that should be recoverable by opt parsing.
     By virtue of being a deduped static value, it can be detected by pointer
     comparison.
  *)
  let coercion_error_value env : int32 =
    E.add_static env StaticBytes.[
      I32 Tagged.(int_of_tag CoercionFailure);
    ]

  (* See Note [Candid subtype checks] *)
  let with_rel_buf_opt env extended get_typtbl_size1 f =
    if extended then
      f (compile_unboxed_const 0l)
    else
      get_typtbl_size1 ^^ get_typtbl_size env ^^
      E.call_import env "rts" "idl_sub_buf_words" ^^
      Stack.dynamic_with_words env "rel_buf" (fun get_ptr ->
        get_ptr ^^ get_typtbl_size1 ^^ get_typtbl_size env ^^
        E.call_import env "rts" "idl_sub_buf_init" ^^
        f get_ptr)

  (* See Note [Candid subtype checks] *)
  let idl_sub env t2 =
    let idx = E.add_typtbl_typ env t2 in
    get_typtbl_idltyps env ^^
    G.i (Load {ty = I32Type; align = 0; offset = Int32.mul idx 4l (*!*); sz = None}) ^^
    Func.share_code6 env ("idl_sub")
      (("rel_buf", I32Type),
       ("typtbl1", I32Type),
       ("typtbl_end1", I32Type),
       ("typtbl_size1", I32Type),
       ("idltyp1", I32Type),
       ("idltyp2", I32Type)
      )
      [I32Type]
      (fun env get_rel_buf get_typtbl1 get_typtbl_end1 get_typtbl_size1 get_idltyp1 get_idltyp2 ->
        get_rel_buf ^^
        E.else_trap_with env "null rel_buf" ^^
        get_rel_buf ^^
        get_typtbl1 ^^
        get_typtbl env ^^
        get_typtbl_end1 ^^
        get_typtbl_end env ^^
        get_typtbl_size1 ^^
        get_typtbl_size env ^^
        get_idltyp1 ^^
        get_idltyp2 ^^
        E.call_import env "rts" "idl_sub")

  (* The main deserialization function, generated once per type hash.
     Its parameters are:
       * data_buffer: The current position of the input data buffer
       * ref_buffer:  The current position of the input references buffer
       * typtbl:      The type table, as returned by parse_idl_header
       * idltyp:      The idl type (prim type or table index) to decode now
       * typtbl_size: The size of the type table, used to limit recursion
       * depth:       Recursion counter; reset when we make progres on the value
       * can_recover: Whether coercion errors are recoverable, see coercion_failed below

     It returns the value of type t (vanilla representation) or coercion_error_value,
     It advances the data_buffer past the decoded value (even if it returns coercion_error_value!)
   *)
  let rec deserialize_go env t =
    let open Type in
    let t = Type.normalize t in
    let name = "@deserialize_go<" ^ typ_hash t ^ ">" in
    Func.share_code9 env name
      (("rel_buf_opt", I32Type),
       ("data_buffer", I32Type),
       ("ref_buffer", I32Type),
       ("typtbl", I32Type),
       ("typtbl_end", I32Type),
       ("typtbl_size", I32Type),
       ("idltyp", I32Type),
       ("depth", I32Type),
       ("can_recover", I32Type)
      ) [I32Type]
    (fun env get_rel_buf_opt get_data_buf get_ref_buf get_typtbl get_typtbl_end get_typtbl_size get_idltyp get_depth get_can_recover ->

      (* Check recursion depth (protects against empty record etc.) *)
      (* Factor 2 because at each step, the expected type could go through one
         level of opt that is not present in the value type
      *)
      get_depth ^^
      get_typtbl_size ^^ compile_add_const 1l ^^ compile_mul_const 2l ^^
      G.i (Compare (Wasm.Values.I32 I32Op.LeU)) ^^
      E.else_trap_with env ("IDL error: circular record read") ^^

      (* Remember data buffer position, to detect progress *)
      let (set_old_pos, get_old_pos) = new_local env "old_pos" in
      ReadBuf.get_ptr get_data_buf ^^ set_old_pos ^^

      let go' can_recover env t =
        let (set_idlty, get_idlty) = new_local env "idl_ty" in
        set_idlty ^^
        get_rel_buf_opt ^^
        get_data_buf ^^
        get_ref_buf ^^
        get_typtbl ^^
        get_typtbl_end ^^
        get_typtbl_size ^^
        get_idlty ^^
        ( (* Reset depth counter if we made progress *)
          ReadBuf.get_ptr get_data_buf ^^ get_old_pos ^^
          G.i (Compare (Wasm.Values.I32 I32Op.Eq)) ^^
          G.if1 I32Type
          (get_depth ^^ compile_add_const 1l)
          (compile_unboxed_const 0l)
        ) ^^
        (if can_recover
         then compile_unboxed_const 1l
         else get_can_recover) ^^
        deserialize_go env t
      in

      let go = go' false in
      let go_can_recover = go' true in

      let skip get_typ =
        get_data_buf ^^ get_typtbl ^^ get_typ ^^ compile_unboxed_const 0l ^^
        E.call_import env "rts" "skip_any"
      in

      (* This flag is set to return a coercion error at the very end
         We cannot use (G.i Return) for early exit, or we’d leak stack space,
         as Stack.with_words is used to allocate scratch space.
      *)
      let (set_failed, get_failed) = new_local env "failed" in
      let set_failure = compile_unboxed_const 1l ^^ set_failed in
      let when_failed f = get_failed ^^ G.if0 f G.nop in

      (* This looks at a value and if it is coercion_error_value, sets the failure flag.
         This propagates the error out of arrays, records, etc.
       *)
      let remember_failure get_val =
          get_val ^^ compile_eq_const (coercion_error_value env) ^^
          G.if0 set_failure G.nop
      in

      (* This sets the failure flag and puts coercion_error_value on the stack *)
      let coercion_failed msg =
        (* If we know that there is no backtracking `opt t` around, then just trap.
           This gives a better error message
        *)
        get_can_recover ^^ E.else_trap_with env msg ^^
        set_failure ^^ compile_unboxed_const (coercion_error_value env) in

      (* returns true if we are looking at primitive type with this id *)
      let check_prim_typ t =
        get_idltyp ^^
        compile_eq_const (Int32.neg (Option.get (to_idl_prim t)))
      in

      let with_prim_typ t f =
        check_prim_typ t ^^
        G.if1 I32Type f
          ( skip get_idltyp ^^
            coercion_failed ("IDL error: unexpected IDL type when parsing " ^ string_of_typ t)
          )
      in

      let read_byte_tagged = function
        | [code0; code1] ->
          ReadBuf.read_byte env get_data_buf ^^
          let (set_b, get_b) = new_local env "b" in
          set_b ^^
          get_b ^^
          compile_eq_const 0l ^^
          G.if1 I32Type
          begin code0
          end begin
            get_b ^^ compile_eq_const 1l ^^
            E.else_trap_with env "IDL error: byte tag not 0 or 1" ^^
            code1
          end
        | _ -> assert false; (* can be generalized later as needed *)
      in

      let read_blob () =
        let (set_len, get_len) = new_local env "len" in
        let (set_x, get_x) = new_local env "x" in
        ReadBuf.read_leb128 env get_data_buf ^^ set_len ^^

        get_len ^^ Blob.alloc env ^^ set_x ^^
        get_x ^^ Blob.payload_ptr_unskewed ^^
        ReadBuf.read_blob env get_data_buf get_len ^^
        get_x
      in

      let read_principal () =
        let (set_len, get_len) = new_local env "len" in
        let (set_x, get_x) = new_local env "x" in
        ReadBuf.read_leb128 env get_data_buf ^^ set_len ^^

        (* at most 29 bytes, according to
           https://sdk.dfinity.org/docs/interface-spec/index.html#principal
        *)
        get_len ^^ compile_unboxed_const 29l ^^ G.i (Compare (Wasm.Values.I32 I32Op.LeU)) ^^
        E.else_trap_with env "IDL error: principal too long" ^^

        get_len ^^ Blob.alloc env ^^ set_x ^^
        get_x ^^ Blob.payload_ptr_unskewed ^^
        ReadBuf.read_blob env get_data_buf get_len ^^
        get_x
      in

      let read_text () =
        let (set_len, get_len) = new_local env "len" in
        ReadBuf.read_leb128 env get_data_buf ^^ set_len ^^
        let (set_ptr, get_ptr) = new_local env "x" in
        ReadBuf.get_ptr get_data_buf ^^ set_ptr ^^
        ReadBuf.advance get_data_buf get_len ^^
        (* validate *)
        get_ptr ^^ get_len ^^ E.call_import env "rts" "utf8_validate" ^^
        (* copy *)
        get_ptr ^^ get_len ^^ Text.of_ptr_size env
      in

      let read_actor_data () =
        read_byte_tagged
          [ E.trap_with env "IDL error: unexpected actor reference"
          ; read_principal ()
          ]
      in

      (* returns true if get_arg_typ is a composite type of this id *)
      let check_composite_typ get_arg_typ idl_tycon_id =
        get_arg_typ ^^
        compile_unboxed_const 0l ^^ G.i (Compare (Wasm.Values.I32 I32Op.GeS)) ^^
        G.if1 I32Type
        begin
          ReadBuf.alloc env (fun get_typ_buf ->
            (* Update typ_buf *)
            ReadBuf.set_ptr get_typ_buf (
              get_typtbl ^^
              get_arg_typ ^^ compile_mul_const Heap.word_size ^^
              G.i (Binary (Wasm.Values.I32 I32Op.Add)) ^^
              load_unskewed_ptr
            ) ^^
            ReadBuf.set_end get_typ_buf (ReadBuf.get_end get_data_buf) ^^
            (* read sleb128 *)
            ReadBuf.read_sleb128 env get_typ_buf ^^
            (* Check it is the expected value *)
            compile_eq_const idl_tycon_id
          )
        end
        (compile_unboxed_const 0l)
      in


      (* checks that arg_typ is positive, looks it up in the table,
         creates a fresh typ_buf pointing into the type description,
         reads the type constructor index and traps or fails if it is the wrong one.
         and passes the typ_buf to a subcomputation to read the type arguments *)
      let with_composite_arg_typ get_arg_typ idl_tycon_id f =
        (* make sure index is not negative *)
        get_arg_typ ^^
        compile_unboxed_const 0l ^^ G.i (Compare (Wasm.Values.I32 I32Op.GeS)) ^^
        G.if1 I32Type
        begin
          ReadBuf.alloc env (fun get_typ_buf ->
            (* Update typ_buf *)
            ReadBuf.set_ptr get_typ_buf (
              get_typtbl ^^
              get_arg_typ ^^ compile_mul_const Heap.word_size ^^
              G.i (Binary (Wasm.Values.I32 I32Op.Add)) ^^
              load_unskewed_ptr
            ) ^^
            ReadBuf.set_end get_typ_buf (ReadBuf.get_end get_data_buf) ^^
            (* read sleb128 *)
            ReadBuf.read_sleb128 env get_typ_buf ^^
            (* Check it is the expected type constructor *)
            compile_eq_const idl_tycon_id ^^
            G.if1 I32Type
            begin
              f get_typ_buf
            end
            begin
              skip get_arg_typ ^^
              coercion_failed ("IDL error: unexpected IDL type when parsing " ^ string_of_typ t)
            end
          )
        end
        begin
          skip get_arg_typ ^^
          coercion_failed ("IDL error: unexpected IDL type when parsing " ^ string_of_typ t)
        end
      in

      let with_composite_typ idl_tycon_id f =
        with_composite_arg_typ get_idltyp idl_tycon_id f
      in

      let with_record_typ f = with_composite_typ idl_record (fun get_typ_buf ->
        Stack.with_words env "get_n_ptr" 1l (fun get_n_ptr ->
          get_n_ptr ^^
          ReadBuf.read_leb128 env get_typ_buf ^^
          store_unskewed_ptr ^^
          f get_typ_buf get_n_ptr
        )
      ) in

      let with_blob_typ env f =
        with_composite_typ idl_vec (fun get_typ_buf ->
          ReadBuf.read_sleb128 env get_typ_buf ^^
          compile_eq_const (-5l) (* Nat8 *) ^^
          G.if1 I32Type
            f
            begin
              skip get_idltyp ^^
              coercion_failed "IDL error: blob not a vector of nat8"
            end
        )
      in

      let read_alias env t read_thing =
        (* see Note [mutable stable values] *)
        let (set_is_ref, get_is_ref) = new_local env "is_ref" in
        let (set_result, get_result) = new_local env "result" in
        let (set_cur, get_cur) = new_local env "cur" in
        let (set_memo, get_memo) = new_local env "memo" in

        let (set_arg_typ, get_arg_typ) = new_local env "arg_typ" in
        with_composite_typ idl_alias (ReadBuf.read_sleb128 env) ^^ set_arg_typ ^^

        (* Find out if it is a reference or not *)
        ReadBuf.read_byte env get_data_buf ^^ set_is_ref ^^

        (* If it is a reference, temporarily set the read buffer to that place *)
        get_is_ref ^^
        G.if0 begin
          let (set_offset, get_offset) = new_local env "offset" in
          ReadBuf.read_word32 env get_data_buf ^^ set_offset ^^
          (* A sanity check *)
          get_offset ^^ compile_unboxed_const 0l ^^
          G.i (Compare (Wasm.Values.I32 I32Op.LtS)) ^^
          E.else_trap_with env "Odd offset" ^^

          ReadBuf.get_ptr get_data_buf ^^ set_cur ^^
          ReadBuf.advance get_data_buf (get_offset ^^ compile_add_const (-4l))
        end G.nop ^^

        (* Remember location of ptr *)
        ReadBuf.get_ptr get_data_buf ^^ set_memo ^^
        (* Did we decode this already? *)
        ReadBuf.read_word32 env get_data_buf ^^ set_result ^^
        get_result ^^ compile_eq_const 0l ^^
        G.if0 begin
          (* No, not yet decoded *)
          (* Skip over type hash field *)
          ReadBuf.read_word32 env get_data_buf ^^ compile_eq_const 0l ^^
          E.else_trap_with env "Odd: Type hash scratch space not empty" ^^

          (* Read the content *)
          read_thing get_arg_typ (fun get_thing ->
            (* This is called after allocation, but before descending
               We update the memo location here so that loops work
            *)
            get_thing ^^ set_result ^^
            get_memo ^^ get_result ^^ store_unskewed_ptr ^^
            get_memo ^^ compile_add_const 4l ^^ Blob.lit env (typ_hash t) ^^ store_unskewed_ptr
          )
        end begin
          (* Decoded before. Check type hash *)
          ReadBuf.read_word32 env get_data_buf ^^ Blob.lit env (typ_hash t) ^^
          G.i (Compare (Wasm.Values.I32 I32Op.Eq)) ^^
          E.else_trap_with env ("Stable memory error: Aliased at wrong type, expected: " ^ typ_hash t)
        end ^^

        (* If this was a reference, reset read buffer *)
        get_is_ref ^^
        G.if0 (ReadBuf.set_ptr get_data_buf get_cur) G.nop ^^

        get_result
      in


      (* Now the actual deserialization *)
      begin match t with
      (* Primitive types *)
      | Prim Nat ->
        with_prim_typ t
        begin
          BigNum.compile_load_from_data_buf env get_data_buf false
        end
      | Prim Int ->
        (* Subtyping with nat *)
        check_prim_typ (Prim Nat) ^^
        G.if1 I32Type
          begin
            BigNum.compile_load_from_data_buf env get_data_buf false
          end
          begin
            with_prim_typ t
            begin
              BigNum.compile_load_from_data_buf env get_data_buf true
            end
          end
      | Prim Float ->
        with_prim_typ t
        begin
          ReadBuf.read_float64 env get_data_buf ^^
          Float.box env
        end
      | Prim (Int64|Nat64) ->
        with_prim_typ t
        begin
          ReadBuf.read_word64 env get_data_buf ^^
          BoxedWord64.box env
        end
      | Prim (Int32|Nat32) ->
        with_prim_typ t
        begin
          ReadBuf.read_word32 env get_data_buf ^^
          BoxedSmallWord.box env
        end
      | Prim Char ->
        with_prim_typ t
        begin
          ReadBuf.read_word32 env get_data_buf ^^
          TaggedSmallWord.check_and_tag_codepoint env
        end
      | Prim (Int16|Nat16) ->
        with_prim_typ t
        begin
          ReadBuf.read_word16 env get_data_buf ^^
          TaggedSmallWord.msb_adjust Nat16
        end
      | Prim (Int8|Nat8) ->
        with_prim_typ t
        begin
          ReadBuf.read_byte env get_data_buf ^^
          TaggedSmallWord.msb_adjust Nat8
        end
      | Prim Bool ->
        with_prim_typ t
        begin
          read_byte_tagged
            [ Bool.lit false
            ; Bool.lit true
            ] ^^
          BoxedSmallWord.box env (* essentially SR.adjust SR.bool SR.Vanilla *)
        end
      | Prim Null ->
        with_prim_typ t (Opt.null_lit env)
      | Any ->
        skip get_idltyp ^^
        (* Any vanilla value works here *)
        Opt.null_lit env
      | Prim Blob ->
        with_blob_typ env (read_blob ())
      | Prim Principal ->
        with_prim_typ t
        begin
          read_byte_tagged
            [ E.trap_with env "IDL error: unexpected principal reference"
            ; read_principal ()
            ]
        end
      | Prim Text ->
        with_prim_typ t (read_text ())
      | Tup [] -> (* e(()) = null *)
        with_prim_typ t (Tuple.from_stack env 0)
      (* Composite types *)
      | Tup ts ->
        with_record_typ (fun get_typ_buf get_n_ptr ->
          let (set_val, get_val) = new_local env "val" in

          G.concat_mapi (fun i t ->
            (* skip all possible intermediate extra fields *)
            get_typ_buf ^^ get_data_buf ^^ get_typtbl ^^ compile_unboxed_const (Int32.of_int i) ^^ get_n_ptr ^^
            E.call_import env "rts" "find_field" ^^
            G.if1 I32Type
              begin
                ReadBuf.read_sleb128 env get_typ_buf ^^
                go env t ^^ set_val ^^
                remember_failure get_val ^^
                get_val
              end
              begin
                match normalize t with
                | Opt _ | Any -> Opt.null_lit env
                | _ -> coercion_failed "IDL error: did not find tuple field in record"
              end
          ) ts ^^

          (* skip all possible trailing extra fields *)
          get_typ_buf ^^ get_data_buf ^^ get_typtbl ^^ get_n_ptr ^^
          E.call_import env "rts" "skip_fields" ^^

          Tuple.from_stack env (List.length ts)
        )
      | Obj ((Object | Memory), fs) ->
        with_record_typ (fun get_typ_buf get_n_ptr ->
          let (set_val, get_val) = new_local env "val" in

          Object.lit_raw env (List.map (fun (h,f) ->
            f.Type.lab, fun () ->
              (* skip all possible intermediate extra fields *)
              get_typ_buf ^^ get_data_buf ^^ get_typtbl ^^ compile_unboxed_const (Lib.Uint32.to_int32 h) ^^ get_n_ptr ^^
              E.call_import env "rts" "find_field" ^^
              G.if1 I32Type
                begin
                  ReadBuf.read_sleb128 env get_typ_buf ^^
                  go env f.typ ^^ set_val ^^
                  remember_failure get_val ^^
                  get_val
                  end
                begin
                  match normalize f.typ with
                  | Opt _ | Any -> Opt.null_lit env
                  | _ -> coercion_failed (Printf.sprintf "IDL error: did not find field %s in record" f.lab)
                end
          ) (sort_by_hash fs)) ^^

          (* skip all possible trailing extra fields *)
          get_typ_buf ^^ get_data_buf ^^ get_typtbl ^^ get_n_ptr ^^
          E.call_import env "rts" "skip_fields"
          )
      | Array (Mut t) ->
        read_alias env (Array (Mut t)) (fun get_array_typ on_alloc ->
          let (set_len, get_len) = new_local env "len" in
          let (set_x, get_x) = new_local env "x" in
          let (set_val, get_val) = new_local env "val" in
          let (set_arg_typ, get_arg_typ) = new_local env "arg_typ" in
          with_composite_arg_typ get_array_typ idl_vec (ReadBuf.read_sleb128 env) ^^ set_arg_typ ^^
          ReadBuf.read_leb128 env get_data_buf ^^ set_len ^^
          get_len ^^ Arr.alloc env ^^ set_x ^^
          on_alloc get_x ^^
          get_len ^^ from_0_to_n env (fun get_i ->
            get_x ^^ get_i ^^ Arr.idx env ^^
            get_arg_typ ^^ go env t ^^ set_val ^^
            remember_failure get_val ^^
            get_val ^^ store_ptr
          )
        )
      | Array t ->
        let (set_len, get_len) = new_local env "len" in
        let (set_x, get_x) = new_local env "x" in
        let (set_val, get_val) = new_local env "val" in
        let (set_arg_typ, get_arg_typ) = new_local env "arg_typ" in
        with_composite_typ idl_vec (ReadBuf.read_sleb128 env) ^^ set_arg_typ ^^
        ReadBuf.read_leb128 env get_data_buf ^^ set_len ^^
        get_len ^^ Arr.alloc env ^^ set_x ^^
        get_len ^^ from_0_to_n env (fun get_i ->
          get_x ^^ get_i ^^ Arr.idx env ^^
          get_arg_typ ^^ go env t ^^ set_val ^^
          remember_failure get_val ^^
          get_val ^^ store_ptr
        ) ^^
        get_x
      | Opt t ->
        check_prim_typ (Prim Null) ^^
        G.if1 I32Type (Opt.null_lit env)
        begin
          check_prim_typ Any ^^ (* reserved *)
          G.if1 I32Type (Opt.null_lit env)
          begin
            check_composite_typ get_idltyp idl_opt ^^
            G.if1 I32Type
            begin
              let (set_arg_typ, get_arg_typ) = new_local env "arg_typ" in
              with_composite_typ idl_opt (ReadBuf.read_sleb128 env) ^^ set_arg_typ ^^
              read_byte_tagged
                [ Opt.null_lit env
                ; let (set_val, get_val) = new_local env "val" in
                  get_arg_typ ^^ go_can_recover env t ^^ set_val ^^
                  get_val ^^ compile_eq_const (coercion_error_value env) ^^
                  G.if1 I32Type
                    (* decoding failed, but this is opt, so: return null *)
                    (Opt.null_lit env)
                    (* decoding succeeded, return opt value *)
                    (Opt.inject env get_val)
                ]
            end
            begin
              (* this check corresponds to `not (null <: <t>)` in the spec *)
              match normalize t with
              | Prim Null | Opt _ | Any ->
                (* Ignore and return null *)
                skip get_idltyp ^^
                Opt.null_lit env
              | _ ->
                (* Try constituent type *)
                let (set_val, get_val) = new_local env "val" in
                get_idltyp ^^ go_can_recover env t ^^ set_val ^^
                get_val ^^ compile_eq_const (coercion_error_value env) ^^
                G.if1 I32Type
                  (* decoding failed, but this is opt, so: return null *)
                  (Opt.null_lit env)
                  (* decoding succeeded, return opt value *)
                  (Opt.inject env get_val)
            end
          end
        end
      | Variant vs ->
        let (set_val, get_val) = new_local env "val" in
        with_composite_typ idl_variant (fun get_typ_buf ->
          (* Find the tag *)
          let (set_n, get_n) = new_local env "len" in
          ReadBuf.read_leb128 env get_typ_buf ^^ set_n ^^

          let (set_tagidx, get_tagidx) = new_local env "tagidx" in
          ReadBuf.read_leb128 env get_data_buf ^^ set_tagidx ^^

          get_tagidx ^^ get_n ^^
          G.i (Compare (Wasm.Values.I32 I32Op.LtU)) ^^
          E.else_trap_with env "IDL error: variant index out of bounds" ^^

          (* Zoom past the previous entries *)
          get_tagidx ^^ from_0_to_n env (fun _ ->
            get_typ_buf ^^ E.call_import env "rts" "skip_leb128" ^^
            get_typ_buf ^^ E.call_import env "rts" "skip_leb128"
          ) ^^

          (* Now read the tag *)
          let (set_tag, get_tag) = new_local env "tag" in
          ReadBuf.read_leb128 env get_typ_buf ^^ set_tag ^^
          let (set_arg_typ, get_arg_typ) = new_local env "arg_typ" in
          ReadBuf.read_sleb128 env get_typ_buf ^^ set_arg_typ ^^

          List.fold_right (fun (h, {lab = l; typ = t; _}) continue ->
              get_tag ^^ compile_eq_const (Lib.Uint32.to_int32 h) ^^
              G.if1 I32Type
                ( Variant.inject env l (
                  get_arg_typ ^^ go env t ^^ set_val ^^
                  remember_failure get_val ^^
                  get_val
                ))
                continue
            )
            ( sort_by_hash vs )
            ( coercion_failed "IDL error: unexpected variant tag" )
        )
      | Func _ ->
        (* See Note [Candid subtype checks] *)
        get_rel_buf_opt ^^
        G.if1 I32Type
          begin
            get_rel_buf_opt ^^
            get_typtbl ^^
            get_typtbl_end ^^
            get_typtbl_size ^^
            get_idltyp ^^
            idl_sub env t
          end
          (Bool.lit true) ^^ (* if we don't have a subtype memo table, assume the types are ok *)
        G.if1 I32Type
          (with_composite_typ idl_func (fun _get_typ_buf ->
            read_byte_tagged
              [ E.trap_with env "IDL error: unexpected function reference"
              ; read_actor_data () ^^
                read_text () ^^
                Tuple.from_stack env 2
              ]))
          (skip get_idltyp ^^
           coercion_failed "IDL error: incompatible function type")
      | Obj (Actor, _) ->
        (* See Note [Candid subtype checks] *)
        get_rel_buf_opt ^^
        G.if1 I32Type
          begin
            get_rel_buf_opt ^^
            get_typtbl ^^
            get_typtbl_end ^^
            get_typtbl_size ^^
            get_idltyp ^^
            idl_sub env t
          end
          (Bool.lit true) ^^
        G.if1 I32Type
          (with_composite_typ idl_service
             (fun _get_typ_buf -> read_actor_data ()))
          (skip get_idltyp ^^
           coercion_failed "IDL error: incompatible actor type")
      | Mut t ->
        read_alias env (Mut t) (fun get_arg_typ on_alloc ->
          let (set_result, get_result) = new_local env "result" in
          Tagged.obj env Tagged.ObjInd [ compile_unboxed_const 0l ] ^^ set_result ^^
          on_alloc get_result ^^
          get_result ^^
            get_arg_typ ^^ go env t ^^
          Heap.store_field MutBox.field
        )
      | Non ->
        skip get_idltyp ^^
        coercion_failed "IDL error: deserializing value of type None"
      | _ -> todo_trap env "deserialize" (Arrange_ir.typ t)
      end ^^
      (* Parsed value on the stack, return that, unless the failure flag is set *)
      when_failed (compile_unboxed_const (coercion_error_value env) ^^ G.i Return)
    )

  let serialize env ts : G.t =
    let name = Strm.name_for "serialize" ts in
    (* returns data/length pointers (will be GC’ed next time!) *)
    Func.share_code1 env name ("x", I32Type) [I32Type; I32Type] (fun env get_x ->
      let (set_data_size, get_data_size) = new_local env "data_size" in
      let (set_refs_size, get_refs_size) = new_local env "refs_size" in

      let (tydesc, _offsets, _idltyps) = type_desc env ts in
      let tydesc_len = Int32.of_int (String.length tydesc) in

      (* Get object sizes *)
      get_x ^^
      buffer_size env (Type.seq ts) ^^
      set_refs_size ^^
      set_data_size ^^
      (* check for overflow *)
      get_data_size ^^
      compile_add_const tydesc_len ^^
      compile_unboxed_const tydesc_len ^^
      G.i (Compare (Wasm.Values.I32 I32Op.LtU)) ^^
      E.then_trap_with env "serialization overflow" ^^

      let (set_data_start, get_data_start) = new_local env "data_start" in
      let (set_refs_start, get_refs_start) = new_local env "refs_start" in

      (* Create a stream with suitable capacity and given header *)
      Strm.create env get_data_size set_data_start get_data_start tydesc ^^
      get_refs_size ^^ compile_mul_const Heap.word_size ^^ Blob.dyn_alloc_scratch env ^^ set_refs_start ^^

      (* Serialize x into the buffer *)
      get_x ^^
      get_data_start ^^
      get_refs_start ^^
      serialize_go env (Type.seq ts) ^^

      (* Sanity check: Did we fill exactly the buffer *)
      get_refs_start ^^ get_refs_size ^^ compile_mul_const Heap.word_size ^^ G.i (Binary (Wasm.Values.I32 I32Op.Add)) ^^
      G.i (Compare (Wasm.Values.I32 I32Op.Eq)) ^^
      E.else_trap_with env "reference buffer not filled" ^^

      (* Verify that the stream is correctly filled *)
      Strm.check_filled env get_data_start get_data_size ^^
      get_refs_size ^^
      compile_eq_const 0l ^^
      E.else_trap_with env "cannot send references on IC System API" ^^

      (* Extract the payload if possible *)
      Strm.terminate env get_data_start get_data_size tydesc_len
    )


  let deserialize_from_blob extended env ts =
    let ts_name = typ_seq_hash ts in
    let name =
      (* TODO(#3185): this specialization on `extended` seems redundant,
         removing it might simplify things *and* share more code in binaries.
         The only tricky bit might be the conditional Stack.dynamic_with_words bit... *)
      if extended
      then "@deserialize_extended<" ^ ts_name ^ ">"
      else "@deserialize<" ^ ts_name ^ ">" in
    Func.share_code1 env name ("blob", I32Type) (List.map (fun _ -> I32Type) ts) (fun env get_blob ->
      let (set_data_size, get_data_size) = new_local env "data_size" in
      let (set_refs_size, get_refs_size) = new_local env "refs_size" in
      let (set_data_start, get_data_start) = new_local env "data_start" in
      let (set_refs_start, get_refs_start) = new_local env "refs_start" in
      let (set_arg_count, get_arg_count) = new_local env "arg_count" in
      let (set_val, get_val) = new_local env "val" in

      get_blob ^^ Blob.len env ^^ set_data_size ^^
      get_blob ^^ Blob.payload_ptr_unskewed ^^ set_data_start ^^

      (* Allocate space for the reference buffer and copy it *)
      compile_unboxed_const 0l ^^ set_refs_size (* none yet *) ^^

      (* Allocate space for out parameters of parse_idl_header *)
      Stack.with_words env "get_typtbl_size_ptr" 1l (fun get_typtbl_size_ptr ->
      Stack.with_words env "get_typtbl_ptr" 1l (fun get_typtbl_ptr ->
      Stack.with_words env "get_maintyps_ptr" 1l (fun get_maintyps_ptr ->

      (* Set up read buffers *)
      ReadBuf.alloc env (fun get_data_buf -> ReadBuf.alloc env (fun get_ref_buf ->

      ReadBuf.set_ptr get_data_buf get_data_start ^^
      ReadBuf.set_size get_data_buf get_data_size ^^
      ReadBuf.set_ptr get_ref_buf get_refs_start ^^
      ReadBuf.set_size get_ref_buf (get_refs_size ^^ compile_mul_const Heap.word_size) ^^

      (* Go! *)
      Bool.lit extended ^^ get_data_buf ^^ get_typtbl_ptr ^^ get_typtbl_size_ptr ^^ get_maintyps_ptr ^^
      E.call_import env "rts" "parse_idl_header" ^^

      (* Allocate memo table, if necessary *)
      with_rel_buf_opt env extended (get_typtbl_size_ptr ^^ load_unskewed_ptr) (fun get_rel_buf_opt ->

      (* set up a dedicated read buffer for the list of main types *)
      ReadBuf.alloc env (fun get_main_typs_buf ->
        ReadBuf.set_ptr get_main_typs_buf (get_maintyps_ptr ^^ load_unskewed_ptr) ^^
        ReadBuf.set_end get_main_typs_buf (ReadBuf.get_end get_data_buf) ^^
        ReadBuf.read_leb128 env get_main_typs_buf ^^ set_arg_count ^^

        G.concat_map (fun t ->
          let can_recover, default_or_trap = Type.(
            match normalize t with
            | Opt _ | Any ->
              (true, fun msg -> Opt.null_lit env)
            | _ ->
              (false, fun msg -> E.trap_with env msg))
          in
          get_arg_count ^^
          compile_eq_const 0l ^^
          G.if1 I32Type
           (default_or_trap ("IDL error: too few arguments " ^ ts_name))
           (begin
             get_rel_buf_opt ^^
             get_data_buf ^^ get_ref_buf ^^
             get_typtbl_ptr ^^ load_unskewed_ptr ^^
             get_maintyps_ptr ^^ load_unskewed_ptr ^^ (* typtbl_end *)
             get_typtbl_size_ptr ^^ load_unskewed_ptr ^^
             ReadBuf.read_sleb128 env get_main_typs_buf ^^
             compile_unboxed_const 0l ^^ (* initial depth *)
             Bool.lit can_recover ^^
             deserialize_go env t ^^ set_val ^^
             get_arg_count ^^ compile_sub_const 1l ^^ set_arg_count ^^
             get_val ^^ compile_eq_const (coercion_error_value env) ^^
             (G.if1 I32Type
               (default_or_trap "IDL error: coercion failure encountered")
               get_val)
           end)
        ) ts ^^

        (* Skip any extra arguments *)
        compile_while env
         (get_arg_count ^^ compile_rel_const I32Op.GtU 0l)
         begin
           get_data_buf ^^
           get_typtbl_ptr ^^ load_unskewed_ptr ^^
           ReadBuf.read_sleb128 env get_main_typs_buf ^^
           compile_unboxed_const 0l ^^
           E.call_import env "rts" "skip_any" ^^
           get_arg_count ^^ compile_sub_const 1l ^^ set_arg_count
         end ^^

        ReadBuf.is_empty env get_data_buf ^^
        E.else_trap_with env ("IDL error: left-over bytes " ^ ts_name) ^^
        ReadBuf.is_empty env get_ref_buf ^^
        E.else_trap_with env ("IDL error: left-over references " ^ ts_name)
      ))))))

    ))

  let deserialize env ts =
    Blob.of_size_copy env
      (fun env -> IC.system_call env "msg_arg_data_size")
      (fun env -> IC.system_call env "msg_arg_data_copy")
      (fun env -> compile_unboxed_const 0l) ^^
    deserialize_from_blob false env ts

(*
Note [speculating for short (S)LEB encoded bignums]
~~~~~~~~~~~~~~~~~~~~~~~~~~~~~~~~~~~~~~~~~~~~~~~~~~~

#3098 highlighted that a lot of heap garbage can be generated while reading in
(S)LEB-encoded bignums. To make heap consumption optimal for every compactly
representable `Int`, we resort to speculatively reading a 64-byte chunk from
the `ReadBuf`. We call it speculative, because it may read past the end of the
buffer (and thus end up containing junk bytes) or even fail because reading
across Wasm page boundaries could cause trapping. (Consider the buffer ending
3 bytes before the last-memory-page boundary and issuing a speculative 64-bit read for the
address 2 bytes less than buffer end.) In case of failure to read data, `-1`
(a sentinel) is returned. (The sentinel could be use-case specific when later
the need arises.)

In most cases the speculative read will come back with valid bytes. How many
of those are relevant, can be judged by consulting the buffer-end pointer or
analysing the 64-bit word directly. In the case of (S)LEB, the continuation and
termination bits can be filtered and thus the encoding's last byte detected when
present in the 64-bit word.

If such a LEB boundary is detected, avenues open up for a much faster (than
bytewise-sequential) parsing.

After the data is interpreted, it's the client's responsibility to adjust the
current buffer position.

 *)

(*
Note [mutable stable values]
~~~~~~~~~~~~~~~~~~~~~~~~~~~~

We currently use a Candid derivative to serialize stable values. In addition to
storing sharable data, we can also store mutable data (records with mutable
fields and mutable arrays), and we need to preserve aliasing.

To that end we extend Candid with a type constructor `alias t`.

In the type table, alias t is represented by type code 1. All Candid type constructors
are represented by negative numbers, so this cannot clash with anything and,
conveniently, makes such values illegal Candid.

The values of `alias t` are either

 * i8(0) 0x00000000 0x00000000 M(v)
   for one (typically the first) occurrence of v
   The first 0x00000000 is the “memo field”, the second is the “type hash field”.
   Both are scratch spaces for the benefit of the decoder.

or

 * i8(1) i32(offset) M(v)
   for all other occurrences of v, where offset is the relative position of the
   above occurrences from this reference.

We map Motoko types to this as follows:

  e([var t]) = alias e([t]) = alias vec e(t)
  e({var field : t}) = record { field : alias e(t) }

Why different? Because we need to alias arrays as a whole (we can’t even alias
their fields, as they are manifestly part of the array heap structure), but
aliasing records does not work, as aliased record values may appear at
different types (due to subtyping), and Candid serialization is type-driven.
Luckily records put all mutable fields behind an indirection (ObjInd), so this
works.

The type-driven code in this module treats `Type.Mut` to always refer to an
`ObjInd`; for arrays the mutable case is handled directly.

To detect and preserve aliasing, these steps are taken:

 * In `buffer_size`, when we see a mutable thing (`Array` or `ObjInd`), the
   first time, we mark it by setting the heap tag to `StableSeen`.
   This way, when we see it a second time, we can skip the value in the size
   calculation.
 * In `serialize`, when we see it a first time (tag still `StableSeen`),
   we serialize it (first form above), and remember the absolute position
   in the output buffer, abusing the heap tag here.
   (Invariant: This absolute position is never `StableSeen`)
   Upon a second visit (tag not `StableSeen`), we can thus fetch that absolute
   position and calculate the offset.
 * In `deserialize`, when we come across a `alias t`, we follow the offset (if
   needed) to find the content.

   If the memo field is still `0x00000000`, this is the first time we read
   this, so we deserialize to the Motoko heap, and remember the heap position
   (vanilla pointer) by overwriting the memo field.
   We also store the type hash of the type we are serializing at in the type
   hash field.

   If it is not `0x00000000` then we can simply read the pointer from there,
   after checking the type hash field to make sure we are aliasing at the same
   type.

 *)

(*
Note [Candid subtype checks]
~~~~~~~~~~~~~~~~~~~~~~~~~~~~

Deserializing Candid values requires a Candid subtype check when
deserializing value of reference types (actors and functions).

The subtype test is performed directly on the expected and actual
candid type tables using RTS functions `idl_sub_buf_words`,
`idl_sub_buf_init` and `idl_sub`.  One type table and vector of types
is generated statically from the list of statically known types
encountered during code generation, the other is determined
dynamically by, e.g. message payload. The latter will vary with
each payload to decode.

The known Motoko types are accumulated in a global list as required
and then, in a final compilation step, encoded to global type table
and sequence of type indices. The encoding is stored as static
data referenced by dedicated wasm globals so that we can generate
code that reference the globals before their final definitions are
known.

Deserializing a proper (not extended) Candid value stack allocates a
mutable word buffer, of size determined by `idl_sub_buf_words`.
The word buffer is used to initialize and provide storage for a
Rust memo table (see bitrel.rs) memoizing the result of sub and
super type tests performed during deserialization of a given Candid
value sequence.  The memo table is initialized once, using `idl_sub_buf_init`,
then shared between recursive calls to deserialize, by threading the (possibly
null) wasm address of the word buffer as an optional argument.  The
word buffer is stack allocated in generated code, not Rust, because
it's size is dynamic and Rust doesn't seem to support dynamically-sized
stack allocation.

Currently, we only perform Candid subtype checks when decoding proper
(not extended) Candid values. Extended values are required for
stable variables only: we can omit the check, because compatibility
should already be enforced by the static signature compatibility
check.  We use the `null`-ness of the word buffer pointer to
dynamically determine whether to omit or perform Candid subtype checks.

NB: Extending `idl_sub` to support extended, "stable" types (with mutable,
invariant type constructors) would require extending the polarity argument
from a Boolean to a three-valued argument to efficiently check equality for
invariant type constructors in a single pass.
*)

end (* MakeSerialization *)

module Serialization = MakeSerialization(BumpStream)

module BlobStream : Stream = struct
  let create env get_data_size set_token get_token header =
    let header_size = Int32.of_int (String.length header) in
    get_data_size ^^ compile_add_const header_size ^^
    E.call_import env "rts" "alloc_stream" ^^ set_token ^^
    get_token ^^
    Blob.lit env header ^^
    E.call_import env "rts" "stream_write_text"

  let check_filled env get_token get_data_size =
    G.i Drop

  let terminate env get_token _get_data_size _header_size =
    get_token ^^ E.call_import env "rts" "stream_split" ^^
    let set_blob, get_blob = new_local env "blob" in
    set_blob ^^
    get_blob ^^ Blob.payload_ptr_unskewed ^^
    get_blob ^^ Blob.len env

  let finalize_buffer code = code

  let name_for fn_name ts = "@Bl_" ^ fn_name ^ "<" ^ Typ_hash.typ_seq_hash ts ^ ">"

  let absolute_offset env get_token =
    let filled_field = Int32.add Blob.len_field 6l in (* see invariant in `stream.rs` *)
    get_token ^^ Heap.load_field_unskewed filled_field

  let checkpoint _env _get_token = G.i Drop

  let reserve env get_token bytes =
    get_token ^^ compile_unboxed_const bytes ^^ E.call_import env "rts" "stream_reserve"

  let write_word_leb env get_token code =
    let set_word, get_word = new_local env "word" in
    code ^^ set_word ^^
    I32Leb.compile_store_to_data_buf_unsigned env get_word
      (get_token ^^ I32Leb.compile_leb128_size get_word ^^ E.call_import env "rts" "stream_reserve") ^^
    G.i Drop

  let write_word_32 env get_token code =
    reserve env get_token Heap.word_size ^^
    code ^^
    G.i (Store {ty = I32Type; align = 0; offset = 0l; sz = None})

  let write_byte env get_token code =
    get_token ^^ code ^^
    E.call_import env "rts" "stream_write_byte"

  let write_blob env get_token get_x =
    let set_len, get_len = new_local env "len" in
    get_x ^^ Blob.len env ^^ set_len ^^
    write_word_leb env get_token get_len ^^
    get_token ^^
    get_x ^^ Blob.payload_ptr_unskewed ^^
    get_len ^^
    E.call_import env "rts" "stream_write"

  let write_text env get_token get_x =
    write_word_leb env get_token (get_x ^^ Text.size env) ^^
    get_token ^^ get_x ^^
    E.call_import env "rts" "stream_write_text"

  let write_bignum_leb env get_token get_x =
    get_token ^^
    get_x ^^ BigNum.compile_data_size_unsigned env ^^
    E.call_import env "rts" "stream_reserve" ^^ (* FIXME: might overflow! *)
    get_x ^^
    BigNum.compile_store_to_data_buf_unsigned env ^^
    G.i Drop

  let write_bignum_sleb env get_token get_x =
    get_token ^^
    get_x ^^ BigNum.compile_data_size_signed env ^^
    E.call_import env "rts" "stream_reserve" ^^ (* FIXME: might overflow! *)
    get_x ^^
    BigNum.compile_store_to_data_buf_signed env ^^
    G.i Drop

end


(* Stabilization (serialization to/from stable memory) of both:
   * stable variables; and
   * virtual stable memory.
   c.f.
   * ../../design/Stable.md
   * ../../design/StableMemory.md
*)

module Stabilization = struct

  let extend64 code = code ^^ G.i (Convert (Wasm.Values.I64 I64Op.ExtendUI32))

  (* The below stream implementation is geared towards the
     tail section of stable memory, where the serialised
     stable variables go. As such a few intimate details of
     the stable memory layout are burnt in, such as the
     variable `N` from the design document. *)
  module StableMemoryStream : Stream = struct
    include BlobStream

    let name_for fn_name ts = "@Sm_" ^ fn_name ^ "<" ^ Typ_hash.typ_seq_hash ts ^ ">"

    let create env get_data_size set_token get_token header =
      create env (compile_unboxed_const 0x8000l) set_token get_token header ^^
        (* TODO: push header directly? *)

      let (set_len, get_len) = new_local env "len" in
      get_data_size ^^
      compile_add_const (Int32.of_int (String.length header)) ^^
      set_len ^^

      let (set_dst, get_dst) = new_local64 env "dst" in
      StableMem.get_mem_size env ^^
      compile_shl64_const (Int64.of_int page_size_bits) ^^
      compile_add64_const 4L ^^ (* `N` is now on the stack *)
      set_dst ^^ 
      
      get_dst ^^
      extend64 get_len ^^
      StableMem.ensure env ^^

      get_token ^^
      get_dst ^^
      get_dst ^^ extend64 get_len ^^
      G.i (Binary (Wasm.Values.I64 I64Op.Add)) ^^
      E.call_import env "rts" "stream_stable_dest"

    let ptr64_field = Int32.add Blob.len_field 1l (* see invariant in `stream.rs` *)

    let terminate env get_token get_data_size header_size =
      get_token ^^
      E.call_import env "rts" "stream_shutdown" ^^
      compile_unboxed_zero ^^ (* no need to write *)
      get_token ^^
      Heap.load_field64_unskewed ptr64_field ^^
      StableMem.get_mem_size env ^^
      compile_shl64_const (Int64.of_int page_size_bits) ^^
      G.i (Binary (Wasm.Values.I64 I64Op.Sub)) ^^
      compile_sub64_const 4L ^^  (* `N` is now subtracted *)
      G.i (Convert (Wasm.Values.I32 I32Op.WrapI64))

    let finalize_buffer _ = G.nop (* everything is outputted already *)

    (* Returns a 32-bit number that is reasonably close to the number of bytes
       that would bave been written to stable memory if flushed. The difference
       of two such number will always be an exact byte distance. *)
    let absolute_offset env get_token =
      absolute_offset env get_token ^^
      (* Now add the current write position minus
         the original stable memory write position,
         a.k.a. `N`, ignoring the 4. *)
      get_token ^^
      Heap.load_field64_unskewed ptr64_field ^^
      StableMem.get_mem_size env ^^
      compile_shl64_const (Int64.of_int page_size_bits) ^^
      G.i (Binary (Wasm.Values.I64 I64Op.Sub)) ^^
      G.i (Convert (Wasm.Values.I32 I32Op.WrapI64)) ^^
      G.i (Binary (Wasm.Values.I32 I32Op.Add))
  end

  module Externalization = MakeSerialization(StableMemoryStream)

  let stabilize env t =
    let (set_dst, get_dst) = new_local env "dst" in
    let (set_len, get_len) = new_local env "len" in
    Externalization.serialize env [t] ^^
    set_len ^^
    set_dst ^^

    StableMem.get_mem_size env ^^
    G.i (Test (Wasm.Values.I64 I64Op.Eqz)) ^^
    G.if0
      begin (* ensure [0,..,3,...len+4) *)
        compile_const_64 0L ^^
        extend64 get_len ^^
        compile_add64_const 4L ^^  (* reserve one word for size *)
        StableMem.ensure env ^^

        (* write len to initial word of stable memory*)
        compile_const_64 0L ^^
        get_len ^^
        StableMem.write_word32 env ^^

        (* copy data to following stable memory *)
        Externalization.Strm.finalize_buffer
          begin
            compile_const_64 4L ^^
            extend64 get_dst ^^
            extend64 get_len ^^
            IC.system_call env "stable64_write"
          end
      end
      begin
        let (set_N, get_N) = new_local64 env "N" in

        (* let N = !size * page_size *)
        StableMem.get_mem_size env ^^
        compile_shl64_const (Int64.of_int page_size_bits) ^^
        set_N ^^

        (* grow mem to page including address
           N + 4 + len + 4 + 4 + 4 = N + len + 16
        *)
        get_N ^^
        extend64 get_len ^^
        compile_add64_const 16L ^^
        StableMem.ensure env  ^^

        get_N ^^
        get_len ^^
        StableMem.write_word32 env ^^

        (* copy data to following stable memory *)
        Externalization.Strm.finalize_buffer
          begin
            get_N ^^
            compile_add64_const 4L ^^
            extend64 get_dst ^^
            extend64 get_len ^^
            IC.system_call env "stable64_write"
          end ^^

        (* let M = pagesize * ic0.stable64_size64() - 1 *)
        (* M is beginning of last page *)
        let (set_M, get_M) = new_local64 env "M" in
        IC.system_call env "stable64_size" ^^
        compile_sub64_const 1L ^^
        compile_shl64_const (Int64.of_int page_size_bits) ^^
        set_M ^^

        (* store mem_size at M + (pagesize - 12) *)
        get_M ^^
        compile_add64_const (Int64.sub page_size64 12L) ^^
        StableMem.get_mem_size env ^^
        G.i (Convert (Wasm.Values.I32 I32Op.WrapI64)) ^^
        (* TODO: write word64 *)
        StableMem.write_word32 env ^^

        (* save first word at M + (pagesize - 8);
           mark first word as 0 *)
        get_M ^^
        compile_add64_const (Int64.sub page_size64 8L) ^^
        compile_const_64 0L ^^
        StableMem.read_and_clear_word32 env ^^
        StableMem.write_word32 env ^^

        (* save version at M + (pagesize - 4) *)
        get_M ^^
          compile_add64_const (Int64.sub page_size64 4L) ^^
        (* TODO bump version? *)
        compile_unboxed_const StableMem.version ^^
        StableMem.write_word32 env

      end

  let destabilize env ty =
    match E.mode env with
    | Flags.ICMode | Flags.RefMode ->
      let (set_pages, get_pages) = new_local64 env "pages" in
      IC.system_call env "stable64_size" ^^
      set_pages ^^

      get_pages ^^
      G.i (Test (Wasm.Values.I64 I64Op.Eqz)) ^^
      G.if1 I32Type
        begin
          let (_, fs) = Type.as_obj ty in
          let fs' = List.map
           (fun f -> (f.Type.lab, fun () -> Opt.null_lit env))
           fs
          in
          StableMem.get_mem_size env ^^
          G.i (Test (Wasm.Values.I64 I64Op.Eqz)) ^^
          E.else_trap_with env "StableMem.mem_size non-zero" ^^
          Object.lit_raw env fs'
        end
        begin
          let (set_marker, get_marker) = new_local env "marker" in
          let (set_len, get_len) = new_local env "len" in
          let (set_offset, get_offset) = new_local64 env "offset" in
          compile_const_64 0L ^^
          StableMem.read_and_clear_word32 env ^^
          set_marker ^^

          get_marker ^^
          G.i (Test (Wasm.Values.I32 I32Op.Eqz)) ^^
          G.if0
            begin
              let (set_M, get_M) = new_local64 env "M" in
              let (set_version, get_version) = new_local env "version" in
              let (set_N, get_N) = new_local64 env "N" in

              IC.system_call env "stable64_size" ^^
              compile_sub64_const 1L ^^
              compile_shl64_const (Int64.of_int page_size_bits) ^^
              set_M ^^

              (* read version *)
              get_M ^^
              compile_add64_const (Int64.sub page_size64 4L) ^^
              StableMem.read_and_clear_word32 env ^^
              set_version ^^

              (* check version *)
              get_version ^^
              compile_unboxed_const StableMem.version ^^
              G.i (Compare (Wasm.Values.I32 I32Op.GtU)) ^^
              E.then_trap_with env (Printf.sprintf
                "higher stable memory version (expected %s)"
                (Int32.to_string StableMem.version)) ^^

              (* restore StableMem bytes [0..4) *)
              compile_const_64 0L ^^
              get_M ^^
              compile_add64_const (Int64.sub page_size64 8L) ^^
              StableMem.read_and_clear_word32 env ^^
              StableMem.write_word32 env ^^

              (* restore mem_size *)
              get_M ^^
              compile_add64_const (Int64.sub page_size64 12L) ^^
              extend64 (StableMem.read_and_clear_word32 env) ^^ (*TODO: use 64 bits *)
              StableMem.set_mem_size env ^^

              StableMem.get_mem_size env ^^
              compile_shl64_const (Int64.of_int page_size_bits) ^^
              set_N ^^

              (* set len *)
              get_N ^^
              StableMem.read_and_clear_word32 env ^^
              set_len ^^

              (* set offset *)
              get_N ^^
              compile_add64_const 4L ^^
              set_offset
            end
            begin
              (* assert mem_size == 0 *)
              StableMem.get_mem_size env ^^
              G.i (Test (Wasm.Values.I64 I64Op.Eqz)) ^^
              E.else_trap_with env "unexpected, non-zero stable memory size" ^^

              (* set len *)
              get_marker ^^
              set_len ^^

              (* set offset *)
              compile_const_64 4L ^^
              set_offset
            end ^^ (* if_ *)

          let (set_blob, get_blob) = new_local env "blob" in
          (* read blob from stable memory *)
          get_len ^^ Blob.alloc env ^^ set_blob ^^
          extend64 (get_blob ^^ Blob.payload_ptr_unskewed) ^^
          get_offset ^^
          extend64 get_len ^^
          IC.system_call env "stable64_read" ^^

          let (set_val, get_val) = new_local env "val" in
          (* deserialize blob to val *)
          get_blob ^^
          Serialization.deserialize_from_blob true env [ty] ^^
          set_val ^^

          (* clear blob contents *)
          get_blob ^^
          Blob.clear env ^^

          (* copy zeros from blob to stable memory *)
          get_offset ^^
          extend64 (get_blob ^^ Blob.payload_ptr_unskewed) ^^
          extend64 (get_blob ^^ Blob.len env) ^^
          IC.system_call env "stable64_write" ^^

          (* return val *)
          get_val
        end
    | _ -> assert false
end

module GC = struct

  let register env static_roots =

    let get_static_roots = E.add_fun env "get_static_roots" (Func.of_body env [] [I32Type] (fun env ->
      compile_unboxed_const static_roots
    )) in

    E.add_export env (nr {
      name = Wasm.Utf8.decode "get_static_roots";
      edesc = nr (FuncExport (nr get_static_roots))
    })

  let store_static_roots env =
    Arr.vanilla_lit env (E.get_static_roots env)

end (* GC *)

module StackRep = struct
  open SR

  (*
     Most expressions have a “preferred”, most optimal, form. Hence,
     compile_exp put them on the stack in that form, and also returns
     the form it chose.

     But the users of compile_exp usually want a specific form as well.
     So they use compile_exp_as, indicating the form they expect.
     compile_exp_as then does the necessary coercions.
   *)

  let of_arity n =
    if n = 1 then Vanilla else UnboxedTuple n

  (* The stack rel of a primitive type, i.e. what the binary operators expect *)
  let of_type t =
    let open Type in
    match normalize t with
    | Prim Bool -> SR.bool
    | Prim (Nat | Int) -> Vanilla
    | Prim (Nat64 | Int64) -> UnboxedWord64
    | Prim (Nat32 | Int32) -> UnboxedWord32
    | Prim (Nat8 | Nat16 | Int8 | Int16 | Char) -> Vanilla
    | Prim (Text | Blob | Principal) -> Vanilla
    | Prim Float -> UnboxedFloat64
    | Obj (Actor, _) -> Vanilla
    | Func (Shared _, _, _, _, _) -> Vanilla
    | p -> todo "StackRep.of_type" (Arrange_ir.typ p) Vanilla

  let to_block_type env = function
    | Vanilla -> [I32Type]
    | UnboxedBool -> [I32Type]
    | UnboxedWord64 -> [I64Type]
    | UnboxedWord32 -> [I32Type]
    | UnboxedFloat64 -> [F64Type]
    | UnboxedTuple n ->
      if n > 1 then assert !Flags.multi_value;
      Lib.List.make n I32Type
    | Const _ -> []
    | Unreachable -> []

  let to_string = function
    | Vanilla -> "Vanilla"
    | UnboxedBool -> "UnboxedBool"
    | UnboxedWord64 -> "UnboxedWord64"
    | UnboxedWord32 -> "UnboxedWord32"
    | UnboxedFloat64 -> "UnboxedFloat64"
    | UnboxedTuple n -> Printf.sprintf "UnboxedTuple %d" n
    | Unreachable -> "Unreachable"
    | Const _ -> "Const"

  let join (sr1 : t) (sr2 : t) = match sr1, sr2 with
    | _, _ when SR.eq sr1 sr2 -> sr1
    | Unreachable, sr2 -> sr2
    | sr1, Unreachable -> sr1
    | UnboxedWord64, UnboxedWord64 -> UnboxedWord64
    | UnboxedTuple n, UnboxedTuple m when n = m -> sr1
    | _, Vanilla -> Vanilla
    | Vanilla, _ -> Vanilla
    | Const _, Const _ -> Vanilla

    | Const _, UnboxedBool -> UnboxedBool
    | UnboxedBool, Const _ -> UnboxedBool
    | Const _, UnboxedWord32 -> UnboxedWord32
    | UnboxedWord32, Const _ -> UnboxedWord32
    | Const _, UnboxedWord64 -> UnboxedWord64
    | UnboxedWord64, Const _ -> UnboxedWord64
    | Const _, UnboxedFloat64 -> UnboxedFloat64
    | UnboxedFloat64, Const _ -> UnboxedFloat64

    | Const _, UnboxedTuple 0 -> UnboxedTuple 0
    | UnboxedTuple 0, Const _-> UnboxedTuple 0
    | _, _ ->
      Printf.eprintf "Invalid stack rep join (%s, %s)\n"
        (to_string sr1) (to_string sr2); sr1

  (* This is used when two blocks join, e.g. in an if. In that
     case, they cannot return multiple values. *)
  let relax =
    if !Flags.multi_value
    then fun sr -> sr
    else function
      | UnboxedTuple n when n > 1 -> Vanilla
      | sr -> sr

  let drop env (sr_in : t) =
    match sr_in with
    | Vanilla | UnboxedBool | UnboxedWord64 | UnboxedWord32 | UnboxedFloat64 -> G.i Drop
    | UnboxedTuple n -> G.table n (fun _ -> G.i Drop)
    | Const _ | Unreachable -> G.nop

  (* Materializes a Const.lit: If necessary, puts
     bytes into static memory, and returns a vanilla value.
  *)
  let materialize_lit env (lit : Const.lit) : int32 =
    match lit with
      | Const.Vanilla n  -> n
      | Const.Bool n     -> Bool.vanilla_lit n
      | Const.BigInt n   -> BigNum.vanilla_lit env n
      | Const.Word32 n   -> BoxedSmallWord.vanilla_lit env n
      | Const.Word64 n   -> BoxedWord64.vanilla_lit env n
      | Const.Float64 f  -> Float.vanilla_lit env f
      | Const.Blob t     -> Blob.vanilla_lit env t

  let rec materialize_const_t env (p, cv) : int32 =
    Lib.Promise.lazy_value p (fun () -> materialize_const_v env cv)

  and materialize_const_v env = function
    | Const.Fun (get_fi, _) -> Closure.static_closure env (get_fi ())
    | Const.Message fi -> assert false
    | Const.Obj fs ->
      let fs' = List.map (fun (n, c) -> (n, materialize_const_t env c)) fs in
      Object.vanilla_lit env fs'
    | Const.Unit -> Tuple.unit_vanilla_lit
    | Const.Array cs ->
      let ptrs = List.map (materialize_const_t env) cs in
      Arr.vanilla_lit env ptrs
    | Const.Lit l -> materialize_lit env l

  let adjust env (sr_in : t) sr_out =
    if eq sr_in sr_out
    then G.nop
    else match sr_in, sr_out with
    | Unreachable, Unreachable -> G.nop
    | Unreachable, _ -> G.i Unreachable

    | UnboxedTuple n, Vanilla -> Tuple.from_stack env n
    | Vanilla, UnboxedTuple n -> Tuple.to_stack env n

    | UnboxedBool, Vanilla -> BitTagged.tag_i32
    | Vanilla, UnboxedBool -> BitTagged.untag_i32

    | UnboxedWord64, Vanilla -> BoxedWord64.box env
    | Vanilla, UnboxedWord64 -> BoxedWord64.unbox env

    | UnboxedWord32, Vanilla -> BoxedSmallWord.box env
    | Vanilla, UnboxedWord32 -> BoxedSmallWord.unbox env

    | UnboxedFloat64, Vanilla -> Float.box env
    | Vanilla, UnboxedFloat64 -> Float.unbox env

    | Const c, Vanilla -> compile_unboxed_const (materialize_const_t env c)
    | Const (_, Const.Lit (Const.Bool b)), UnboxedBool -> Bool.lit b
    | Const (_, Const.Lit (Const.Word32 n)), UnboxedWord32 -> compile_unboxed_const n
    | Const (_, Const.Lit (Const.Word64 n)), UnboxedWord64 -> compile_const_64 n
    | Const (_, Const.Lit (Const.Float64 f)), UnboxedFloat64 -> Float.compile_unboxed_const f
    | Const c, UnboxedTuple 0 -> G.nop
    | Const (_, Const.Array cs), UnboxedTuple n ->
      assert (n = List.length cs);
      G.concat_map (fun c -> compile_unboxed_const (materialize_const_t env c)) cs
    | _, _ ->
      Printf.eprintf "Unknown stack_rep conversion %s -> %s\n"
        (to_string sr_in) (to_string sr_out);
      G.nop

end (* StackRep *)

module VarEnv = struct

  (* A type to record where Motoko names are stored. *)
  type varloc =
    (* A Wasm Local of the current function, directly containing the value
       (note that most values are pointers, but not all)
       Used for immutable and mutable, non-captured data *)
    | Local of int32
    (* A Wasm Local of the current function, that points to memory location,
       which is a MutBox.  Used for mutable captured data *)
    | HeapInd of int32
    (* A static mutable memory location (static address of a MutBox object) *)
    (* TODO: Do we need static immutable? *)
    | HeapStatic of int32
    (* Not materialized (yet), statically known constant, static location on demand *)
    | Const of Const.t
    (* public method *)
    | PublicMethod of int32 * string

  let is_non_local : varloc -> bool = function
    | Local _
    | HeapInd _ -> false
    | HeapStatic _
    | PublicMethod _
    | Const _ -> true

  type lvl = TopLvl | NotTopLvl

  (*
  The source variable environment:
   - Whether we are on the top level
   - In-scope variables
   - scope jump labels
  *)


  module NameEnv = Env.Make(String)
  type t = {
    lvl : lvl;
    vars : varloc NameEnv.t; (* variables ↦ their location *)
    labels : G.depth NameEnv.t; (* jump label ↦ their depth *)
  }

  let empty_ae = {
    lvl = TopLvl;
    vars = NameEnv.empty;
    labels = NameEnv.empty;
  }

  (* Creating a local environment, resetting the local fields,
     and removing bindings for local variables (unless they are at global locations)
  *)

  let mk_fun_ae ae = { ae with
    lvl = NotTopLvl;
    vars = NameEnv.filter (fun v l ->
      let non_local = is_non_local l in
      (* For debugging, enable this:
      (if not non_local then Printf.eprintf "VarEnv.mk_fun_ae: Removing %s\n" v);
      *)
      non_local
    ) ae.vars;
  }
  let lookup_var ae var =
    match NameEnv.find_opt var ae.vars with
      | Some l -> Some l
      | None   -> Printf.eprintf "Could not find %s\n" var; None

  let needs_capture ae var = match lookup_var ae var with
    | Some l -> not (is_non_local l)
    | None -> assert false

  let add_local_with_heap_ind env (ae : t) name =
      let i = E.add_anon_local env I32Type in
      E.add_local_name env i name;
      ({ ae with vars = NameEnv.add name (HeapInd i) ae.vars }, i)

  let add_local_heap_static (ae : t) name ptr =
      { ae with vars = NameEnv.add name (HeapStatic ptr) ae.vars }

  let add_local_public_method (ae : t) name (fi, exported_name) =
      { ae with vars = NameEnv.add name (PublicMethod (fi, exported_name) : varloc) ae.vars }

  let add_local_const (ae : t) name cv =
      { ae with vars = NameEnv.add name (Const cv : varloc) ae.vars }

  let add_local_local env (ae : t) name i =
      { ae with vars = NameEnv.add name (Local i) ae.vars }

  let add_direct_local env (ae : t) name =
      let i = E.add_anon_local env I32Type in
      E.add_local_name env i name;
      (add_local_local env ae name i, i)

  (* Adds the names to the environment and returns a list of setters *)
  let rec add_arguments env (ae : t) as_local = function
    | [] -> ae
    | (name :: names) ->
      if as_local name then
        let i = E.add_anon_local env I32Type in
        E.add_local_name env i name;
        let ae' = { ae with vars = NameEnv.add name (Local i) ae.vars } in
        add_arguments env ae' as_local names
      else (* needs to go to static memory *)
        let ptr = MutBox.static env in
        let ae' = add_local_heap_static ae name ptr in
        add_arguments env ae' as_local names

  let add_argument_locals env (ae : t) =
    add_arguments env ae (fun _ -> true)

  let add_label (ae : t) name (d : G.depth) =
      { ae with labels = NameEnv.add name d ae.labels }

  let get_label_depth (ae : t) name : G.depth  =
    match NameEnv.find_opt name ae.labels with
      | Some d -> d
      | None   -> raise (CodegenError (Printf.sprintf "Could not find %s\n" name))

end (* VarEnv *)

(* type for wrapping code with context, context is establishment
   of (pattern) binding, argument is the code using the binding,
   result is e.g. the code for `case p e`. *)
type scope_wrap = G.t -> G.t

let unmodified : scope_wrap = fun code -> code

module Var = struct
  (* This module is all about looking up Motoko variables in the environment,
     and dealing with mutable variables *)

  open VarEnv

  (* Stores the payload (which is found on the stack) *)
  let set_val env ae var = match VarEnv.lookup_var ae var with
    | Some (Local i) ->
      G.i (LocalSet (nr i))
    | Some (HeapInd i) ->
      let (set_new_val, get_new_val) = new_local env "new_val" in
      set_new_val ^^
      G.i (LocalGet (nr i)) ^^
      get_new_val ^^
      Heap.store_field MutBox.field
    | Some (HeapStatic ptr) ->
      let (set_new_val, get_new_val) = new_local env "new_val" in
      set_new_val ^^
      compile_unboxed_const ptr ^^
      get_new_val ^^
      Heap.store_field MutBox.field
    | Some (Const _) -> fatal "set_val: %s is const" var
    | Some (PublicMethod _) -> fatal "set_val: %s is PublicMethod" var
    | None   -> fatal "set_val: %s missing" var

  (* Returns the payload (optimized representation) *)
  let get_val (env : E.t) (ae : VarEnv.t) var = match VarEnv.lookup_var ae var with
    | Some (Local i) ->
      SR.Vanilla, G.i (LocalGet (nr i))
    | Some (HeapInd i) ->
      SR.Vanilla, G.i (LocalGet (nr i)) ^^ Heap.load_field MutBox.field
    | Some (HeapStatic i) ->
      SR.Vanilla, compile_unboxed_const i ^^ Heap.load_field MutBox.field
    | Some (Const c) ->
      SR.Const c, G.nop
    | Some (PublicMethod (_, name)) ->
      SR.Vanilla,
      IC.get_self_reference env ^^
      IC.actor_public_field env name
    | None -> assert false

  (* Returns the payload (vanilla representation) *)
  let get_val_vanilla (env : E.t) (ae : VarEnv.t) var =
    let sr, code = get_val env ae var in
    code ^^ StackRep.adjust env sr SR.Vanilla

  (* Returns the value to put in the closure,
     and code to restore it, including adding to the environment
  *)
  let capture old_env ae0 var : G.t * (E.t -> VarEnv.t -> VarEnv.t * scope_wrap) =
    match VarEnv.lookup_var ae0 var with
    | Some (Local i) ->
      ( G.i (LocalGet (nr i))
      , fun new_env ae1 ->
        let ae2, j = VarEnv.add_direct_local new_env ae1 var in
        let restore_code = G.i (LocalSet (nr j))
        in ae2, fun body -> restore_code ^^ body
      )
    | Some (HeapInd i) ->
      ( G.i (LocalGet (nr i))
      , fun new_env ae1 ->
        let ae2, j = VarEnv.add_local_with_heap_ind new_env ae1 var in
        let restore_code = G.i (LocalSet (nr j))
        in ae2, fun body -> restore_code ^^ body
      )
    | _ -> assert false

  (* This is used when putting a mutable field into an object.
     In the IR, mutable fields of objects can alias pre-allocated
     MutBox objects, to allow the async/await. So if we already have
     this variable in a MutBox, then use that, else create a new one.
  *)
  let get_aliased_box env ae var = match VarEnv.lookup_var ae var with
    | Some (HeapInd i) -> G.i (LocalGet (nr i))
    | Some (HeapStatic _) -> assert false (* we never do this on the toplevel *)
    | _  -> Tagged.obj env Tagged.ObjInd [ get_val_vanilla env ae var ]

end (* Var *)

(* Calling well-known prelude functions *)
(* FIXME: calling into the prelude will not work if we ever need to compile a program
   that requires top-level cps conversion;
   use new prims instead *)
module Internals = struct
  let call_prelude_function env ae var =
    match VarEnv.lookup_var ae var with
    | Some (VarEnv.Const (_, Const.Fun (mk_fi, _))) ->
       compile_unboxed_zero ^^ (* A dummy closure *)
       G.i (Call (nr (mk_fi ())))
    | _ -> assert false

  let add_cycles env ae = call_prelude_function env ae "@add_cycles"
  let reset_cycles env ae = call_prelude_function env ae "@reset_cycles"
  let reset_refund env ae = call_prelude_function env ae "@reset_refund"
end

(* This comes late because it also deals with messages *)
module FuncDec = struct
  let bind_args env ae0 first_arg args =
    let rec go i ae = function
    | [] -> ae
    | a::args ->
      let ae' = VarEnv.add_local_local env ae a.it (Int32.of_int i) in
      go (i+1) ae' args in
    go first_arg ae0 args

  (* Create a WebAssembly func from a pattern (for the argument) and the body.
   Parameter `captured` should contain the, well, captured local variables that
   the function will find in the closure. *)
  let compile_local_function outer_env outer_ae restore_env args mk_body ret_tys at =
    let arg_names = List.map (fun a -> a.it, I32Type) args in
    let return_arity = List.length ret_tys in
    let retty = Lib.List.make return_arity I32Type in
    let ae0 = VarEnv.mk_fun_ae outer_ae in
    Func.of_body outer_env (["clos", I32Type] @ arg_names) retty (fun env -> G.with_region at (
      let get_closure = G.i (LocalGet (nr 0l)) in

      let ae1, closure_codeW = restore_env env ae0 get_closure in

      (* Add arguments to the environment (shifted by 1) *)
      let ae2 = bind_args env ae1 1 args in

      closure_codeW (mk_body env ae2)
    ))

  let message_start env sort = match sort with
      | Type.Shared Type.Write ->
        Lifecycle.trans env Lifecycle.InUpdate
      | Type.Shared Type.Query ->
        Lifecycle.trans env Lifecycle.InQuery
      | _ -> assert false

  let message_cleanup env sort = match sort with
      | Type.Shared Type.Write ->
        E.collect_garbage env ^^
        Lifecycle.trans env Lifecycle.Idle
      | Type.Shared Type.Query ->
        Lifecycle.trans env Lifecycle.PostQuery
      | _ -> assert false

  let compile_const_message outer_env outer_ae sort control args mk_body ret_tys at : E.func_with_names =
    let ae0 = VarEnv.mk_fun_ae outer_ae in
    Func.of_body outer_env [] [] (fun env -> G.with_region at (
      message_start env sort ^^
      (* cycles *)
      Internals.reset_cycles env outer_ae ^^
      Internals.reset_refund env outer_ae ^^
      (* reply early for a oneway *)
      (if control = Type.Returns
       then
         Tuple.compile_unit ^^
         Serialization.serialize env [] ^^
         IC.reply_with_data env
       else G.nop) ^^
      (* Deserialize argument and add params to the environment *)
      let arg_names = List.map (fun a -> a.it) args in
      let arg_tys = List.map (fun a -> a.note) args in
      let ae1 = VarEnv.add_argument_locals env ae0 arg_names in
      Serialization.deserialize env arg_tys ^^
      G.concat_map (Var.set_val env ae1) (List.rev arg_names) ^^
      mk_body env ae1 ^^
      message_cleanup env sort
    ))

  (* Compile a closed function declaration (captures no local variables) *)
  let closed pre_env sort control name args mk_body fun_rhs ret_tys at =
    if Type.is_shared_sort sort
    then begin
      let (fi, fill) = E.reserve_fun pre_env name in
      ( Const.t_of_v (Const.Message fi), fun env ae ->
        fill (compile_const_message env ae sort control args mk_body ret_tys at)
      )
    end else begin
      assert (control = Type.Returns);
      let lf = E.make_lazy_function pre_env name in
      ( Const.t_of_v (Const.Fun ((fun () -> Lib.AllocOnUse.use lf), fun_rhs)), fun env ae ->
        let restore_no_env _env ae _ = ae, unmodified in
        Lib.AllocOnUse.def lf (lazy (compile_local_function env ae restore_no_env args mk_body ret_tys at))
      )
    end

  (* Compile a closure declaration (captures local variables) *)
  let closure env ae sort control name captured args mk_body ret_tys at =
      let is_local = sort = Type.Local in

      let set_clos, get_clos = new_local env (name ^ "_clos") in

      let len = Wasm.I32.of_int_u (List.length captured) in
      let store_env, restore_env =
        let rec go i = function
          | [] -> (G.nop, fun _env ae1 _ -> ae1, unmodified)
          | (v::vs) ->
              let store_rest, restore_rest = go (i + 1) vs in
              let store_this, restore_this = Var.capture env ae v in
              let store_env =
                get_clos ^^
                store_this ^^
                Closure.store_data (Wasm.I32.of_int_u i) ^^
                store_rest in
              let restore_env env ae1 get_env =
                let ae2, codeW = restore_this env ae1 in
                let ae3, code_restW = restore_rest env ae2 get_env in
                (ae3,
                 fun body ->
                 get_env ^^
                 Closure.load_data (Wasm.I32.of_int_u i) ^^
                 codeW (code_restW body)
                )
              in store_env, restore_env in
        go 0 captured in

      let f =
        if is_local
        then compile_local_function env ae restore_env args mk_body ret_tys at
        else assert false (* no first class shared functions yet *) in

      let fi = E.add_fun env name f in

      let code =
        (* Allocate a heap object for the closure *)
        Heap.alloc env (Int32.add Closure.header_size len) ^^
        set_clos ^^

        (* Store the tag *)
        get_clos ^^
        Tagged.(store Closure) ^^

        (* Store the function pointer number: *)
        get_clos ^^
        compile_unboxed_const (E.add_fun_ptr env fi) ^^
        Heap.store_field Closure.funptr_field ^^

        (* Store the length *)
        get_clos ^^
        compile_unboxed_const len ^^
        Heap.store_field Closure.len_field ^^

        (* Store all captured values *)
        store_env
      in

      if is_local
      then
        SR.Vanilla,
        code ^^
        get_clos
      else assert false (* no first class shared functions *)

  let lit env ae name sort control free_vars args mk_body ret_tys at =
    let captured = List.filter (VarEnv.needs_capture ae) free_vars in

    if ae.VarEnv.lvl = VarEnv.TopLvl then assert (captured = []);

    if captured = []
    then
      let (ct, fill) = closed env sort control name args mk_body Const.Complicated ret_tys at in
      fill env ae;
      (SR.Const ct, G.nop)
    else closure env ae sort control name captured args mk_body ret_tys at

  (* Returns a closure corresponding to a future (async block) *)
  let async_body env ae ts free_vars mk_body at =
    (* We compile this as a local, returning function, so set return type to [] *)
    let sr, code = lit env ae "anon_async" Type.Local Type.Returns free_vars [] mk_body [] at in
    code ^^
    StackRep.adjust env sr SR.Vanilla

  (* Takes the reply and reject callbacks, tuples them up (with administrative extras),
     adds them to the continuation table, and returns the two callbacks expected by
     ic.call_new.

     The tupling is necessary because we want to free _both_/_all_ closures
     when the call is answered.

     The reply callback function exists once per type (as it has to do
     deserialization); the reject callback function is unique.
  *)

  let closures_to_reply_reject_callbacks_aux env ts_opt =
    let arity, reply_name, from_arg_data =
      match ts_opt with
      | Some ts ->
        (List.length ts,
         "@callback<" ^ Typ_hash.typ_hash (Type.Tup ts) ^ ">",
         fun env -> Serialization.deserialize env ts)
      | None ->
        (1,
         "@callback",
         (fun env ->
           Blob.of_size_copy env
           (fun env -> IC.system_call env "msg_arg_data_size")
           (fun env -> IC.system_call env "msg_arg_data_copy")
           (fun env -> compile_unboxed_const 0l)))
    in
    Func.define_built_in env reply_name ["env", I32Type] [] (fun env ->
        message_start env (Type.Shared Type.Write) ^^
        (* Look up continuation *)
        let (set_closure, get_closure) = new_local env "closure" in
        G.i (LocalGet (nr 0l)) ^^
        ContinuationTable.recall env ^^
        Arr.load_field 0l ^^ (* get the reply closure *)
        set_closure ^^
        get_closure ^^

        (* Deserialize/Blobify reply arguments  *)
        from_arg_data env ^^

        get_closure ^^
        Closure.call_closure env arity 0 ^^

        message_cleanup env (Type.Shared Type.Write)
      );

    let reject_name = "@reject_callback" in
    Func.define_built_in env reject_name ["env", I32Type] [] (fun env ->
        message_start env (Type.Shared Type.Write) ^^
        (* Look up continuation *)
        let (set_closure, get_closure) = new_local env "closure" in
        G.i (LocalGet (nr 0l)) ^^
        ContinuationTable.recall env ^^
        Arr.load_field 1l ^^ (* get the reject closure *)
        set_closure ^^
        get_closure ^^
        (* Synthesize value of type `Text`, the error message
           (The error code is fetched via a prim)
        *)
        IC.error_value env ^^

        get_closure ^^
        Closure.call_closure env 1 0 ^^

        message_cleanup env (Type.Shared Type.Write)
      );

    (* result is a function that accepts a list of closure getters, from which
       the first and second must be the reply and reject continuations. *)
    fun closure_getters ->
      let (set_cb_index, get_cb_index) = new_local env "cb_index" in
      Arr.lit env closure_getters ^^
      ContinuationTable.remember env ^^
      set_cb_index ^^

      (* return arguments for the ic.call *)
      compile_unboxed_const (E.add_fun_ptr env (E.built_in env reply_name)) ^^
      get_cb_index ^^
      compile_unboxed_const (E.add_fun_ptr env (E.built_in env reject_name)) ^^
      get_cb_index

  let closures_to_reply_reject_callbacks env ts =
    closures_to_reply_reject_callbacks_aux env (Some ts)
  let closures_to_raw_reply_reject_callbacks env  =
    closures_to_reply_reject_callbacks_aux env None

  let ignoring_callback env =
    (* for one-way calls, we use an invalid table entry as the callback. this
       way, the callback, when it comes back, will (safely) trap, even if the
       module has completely changed in between. This way, one-way calls do not
       get in the way of safe instantaneous upgrades *)
    compile_unboxed_const (-1l)

  let cleanup_callback env =
    let name = "@cleanup_callback" in
    Func.define_built_in env name ["env", I32Type] [] (fun env ->
        G.i (LocalGet (nr 0l)) ^^
        ContinuationTable.recall env ^^
        G.i Drop);
    compile_unboxed_const (E.add_fun_ptr env (E.built_in env name))

  let ic_call_threaded env purpose get_meth_pair push_continuations add_data add_cycles =
    match E.mode env with
    | Flags.ICMode
    | Flags.RefMode ->
      let (set_cb_index, get_cb_index) = new_local env "cb_index" in
      (* The callee *)
      get_meth_pair ^^ Arr.load_field 0l ^^ Blob.as_ptr_len env ^^
      (* The method name *)
      get_meth_pair ^^ Arr.load_field 1l ^^ Blob.as_ptr_len env ^^
      (* The reply and reject callback *)
      push_continuations ^^
      set_cb_index  ^^ get_cb_index ^^
      (* initiate call *)
      IC.system_call env "call_new" ^^
      cleanup_callback env ^^ get_cb_index ^^
      IC.system_call env "call_on_cleanup" ^^
      (* the data *)
      add_data get_cb_index ^^
      IC.system_call env "call_data_append" ^^
      (* the cycles *)
      add_cycles ^^
      (* done! *)
      IC.system_call env "call_perform" ^^
      (* Check error code *)
      G.i (Test (Wasm.Values.I32 I32Op.Eqz)) ^^
      E.else_trap_with env (Printf.sprintf "could not perform %s" purpose)
    | _ ->
      E.trap_with env (Printf.sprintf "cannot perform %s when running locally" purpose)

  let ic_call env ts1 ts2 get_meth_pair get_arg get_k get_r =
    ic_call_threaded
      env
      "remote call"
      get_meth_pair
      (closures_to_reply_reject_callbacks env ts2 [get_k; get_r])
      (fun _ -> get_arg ^^ Serialization.serialize env ts1)

  let ic_call_raw env get_meth_pair get_arg get_k get_r =
    ic_call_threaded
      env
      "raw call"
      get_meth_pair
      (closures_to_raw_reply_reject_callbacks env [get_k; get_r])
      (fun _ -> get_arg ^^ Blob.as_ptr_len env)

  let ic_self_call env ts get_meth_pair get_future get_k get_r =
    ic_call_threaded
      env
      "self call"
      get_meth_pair
      (* Storing the tuple away, future_array_index = 2, keep in sync with rts/continuation_table.rs *)
      (closures_to_reply_reject_callbacks env ts [get_k; get_r; get_future])
      (fun get_cb_index ->
        get_cb_index ^^
        BoxedSmallWord.box env ^^
        Serialization.serialize env Type.[Prim Nat32])

  let ic_call_one_shot env ts get_meth_pair get_arg add_cycles =
    match E.mode env with
    | Flags.ICMode
    | Flags.RefMode ->
      (* The callee *)
      get_meth_pair ^^ Arr.load_field 0l ^^ Blob.as_ptr_len env ^^
      (* The method name *)
      get_meth_pair ^^ Arr.load_field 1l ^^ Blob.as_ptr_len env ^^
      (* The reply callback *)
      ignoring_callback env ^^
      compile_unboxed_zero ^^
      (* The reject callback *)
      ignoring_callback env ^^
      compile_unboxed_zero ^^
      IC.system_call env "call_new" ^^
      (* the data *)
      get_arg ^^ Serialization.serialize env ts ^^
      IC.system_call env "call_data_append" ^^
      (* the cycles *)
      add_cycles ^^
      IC.system_call env "call_perform" ^^
      (* This is a one-shot function: Ignore error code *)
      G.i Drop
    | _ -> assert false

  let equate_msgref env =
    let (set_meth_pair1, get_meth_pair1) = new_local env "meth_pair1" in
    let (set_meth_pair2, get_meth_pair2) = new_local env "meth_pair2" in
    set_meth_pair2 ^^ set_meth_pair1 ^^
    get_meth_pair1 ^^ Arr.load_field 0l ^^
    get_meth_pair2 ^^ Arr.load_field 0l ^^
    Blob.compare env Operator.EqOp ^^
    G.if1 I32Type
    begin
      get_meth_pair1 ^^ Arr.load_field 1l ^^
      get_meth_pair2 ^^ Arr.load_field 1l ^^
      Blob.compare env Operator.EqOp
    end
    begin
      Bool.lit false
    end

  let export_async_method env =
    let name = IC.async_method_name in
    begin match E.mode env with
    | Flags.ICMode | Flags.RefMode ->
      Func.define_built_in env name [] [] (fun env ->
        let (set_closure, get_closure) = new_local env "closure" in

        message_start env (Type.Shared Type.Write) ^^

        (* Check that we are calling this *)
        IC.assert_caller_self env ^^

        (* Deserialize and look up continuation argument *)
        Serialization.deserialize env Type.[Prim Nat32] ^^
        BoxedSmallWord.unbox env ^^
        ContinuationTable.peek_future env ^^
        set_closure ^^ get_closure ^^ get_closure ^^
        Closure.call_closure env 0 0 ^^
        message_cleanup env (Type.Shared Type.Write)
      );

      let fi = E.built_in env name in
      E.add_export env (nr {
        name = Wasm.Utf8.decode ("canister_update " ^ name);
        edesc = nr (FuncExport (nr fi))
      })
    | _ -> ()
    end

end (* FuncDec *)


module PatCode = struct
  (* Pattern failure code on demand.

  Patterns in general can fail, so we want a block around them with a
  jump-label for the fail case. But many patterns cannot fail, in particular
  function arguments that are simple variables. In these cases, we do not want
  to create the block and the (unused) jump label. So we first generate the
  code, either as plain code (CannotFail) or as code with hole for code to fun
  in case of failure (CanFail).
  *)

  type patternCode =
    | CannotFail of G.t
    | CanFail of (G.t -> G.t)

  let (^^^) : patternCode -> patternCode -> patternCode = function
    | CannotFail is1 ->
      begin function
      | CannotFail is2 -> CannotFail (is1 ^^ is2)
      | CanFail is2 -> CanFail (fun k -> is1 ^^ is2 k)
      end
    | CanFail is1 ->
      begin function
      | CannotFail is2 -> CanFail (fun k ->  is1 k ^^ is2)
      | CanFail is2 -> CanFail (fun k -> is1 k ^^ is2 k)
      end

  let with_fail (fail_code : G.t) : patternCode -> G.t = function
    | CannotFail is -> is
    | CanFail is -> is fail_code

  let orElse : patternCode -> patternCode -> patternCode = function
    | CannotFail is1 -> fun _ -> CannotFail is1
    | CanFail is1 -> function
      | CanFail is2 -> CanFail (fun fail_code ->
          let inner_fail = G.new_depth_label () in
          let inner_fail_code = Bool.lit false ^^ G.branch_to_ inner_fail in
          G.labeled_block1 I32Type inner_fail (is1 inner_fail_code ^^ Bool.lit true) ^^
          G.if0 G.nop (is2 fail_code)
        )
      | CannotFail is2 -> CannotFail (
          let inner_fail = G.new_depth_label () in
          let inner_fail_code = Bool.lit false ^^ G.branch_to_ inner_fail in
          G.labeled_block1 I32Type inner_fail (is1 inner_fail_code ^^ Bool.lit true) ^^
          G.if0 G.nop is2
        )

  let orTrap env = with_fail (E.trap_with env "pattern failed")

  let with_region at = function
    | CannotFail is -> CannotFail (G.with_region at is)
    | CanFail is -> CanFail (fun k -> G.with_region at (is k))

end (* PatCode *)
open PatCode

(* All the code above is independent of the IR *)
open Ir

module AllocHow = struct
  (*
  When compiling a (recursive) block, we need to do a dependency analysis, to
  find out how the things are allocated. The options are:
  - const:  completely known, constant, not stored anywhere (think static function)
            (no need to mention in a closure)
  - local:  only needed locally, stored in a Wasm local, immutable
            (can be copied into a closure by value)
  - local mutable: only needed locally, stored in a Wasm local, mutable
            (cannot be copied into a closure)
  - heap allocated: stored on the dynamic heap, address in Wasm local
            (can be copied into a closure by reference)
  - static heap: stored on the static heap, address known statically
            (no need to mention in a closure)

  The goal is to avoid dynamic allocation where possible (and use locals), and
  to avoid turning function references into closures.

  The rules are:
  - functions are const, unless they capture something that is not a const
    function or a static heap allocation.
    in particular, top-level functions are always const
  - everything that is captured on the top-level needs to be statically
    heap-allocated
  - everything that is captured before it is defined, or is captured and mutable
    needs to be dynamically heap-allocated
  - the rest can be local
  *)

  module M = Freevars.M
  module S = Freevars.S

  (*
  We represent this as a lattice as follows:
  *)
  type how = Const | LocalImmut | LocalMut | StoreHeap | StoreStatic
  type allocHow = how M.t

  let disjoint_union : allocHow -> allocHow -> allocHow =
    M.union (fun v _ _ -> fatal "AllocHow.disjoint_union: %s" v)

  let join : allocHow -> allocHow -> allocHow =
    M.union (fun _ x y -> Some (match x, y with
      | StoreStatic, StoreHeap | StoreHeap, StoreStatic
      ->  fatal "AllocHow.join: cannot join StoreStatic and StoreHeap"

      | _, StoreHeap   | StoreHeap,   _ -> StoreHeap
      | _, StoreStatic | StoreStatic, _ -> StoreStatic
      | _, LocalMut    | LocalMut,    _ -> LocalMut
      | _, LocalImmut  | LocalImmut,  _ -> LocalImmut

      | Const, Const -> Const
    ))
  let joins = List.fold_left join M.empty

  let map_of_set = Freevars.map_of_set
  let set_of_map = Freevars.set_of_map

  (* Various filters used in the set operations below *)
  let is_local_mut _ = function
    | LocalMut -> true
    | _ -> false

  let is_local _ = function
    | LocalImmut -> true
    | LocalMut -> true
    | _ -> false

  let how_captured lvl how seen captured =
    (* What to do so that we can capture something?
       * For local blocks, put on the dynamic heap:
         - mutable things
         - not yet defined things
       * For top-level blocks, put on the static heap:
         - everything that is non-static (i.e. still in locals)
    *)
    match lvl with
    | VarEnv.NotTopLvl ->
      map_of_set StoreHeap (S.union
        (S.inter (set_of_map (M.filter is_local_mut how)) captured)
        (S.inter (set_of_map (M.filter is_local how)) (S.diff captured seen))
      )
    | VarEnv.TopLvl ->
      map_of_set StoreStatic
        (S.inter (set_of_map (M.filter is_local how)) captured)

  let dec lvl how_outer (seen, how0) dec =
    let how_all = disjoint_union how_outer how0 in

    let (f,d) = Freevars.dec dec in
    let captured = S.inter (set_of_map how0) (Freevars.captured_vars f) in

    (* Which allocation is required for the things defined here? *)
    let how1 = match dec.it with
      (* Mutable variables are, well, mutable *)
      | VarD _ ->
      M.map (fun _t -> LocalMut) d

      (* Constant expressions (trusting static_vals.ml) *)
      | LetD (_, e) when e.note.Note.const ->
      M.map (fun _t -> (Const : how)) d

      (* Everything else needs at least a local *)
      | _ ->
      M.map (fun _t -> LocalImmut) d in

    (* Which allocation does this require for its captured things? *)
    let how2 = how_captured lvl how_all seen captured in

    let how = joins [how0; how1; how2] in
    let seen' = S.union seen (set_of_map d)
    in (seen', how)

  (* find the allocHow for the variables currently in scope *)
  (* we assume things are mutable, as we do not know better here *)
  let how_of_ae ae : allocHow = M.map (function
    | VarEnv.Const _ -> (Const : how)
    | VarEnv.HeapStatic _ -> StoreStatic
    | VarEnv.HeapInd _ -> StoreHeap
    | VarEnv.Local _ -> LocalMut (* conservatively assume immutable *)
    | VarEnv.PublicMethod _ -> LocalMut
    ) ae.VarEnv.vars

  let decs (ae : VarEnv.t) decs captured_in_body : allocHow =
    let lvl = ae.VarEnv.lvl in
    let how_outer = how_of_ae ae in
    let defined_here = snd (Freevars.decs decs) in (* TODO: implement gather_decs more directly *)
    let how_outer = Freevars.diff how_outer defined_here in (* shadowing *)
    let how0 = M.map (fun _t -> (Const : how)) defined_here in
    let captured = S.inter (set_of_map defined_here) captured_in_body in
    let rec go how =
      let seen, how1 = List.fold_left (dec lvl how_outer) (S.empty, how) decs in
      assert (S.equal seen (set_of_map defined_here));
      let how2 = how_captured lvl how1 seen captured in
      let how' = join how1 how2 in
      if M.equal (=) how how' then how' else go how' in
    go how0

  (* Functions to extend the environment (and possibly allocate memory)
     based on how we want to store them. *)
  let add_local env ae how name : VarEnv.t * G.t =
    match M.find name how with
    | (Const : how) -> (ae, G.nop)
    | LocalImmut | LocalMut ->
      let (ae1, i) = VarEnv.add_direct_local env ae name in
      (ae1, G.nop)
    | StoreHeap ->
      let (ae1, i) = VarEnv.add_local_with_heap_ind env ae name in
      let alloc_code = MutBox.alloc env ^^ G.i (LocalSet (nr i)) in
      (ae1, alloc_code)
    | StoreStatic ->
      let ptr = MutBox.static env in
      let ae1 = VarEnv.add_local_heap_static ae name ptr in
      (ae1, G.nop)

end (* AllocHow *)

(* The actual compiler code that looks at the AST *)

(* wraps a bigint in range [0…2^32-1] into range [-2^31…2^31-1] *)
let nat32_to_int32 n =
  let open Big_int in
  if ge_big_int n (power_int_positive_int 2 31)
  then sub_big_int n (power_int_positive_int 2 32)
  else n

(* wraps a bigint in range [0…2^64-1] into range [-2^63…2^63-1] *)
let nat64_to_int64 n =
  let open Big_int in
  if ge_big_int n (power_int_positive_int 2 63)
  then sub_big_int n (power_int_positive_int 2 64)
  else n

let const_lit_of_lit env : Ir.lit -> Const.lit = function
  | BoolLit b     -> Const.Bool b
  | IntLit n
  | NatLit n      -> Const.BigInt (Numerics.Nat.to_big_int n)
  | Int8Lit n     -> Const.Vanilla (TaggedSmallWord.vanilla_lit Type.Int8 (Numerics.Int_8.to_int n))
  | Nat8Lit n     -> Const.Vanilla (TaggedSmallWord.vanilla_lit Type.Nat8 (Numerics.Nat8.to_int n))
  | Int16Lit n    -> Const.Vanilla (TaggedSmallWord.vanilla_lit Type.Int16 (Numerics.Int_16.to_int n))
  | Nat16Lit n    -> Const.Vanilla (TaggedSmallWord.vanilla_lit Type.Nat16 (Numerics.Nat16.to_int n))
  | Int32Lit n    -> Const.Word32 (Big_int.int32_of_big_int (Numerics.Int_32.to_big_int n))
  | Nat32Lit n    -> Const.Word32 (Big_int.int32_of_big_int (nat32_to_int32 (Numerics.Nat32.to_big_int n)))
  | Int64Lit n    -> Const.Word64 (Big_int.int64_of_big_int (Numerics.Int_64.to_big_int n))
  | Nat64Lit n    -> Const.Word64 (Big_int.int64_of_big_int (nat64_to_int64 (Numerics.Nat64.to_big_int n)))
  | CharLit c     -> Const.Vanilla Int32.(shift_left (of_int c) 8)
  | NullLit       -> Const.Vanilla (Opt.null_vanilla_lit env)
  | TextLit t
  | BlobLit t     -> Const.Blob t
  | FloatLit f    -> Const.Float64 f

let const_of_lit env lit =
  Const.t_of_v (Const.Lit (const_lit_of_lit env lit))

let compile_lit env lit =
  SR.Const (const_of_lit env lit), G.nop

let compile_lit_as env sr_out lit =
  let sr_in, code = compile_lit env lit in
  code ^^ StackRep.adjust env sr_in sr_out


(* helper, traps with message *)
let then_arithmetic_overflow env =
  E.then_trap_with env "arithmetic overflow"

(* The first returned StackRep is for the arguments (expected), the second for the results (produced) *)
let compile_unop env t op =
  let open Operator in
  match op, t with
  | _, Type.Non ->
    SR.Vanilla, SR.Unreachable, G.i Unreachable
  | NegOp, Type.(Prim Int) ->
    SR.Vanilla, SR.Vanilla,
    BigNum.compile_neg env
  | NegOp, Type.(Prim Int64) ->
      SR.UnboxedWord64, SR.UnboxedWord64,
      Func.share_code1 env "neg_trap" ("n", I64Type) [I64Type] (fun env get_n ->
        get_n ^^
        compile_eq64_const 0x8000000000000000L ^^
        then_arithmetic_overflow env ^^
        compile_const_64 0L ^^
        get_n ^^
        G.i (Binary (Wasm.Values.I64 I64Op.Sub))
      )
  | NegOp, Type.(Prim (Int8 | Int16 | Int32)) ->
    StackRep.of_type t, StackRep.of_type t,
    Func.share_code1 env "neg32_trap" ("n", I32Type) [I32Type] (fun env get_n ->
      get_n ^^
      compile_eq_const 0x80000000l ^^
      then_arithmetic_overflow env ^^
      compile_unboxed_zero ^^
      get_n ^^
      G.i (Binary (Wasm.Values.I32 I32Op.Sub))
    )
  | NegOp, Type.(Prim Float) ->
    SR.UnboxedFloat64, SR.UnboxedFloat64,
    let (set_f, get_f) = new_float_local env "f" in
    set_f ^^ Float.compile_unboxed_zero ^^ get_f ^^ G.i (Binary (Wasm.Values.F64 F64Op.Sub))
  | NotOp, Type.(Prim (Nat64|Int64)) ->
     SR.UnboxedWord64, SR.UnboxedWord64,
     compile_xor64_const (-1L)
  | NotOp, Type.(Prim (Nat8|Nat16|Nat32|Int8|Int16|Int32 as ty)) ->
     StackRep.of_type t, StackRep.of_type t,
     compile_unboxed_const (TaggedSmallWord.mask_of_type ty) ^^
     G.i (Binary (Wasm.Values.I32 I32Op.Xor))
  | _ ->
    todo "compile_unop"
      (Wasm.Sexpr.Node ("BinOp", [ Arrange_ops.unop op ]))
      (SR.Vanilla, SR.Unreachable, E.trap_with env "TODO: compile_unop")

(* Logarithmic helpers for deciding whether we can carry out operations in constant bitwidth *)

(* helper, traps with message *)
let else_arithmetic_overflow env =
  E.else_trap_with env "arithmetic overflow"

(* helpers to decide if Int64 arithmetic can be carried out on the fast path *)
let additiveInt64_shortcut fast env get_a get_b slow =
  get_a ^^ get_a ^^ compile_shl64_const 1L ^^ G.i (Binary (Wasm.Values.I64 I64Op.Xor)) ^^ compile_shrU64_const 63L ^^
  get_b ^^ get_b ^^ compile_shl64_const 1L ^^ G.i (Binary (Wasm.Values.I64 I64Op.Xor)) ^^ compile_shrU64_const 63L ^^
  G.i (Binary (Wasm.Values.I64 I64Op.Or)) ^^
  G.i (Test (Wasm.Values.I64 I64Op.Eqz)) ^^
  G.if1 I64Type
    (get_a ^^ get_b ^^ fast)
    slow

let mulInt64_shortcut fast env get_a get_b slow =
  get_a ^^ get_a ^^ compile_shl64_const 1L ^^ G.i (Binary (Wasm.Values.I64 I64Op.Xor)) ^^ G.i (Unary (Wasm.Values.I64 I64Op.Clz)) ^^
  get_b ^^ get_b ^^ compile_shl64_const 1L ^^ G.i (Binary (Wasm.Values.I64 I64Op.Xor)) ^^ G.i (Unary (Wasm.Values.I64 I64Op.Clz)) ^^
  G.i (Binary (Wasm.Values.I64 I64Op.Add)) ^^
  compile_const_64 65L ^^ G.i (Compare (Wasm.Values.I64 I64Op.GeU)) ^^
  G.if1 I64Type
    (get_a ^^ get_b ^^ fast)
    slow

let powInt64_shortcut fast env get_a get_b slow =
  get_b ^^ G.i (Test (Wasm.Values.I64 I64Op.Eqz)) ^^
  G.if1 I64Type
    (compile_const_64 1L) (* ^0 *)
    begin (* ^(1+n) *)
      get_a ^^ compile_const_64 (-1L) ^^ G.i (Compare (Wasm.Values.I64 I64Op.Eq)) ^^
      G.if1 I64Type
        begin (* -1 ** (1+exp) == if even (1+exp) then 1 else -1 *)
          get_b ^^ compile_const_64 1L ^^
          G.i (Binary (Wasm.Values.I64 I64Op.And)) ^^ G.i (Test (Wasm.Values.I64 I64Op.Eqz)) ^^
          G.if1 I64Type
            (compile_const_64 1L)
            get_a
        end
        begin
          get_a ^^ compile_shrS64_const 1L ^^
          G.i (Test (Wasm.Values.I64 I64Op.Eqz)) ^^
          G.if1 I64Type
            get_a (* {0,1}^(1+n) *)
            begin
              get_b ^^ compile_const_64 64L ^^
              G.i (Compare (Wasm.Values.I64 I64Op.GeU)) ^^ then_arithmetic_overflow env ^^
              get_a ^^ get_a ^^ compile_shl64_const 1L ^^ G.i (Binary (Wasm.Values.I64 I64Op.Xor)) ^^
              G.i (Unary (Wasm.Values.I64 I64Op.Clz)) ^^ compile_sub64_const 63L ^^
              get_b ^^ G.i (Binary (Wasm.Values.I64 I64Op.Mul)) ^^
              compile_const_64 (-63L) ^^ G.i (Compare (Wasm.Values.I64 I64Op.GeS)) ^^
              G.if1 I64Type
                (get_a ^^ get_b ^^ fast)
                slow
            end
        end
    end


(* kernel for Int64 arithmetic, invokes estimator for fast path *)
let compile_Int64_kernel env name op shortcut =
  Func.share_code2 env (prim_fun_name Type.Int64 name)
    (("a", I64Type), ("b", I64Type)) [I64Type]
    BigNum.(fun env get_a get_b ->
    shortcut
      env
      get_a
      get_b
      begin
        let (set_res, get_res) = new_local env "res" in
        get_a ^^ from_signed_word64 env ^^
        get_b ^^ from_signed_word64 env ^^
        op env ^^
        set_res ^^ get_res ^^
        fits_signed_bits env 64 ^^
        else_arithmetic_overflow env ^^
        get_res ^^ truncate_to_word64 env
      end)


(* helpers to decide if Nat64 arithmetic can be carried out on the fast path *)
let additiveNat64_shortcut fast env get_a get_b slow =
  get_a ^^ compile_shrU64_const 62L ^^
  get_b ^^ compile_shrU64_const 62L ^^
  G.i (Binary (Wasm.Values.I64 I64Op.Or)) ^^
  G.i (Test (Wasm.Values.I64 I64Op.Eqz)) ^^
  G.if1 I64Type
    (get_a ^^ get_b ^^ fast)
    slow

let mulNat64_shortcut fast env get_a get_b slow =
  get_a ^^ G.i (Unary (Wasm.Values.I64 I64Op.Clz)) ^^
  get_b ^^ G.i (Unary (Wasm.Values.I64 I64Op.Clz)) ^^
  G.i (Binary (Wasm.Values.I64 I64Op.Add)) ^^
  compile_const_64 64L ^^ G.i (Compare (Wasm.Values.I64 I64Op.GeU)) ^^
  G.if1 I64Type
    (get_a ^^ get_b ^^ fast)
    slow

let powNat64_shortcut fast env get_a get_b slow =
  get_b ^^ G.i (Test (Wasm.Values.I64 I64Op.Eqz)) ^^
  G.if1 I64Type
    (compile_const_64 1L) (* ^0 *)
    begin (* ^(1+n) *)
      get_a ^^ compile_shrU64_const 1L ^^
      G.i (Test (Wasm.Values.I64 I64Op.Eqz)) ^^
      G.if1 I64Type
        get_a (* {0,1}^(1+n) *)
        begin
          get_b ^^ compile_const_64 64L ^^ G.i (Compare (Wasm.Values.I64 I64Op.GeU)) ^^ then_arithmetic_overflow env ^^
          get_a ^^ G.i (Unary (Wasm.Values.I64 I64Op.Clz)) ^^ compile_sub64_const 64L ^^
          get_b ^^ G.i (Binary (Wasm.Values.I64 I64Op.Mul)) ^^ compile_const_64 (-64L) ^^ G.i (Compare (Wasm.Values.I64 I64Op.GeS)) ^^
          G.if1 I64Type
            (get_a ^^ get_b ^^ fast)
            slow
        end
    end


(* kernel for Nat64 arithmetic, invokes estimator for fast path *)
let compile_Nat64_kernel env name op shortcut =
  Func.share_code2 env (prim_fun_name Type.Nat64 name)
    (("a", I64Type), ("b", I64Type)) [I64Type]
    BigNum.(fun env get_a get_b ->
    shortcut
      env
      get_a
      get_b
      begin
        let (set_res, get_res) = new_local env "res" in
        get_a ^^ from_word64 env ^^
        get_b ^^ from_word64 env ^^
        op env ^^
        set_res ^^ get_res ^^
        fits_unsigned_bits env 64 ^^
        else_arithmetic_overflow env ^^
        get_res ^^ truncate_to_word64 env
      end)


(* Compiling Int/Nat32 ops by conversion to/from i64. *)

(* helper, expects i64 on stack *)
let enforce_32_unsigned_bits env =
  compile_bitand64_const 0xFFFFFFFF00000000L ^^
  G.i (Test (Wasm.Values.I64 I64Op.Eqz)) ^^
  else_arithmetic_overflow env

(* helper, expects two identical i64s on stack *)
let enforce_32_signed_bits env =
  compile_shl64_const 1L ^^
  G.i (Binary (Wasm.Values.I64 I64Op.Xor)) ^^
  enforce_32_unsigned_bits env

let compile_Int32_kernel env name op =
     Func.share_code2 env (prim_fun_name Type.Int32 name)
       (("a", I32Type), ("b", I32Type)) [I32Type]
       (fun env get_a get_b ->
         let (set_res, get_res) = new_local64 env "res" in
         get_a ^^ G.i (Convert (Wasm.Values.I64 I64Op.ExtendSI32)) ^^
         get_b ^^ G.i (Convert (Wasm.Values.I64 I64Op.ExtendSI32)) ^^
         G.i (Binary (Wasm.Values.I64 op)) ^^
         set_res ^^ get_res ^^ get_res ^^
         enforce_32_signed_bits env ^^
         get_res ^^ G.i (Convert (Wasm.Values.I32 I32Op.WrapI64)))

let compile_Nat32_kernel env name op =
     Func.share_code2 env (prim_fun_name Type.Nat32 name)
       (("a", I32Type), ("b", I32Type)) [I32Type]
       (fun env get_a get_b ->
         let (set_res, get_res) = new_local64 env "res" in
         get_a ^^ G.i (Convert (Wasm.Values.I64 I64Op.ExtendUI32)) ^^
         get_b ^^ G.i (Convert (Wasm.Values.I64 I64Op.ExtendUI32)) ^^
         G.i (Binary (Wasm.Values.I64 op)) ^^
         set_res ^^ get_res ^^
         enforce_32_unsigned_bits env ^^
         get_res ^^ G.i (Convert (Wasm.Values.I32 I32Op.WrapI64)))

(* Customisable kernels for 8/16bit arithmetic via 32 bits. *)

(* helper, expects i32 on stack *)
let enforce_unsigned_bits env n =
  compile_bitand_const Int32.(shift_left minus_one n) ^^
  then_arithmetic_overflow env

let enforce_16_unsigned_bits env = enforce_unsigned_bits env 16

(* helper, expects two identical i32s on stack *)
let enforce_signed_bits env n =
  compile_shl_const 1l ^^ G.i (Binary (Wasm.Values.I32 I32Op.Xor)) ^^
  enforce_unsigned_bits env n

let enforce_16_signed_bits env = enforce_signed_bits env 16

let compile_smallInt_kernel' env ty name op =
  Func.share_code2 env (prim_fun_name ty name)
    (("a", I32Type), ("b", I32Type)) [I32Type]
    (fun env get_a get_b ->
      let (set_res, get_res) = new_local env "res" in
      get_a ^^ compile_shrS_const 16l ^^
      get_b ^^ compile_shrS_const 16l ^^
      op ^^
      set_res ^^ get_res ^^ get_res ^^
      enforce_16_signed_bits env ^^
      get_res ^^ compile_shl_const 16l)

let compile_smallInt_kernel env ty name op =
  compile_smallInt_kernel' env ty name (G.i (Binary (Wasm.Values.I32 op)))

let compile_smallNat_kernel' env ty name op =
  Func.share_code2 env (prim_fun_name ty name)
    (("a", I32Type), ("b", I32Type)) [I32Type]
    (fun env get_a get_b ->
      let (set_res, get_res) = new_local env "res" in
      get_a ^^ compile_shrU_const 16l ^^
      get_b ^^ compile_shrU_const 16l ^^
      op ^^
      set_res ^^ get_res ^^
      enforce_16_unsigned_bits env ^^
      get_res ^^ compile_shl_const 16l)

let compile_smallNat_kernel env ty name op =
  compile_smallNat_kernel' env ty name (G.i (Binary (Wasm.Values.I32 op)))

(* The first returned StackRep is for the arguments (expected), the second for the results (produced) *)
let compile_binop env t op =
  if t = Type.Non then SR.Vanilla, SR.Unreachable, G.i Unreachable else
  StackRep.of_type t,
  StackRep.of_type t,
  Operator.(match t, op with
  | Type.(Prim (Nat | Int)),                  AddOp -> BigNum.compile_add env
  | Type.(Prim (Nat64|Int64)),                WAddOp -> G.i (Binary (Wasm.Values.I64 I64Op.Add))
  | Type.(Prim Int64),                        AddOp ->
    compile_Int64_kernel env "add" BigNum.compile_add
      (additiveInt64_shortcut (G.i (Binary (Wasm.Values.I64 I64Op.Add))))
  | Type.(Prim Nat64),                        AddOp ->
    compile_Nat64_kernel env "add" BigNum.compile_add
      (additiveNat64_shortcut (G.i (Binary (Wasm.Values.I64 I64Op.Add))))
  | Type.(Prim Nat),                          SubOp -> BigNum.compile_unsigned_sub env
  | Type.(Prim Int),                          SubOp -> BigNum.compile_signed_sub env
  | Type.(Prim (Nat | Int)),                  MulOp -> BigNum.compile_mul env
  | Type.(Prim (Nat64|Int64)),                WMulOp -> G.i (Binary (Wasm.Values.I64 I64Op.Mul))
  | Type.(Prim Int64),                        MulOp ->
    compile_Int64_kernel env "mul" BigNum.compile_mul
      (mulInt64_shortcut (G.i (Binary (Wasm.Values.I64 I64Op.Mul))))
  | Type.(Prim Nat64),                        MulOp ->
    compile_Nat64_kernel env "mul" BigNum.compile_mul
      (mulNat64_shortcut (G.i (Binary (Wasm.Values.I64 I64Op.Mul))))
  | Type.(Prim Nat64),                        DivOp -> G.i (Binary (Wasm.Values.I64 I64Op.DivU))
  | Type.(Prim Nat64) ,                       ModOp -> G.i (Binary (Wasm.Values.I64 I64Op.RemU))
  | Type.(Prim Int64),                        DivOp -> G.i (Binary (Wasm.Values.I64 I64Op.DivS))
  | Type.(Prim Int64) ,                       ModOp -> G.i (Binary (Wasm.Values.I64 I64Op.RemS))
  | Type.(Prim Nat),                          DivOp -> BigNum.compile_unsigned_div env
  | Type.(Prim Nat),                          ModOp -> BigNum.compile_unsigned_rem env
  | Type.(Prim (Nat64|Int64)),                WSubOp -> G.i (Binary (Wasm.Values.I64 I64Op.Sub))
  | Type.(Prim Int64),                        SubOp ->
    compile_Int64_kernel env "sub" BigNum.compile_signed_sub
      (additiveInt64_shortcut (G.i (Binary (Wasm.Values.I64 I64Op.Sub))))
  | Type.(Prim Nat64),                        SubOp ->
    compile_Nat64_kernel env "sub" BigNum.compile_unsigned_sub
      (fun env get_a get_b ->
        additiveNat64_shortcut
          (G.i (Compare (Wasm.Values.I64 I64Op.GeU)) ^^
           else_arithmetic_overflow env ^^
           get_a ^^ get_b ^^ G.i (Binary (Wasm.Values.I64 I64Op.Sub)))
          env get_a get_b)
  | Type.(Prim Int),                          DivOp -> BigNum.compile_signed_div env
  | Type.(Prim Int),                          ModOp -> BigNum.compile_signed_mod env

  | Type.Prim Type.(Nat8|Nat16|Nat32|Int8|Int16|Int32),
                                              WAddOp -> G.i (Binary (Wasm.Values.I32 I32Op.Add))
  | Type.(Prim Int32),                        AddOp -> compile_Int32_kernel env "add" I64Op.Add
  | Type.Prim Type.(Int8 | Int16 as ty),      AddOp -> compile_smallInt_kernel env ty "add" I32Op.Add
  | Type.(Prim Nat32),                        AddOp -> compile_Nat32_kernel env "add" I64Op.Add
  | Type.Prim Type.(Nat8 | Nat16 as ty),      AddOp -> compile_smallNat_kernel env ty "add" I32Op.Add
  | Type.(Prim Float),                        AddOp -> G.i (Binary (Wasm.Values.F64 F64Op.Add))
  | Type.Prim Type.(Nat8|Nat16|Nat32|Int8|Int16|Int32),
                                              WSubOp -> G.i (Binary (Wasm.Values.I32 I32Op.Sub))
  | Type.(Prim Int32),                        SubOp -> compile_Int32_kernel env "sub" I64Op.Sub
  | Type.(Prim (Int8|Int16 as ty)),           SubOp -> compile_smallInt_kernel env ty "sub" I32Op.Sub
  | Type.(Prim Nat32),                        SubOp -> compile_Nat32_kernel env "sub" I64Op.Sub
  | Type.(Prim (Nat8|Nat16 as ty)),           SubOp -> compile_smallNat_kernel env ty "sub" I32Op.Sub
  | Type.(Prim Float),                        SubOp -> G.i (Binary (Wasm.Values.F64 F64Op.Sub))
  | Type.Prim Type.(Nat8|Nat16|Nat32|Int8|Int16|Int32 as ty),
                                              WMulOp -> TaggedSmallWord.compile_word_mul env ty
  | Type.(Prim Int32),                        MulOp -> compile_Int32_kernel env "mul" I64Op.Mul
  | Type.(Prim Int16),                        MulOp -> compile_smallInt_kernel env Type.Int16 "mul" I32Op.Mul
  | Type.(Prim Int8),                         MulOp -> compile_smallInt_kernel' env Type.Int8 "mul"
                                                         (compile_shrS_const 8l ^^ G.i (Binary (Wasm.Values.I32 I32Op.Mul)))
  | Type.(Prim Nat32),                        MulOp -> compile_Nat32_kernel env "mul" I64Op.Mul
  | Type.(Prim Nat16),                        MulOp -> compile_smallNat_kernel env Type.Nat16 "mul" I32Op.Mul
  | Type.(Prim Nat8),                         MulOp -> compile_smallNat_kernel' env Type.Nat8 "mul"
                                                         (compile_shrU_const 8l ^^ G.i (Binary (Wasm.Values.I32 I32Op.Mul)))
  | Type.(Prim Float),                        MulOp -> G.i (Binary (Wasm.Values.F64 F64Op.Mul))
  | Type.(Prim (Nat8|Nat16|Nat32 as ty)),     DivOp -> G.i (Binary (Wasm.Values.I32 I32Op.DivU)) ^^
                                                       TaggedSmallWord.msb_adjust ty
  | Type.(Prim (Nat8|Nat16|Nat32)),           ModOp -> G.i (Binary (Wasm.Values.I32 I32Op.RemU))
  | Type.(Prim Int32),                        DivOp -> G.i (Binary (Wasm.Values.I32 I32Op.DivS))
  | Type.(Prim (Int8|Int16 as ty)),           DivOp ->
    Func.share_code2 env (prim_fun_name ty "div")
      (("a", I32Type), ("b", I32Type)) [I32Type]
      (fun env get_a get_b ->
        let (set_res, get_res) = new_local env "res" in
        get_a ^^ get_b ^^ G.i (Binary (Wasm.Values.I32 I32Op.DivS)) ^^
        TaggedSmallWord.msb_adjust ty ^^ set_res ^^
        get_a ^^ compile_eq_const 0x80000000l ^^
        E.if_ env (StackRep.to_block_type env SR.UnboxedWord32)
          begin
            get_b ^^ TaggedSmallWord.lsb_adjust ty ^^ compile_eq_const (-1l) ^^
            E.if_ env (StackRep.to_block_type env SR.UnboxedWord32)
              (G.i Unreachable)
              get_res
          end
          get_res)
  | Type.(Prim Float),                        DivOp -> G.i (Binary (Wasm.Values.F64 F64Op.Div))
  | Type.(Prim Float),                        ModOp -> E.call_import env "rts" "fmod" (* musl *)
  | Type.(Prim (Int8|Int16|Int32)),           ModOp -> G.i (Binary (Wasm.Values.I32 I32Op.RemS))
  | Type.(Prim (Nat8|Nat16|Nat32 as ty)),     WPowOp -> TaggedSmallWord.compile_nat_power env ty
  | Type.(Prim (Int8|Int16|Int32 as ty)),     WPowOp -> TaggedSmallWord.compile_int_power env ty
  | Type.(Prim ((Nat8|Nat16) as ty)),         PowOp ->
    Func.share_code2 env (prim_fun_name ty "pow")
      (("n", I32Type), ("exp", I32Type)) [I32Type]
      (fun env get_n get_exp ->
        let (set_res, get_res) = new_local env "res" in
        let bits = TaggedSmallWord.bits_of_type ty in
        get_exp ^^
        G.if1 I32Type
          begin
            get_n ^^ compile_shrU_const Int32.(sub 33l (of_int bits)) ^^
            G.if1 I32Type
              begin
                unsigned_dynamics get_n ^^ compile_sub_const (Int32.of_int bits) ^^
                get_exp ^^ TaggedSmallWord.lsb_adjust ty ^^ G.i (Binary (Wasm.Values.I32 I32Op.Mul)) ^^
                compile_unboxed_const (-30l) ^^
                G.i (Compare (Wasm.Values.I32 I32Op.LtS)) ^^ then_arithmetic_overflow env ^^
                get_n ^^ TaggedSmallWord.lsb_adjust ty ^^
                get_exp ^^ TaggedSmallWord.lsb_adjust ty ^^
                TaggedSmallWord.compile_nat_power env Type.Nat32 ^^ set_res ^^
                get_res ^^ enforce_unsigned_bits env bits ^^
                get_res ^^ TaggedSmallWord.msb_adjust ty
              end
              get_n (* n@{0,1} ** (1+exp) == n *)
          end
          (compile_unboxed_const
             Int32.(shift_left one (to_int (TaggedSmallWord.shift_of_type ty))))) (* x ** 0 == 1 *)
  | Type.(Prim Nat32),                        PowOp ->
    Func.share_code2 env (prim_fun_name Type.Nat32 "pow")
      (("n", I32Type), ("exp", I32Type)) [I32Type]
      (fun env get_n get_exp ->
        let (set_res, get_res) = new_local64 env "res" in
        get_exp ^^
        G.if1 I32Type
          begin
            get_n ^^ compile_shrU_const 1l ^^
            G.if1 I32Type
              begin
                get_exp ^^ compile_unboxed_const 32l ^^
                G.i (Compare (Wasm.Values.I32 I32Op.GeU)) ^^ then_arithmetic_overflow env ^^
                unsigned_dynamics get_n ^^ compile_sub_const 32l ^^
                get_exp ^^ TaggedSmallWord.lsb_adjust Type.Nat32 ^^ G.i (Binary (Wasm.Values.I32 I32Op.Mul)) ^^
                compile_unboxed_const (-62l) ^^
                G.i (Compare (Wasm.Values.I32 I32Op.LtS)) ^^ then_arithmetic_overflow env ^^
                get_n ^^ G.i (Convert (Wasm.Values.I64 I64Op.ExtendUI32)) ^^
                get_exp ^^ G.i (Convert (Wasm.Values.I64 I64Op.ExtendUI32)) ^^
                Word64.compile_unsigned_pow env ^^
                set_res ^^ get_res ^^ enforce_32_unsigned_bits env ^^
                get_res ^^ G.i (Convert (Wasm.Values.I32 I32Op.WrapI64))
              end
              get_n (* n@{0,1} ** (1+exp) == n *)
          end
          compile_unboxed_one) (* x ** 0 == 1 *)
  | Type.(Prim ((Int8|Int16) as ty)),         PowOp ->
    Func.share_code2 env (prim_fun_name ty "pow")
      (("n", I32Type), ("exp", I32Type)) [I32Type]
      (fun env get_n get_exp ->
        let (set_res, get_res) = new_local env "res" in
        let bits = TaggedSmallWord.bits_of_type ty in
        get_exp ^^ compile_unboxed_zero ^^
        G.i (Compare (Wasm.Values.I32 I32Op.LtS)) ^^ E.then_trap_with env "negative power" ^^
        get_exp ^^
        G.if1 I32Type
          begin
            get_n ^^ compile_shrS_const Int32.(sub 33l (of_int bits)) ^^
            G.if1 I32Type
              begin
                signed_dynamics get_n ^^ compile_sub_const (Int32.of_int (bits - 1)) ^^
                get_exp ^^ TaggedSmallWord.lsb_adjust ty ^^ G.i (Binary (Wasm.Values.I32 I32Op.Mul)) ^^
                compile_unboxed_const (-30l) ^^
                G.i (Compare (Wasm.Values.I32 I32Op.LtS)) ^^ then_arithmetic_overflow env ^^
                get_n ^^ TaggedSmallWord.lsb_adjust ty ^^
                get_exp ^^ TaggedSmallWord.lsb_adjust ty ^^
                TaggedSmallWord.compile_nat_power env Type.Nat32 ^^
                set_res ^^ get_res ^^ get_res ^^ enforce_signed_bits env bits ^^
                get_res ^^ TaggedSmallWord.msb_adjust ty
              end
              get_n (* n@{0,1} ** (1+exp) == n *)
          end
          (compile_unboxed_const
             Int32.(shift_left one (to_int (TaggedSmallWord.shift_of_type ty))))) (* x ** 0 == 1 *)
  | Type.(Prim Int32),                        PowOp ->
    Func.share_code2 env (prim_fun_name Type.Int32 "pow")
      (("n", I32Type), ("exp", I32Type)) [I32Type]
      (fun env get_n get_exp ->
        let (set_res, get_res) = new_local64 env "res" in
        get_exp ^^ compile_unboxed_zero ^^
        G.i (Compare (Wasm.Values.I32 I32Op.LtS)) ^^ E.then_trap_with env "negative power" ^^
        get_exp ^^
        G.if1 I32Type
          begin
            get_n ^^ compile_unboxed_one ^^ G.i (Compare (Wasm.Values.I32 I32Op.LeS)) ^^
            get_n ^^ compile_unboxed_const (-1l) ^^ G.i (Compare (Wasm.Values.I32 I32Op.GeS)) ^^
            G.i (Binary (Wasm.Values.I32 I32Op.And)) ^^
            G.if1 I32Type
              begin
                get_n ^^ compile_unboxed_zero ^^ G.i (Compare (Wasm.Values.I32 I32Op.LtS)) ^^
                G.if1 I32Type
                  begin
                    (* -1 ** (1+exp) == if even (1+exp) then 1 else -1 *)
                    get_exp ^^ compile_unboxed_one ^^ G.i (Binary (Wasm.Values.I32 I32Op.And)) ^^
                    G.if1 I32Type
                      get_n
                      compile_unboxed_one
                  end
                  get_n (* n@{0,1} ** (1+exp) == n *)
              end
              begin
                get_exp ^^ compile_unboxed_const 32l ^^
                G.i (Compare (Wasm.Values.I32 I32Op.GeU)) ^^ then_arithmetic_overflow env ^^
                signed_dynamics get_n ^^ compile_sub_const 31l ^^
                get_exp ^^ TaggedSmallWord.lsb_adjust Type.Int32 ^^ G.i (Binary (Wasm.Values.I32 I32Op.Mul)) ^^
                compile_unboxed_const (-62l) ^^
                G.i (Compare (Wasm.Values.I32 I32Op.LtS)) ^^ then_arithmetic_overflow env ^^
                get_n ^^ G.i (Convert (Wasm.Values.I64 I64Op.ExtendSI32)) ^^
                get_exp ^^ G.i (Convert (Wasm.Values.I64 I64Op.ExtendSI32)) ^^
                Word64.compile_unsigned_pow env ^^
                set_res ^^ get_res ^^ get_res ^^ enforce_32_signed_bits env ^^
                get_res ^^ G.i (Convert (Wasm.Values.I32 I32Op.WrapI64))
              end
          end
          compile_unboxed_one) (* x ** 0 == 1 *)
  | Type.(Prim Int),                          PowOp ->
    let pow = BigNum.compile_unsigned_pow env in
    let (set_n, get_n) = new_local env "n" in
    let (set_exp, get_exp) = new_local env "exp" in
    set_exp ^^ set_n ^^
    get_exp ^^ BigNum.compile_is_negative env ^^
    E.then_trap_with env "negative power" ^^
    get_n ^^ get_exp ^^ pow
  | Type.(Prim Nat64),                        WPowOp -> Word64.compile_unsigned_pow env
  | Type.(Prim Int64),                        WPowOp -> Word64.compile_signed_wpow env
  | Type.(Prim Nat64),                        PowOp ->
    compile_Nat64_kernel env "pow"
      BigNum.compile_unsigned_pow
      (powNat64_shortcut (Word64.compile_unsigned_pow env))
  | Type.(Prim Int64),                        PowOp ->
    let (set_exp, get_exp) = new_local64 env "exp" in
    set_exp ^^ get_exp ^^
    compile_const_64 0L ^^
    G.i (Compare (Wasm.Values.I64 I64Op.LtS)) ^^
    E.then_trap_with env "negative power" ^^
    get_exp ^^
    compile_Int64_kernel
      env "pow" BigNum.compile_unsigned_pow
      (powInt64_shortcut (Word64.compile_unsigned_pow env))
  | Type.(Prim Nat),                          PowOp -> BigNum.compile_unsigned_pow env
  | Type.(Prim Float),                        PowOp -> E.call_import env "rts" "pow" (* musl *)
  | Type.(Prim (Nat64|Int64)),                AndOp -> G.i (Binary (Wasm.Values.I64 I64Op.And))
  | Type.(Prim (Nat8|Nat16|Nat32|Int8|Int16|Int32)),
                                              AndOp -> G.i (Binary (Wasm.Values.I32 I32Op.And))
  | Type.(Prim (Nat64|Int64)),                OrOp  -> G.i (Binary (Wasm.Values.I64 I64Op.Or))
  | Type.(Prim (Nat8|Nat16|Nat32|Int8|Int16|Int32)),
                                              OrOp  -> G.i (Binary (Wasm.Values.I32 I32Op.Or))
  | Type.(Prim (Nat64|Int64)),                XorOp -> G.i (Binary (Wasm.Values.I64 I64Op.Xor))
  | Type.(Prim (Nat8|Nat16|Nat32|Int8|Int16|Int32)),
                                              XorOp -> G.i (Binary (Wasm.Values.I32 I32Op.Xor))
  | Type.(Prim (Nat64|Int64)),                ShLOp -> G.i (Binary (Wasm.Values.I64 I64Op.Shl))
  | Type.(Prim (Nat8|Nat16|Nat32|Int8|Int16|Int32 as ty)),
                                              ShLOp -> TaggedSmallWord.(
     lsb_adjust ty ^^ clamp_shift_amount ty ^^
     G.i (Binary (Wasm.Values.I32 I32Op.Shl)))
  | Type.(Prim Nat64),                        ShROp -> G.i (Binary (Wasm.Values.I64 I64Op.ShrU))
  | Type.(Prim (Nat8|Nat16|Nat32 as ty)),     ShROp -> TaggedSmallWord.(
     lsb_adjust ty ^^ clamp_shift_amount ty ^^
     G.i (Binary (Wasm.Values.I32 I32Op.ShrU)) ^^
     sanitize_word_result ty)
  | Type.(Prim Int64),                        ShROp -> G.i (Binary (Wasm.Values.I64 I64Op.ShrS))
  | Type.(Prim (Int8|Int16|Int32 as ty)),     ShROp -> TaggedSmallWord.(
     lsb_adjust ty ^^ clamp_shift_amount ty ^^
     G.i (Binary (Wasm.Values.I32 I32Op.ShrS)) ^^
     sanitize_word_result ty)
  | Type.(Prim (Nat64|Int64)),                RotLOp -> G.i (Binary (Wasm.Values.I64 I64Op.Rotl))
  | Type.(Prim (Nat32|Int32)),                RotLOp -> G.i (Binary (Wasm.Values.I32 I32Op.Rotl))
  | Type.(Prim (Nat8|Nat16|Int8|Int16 as ty)),
                                              RotLOp -> TaggedSmallWord.rotl env ty
  | Type.(Prim (Nat64|Int64)),                RotROp -> G.i (Binary (Wasm.Values.I64 I64Op.Rotr))
  | Type.(Prim (Nat32|Int32)),                RotROp -> G.i (Binary (Wasm.Values.I32 I32Op.Rotr))
  | Type.(Prim (Nat8|Nat16|Int8|Int16 as ty)),
                                              RotROp -> TaggedSmallWord.rotr env ty
  | Type.(Prim Text), CatOp -> Text.concat env
  | Type.Non, _ -> G.i Unreachable
  | _ -> todo_trap env "compile_binop" (Wasm.Sexpr.Node ("BinOp", [ Arrange_ops.binop op; Arrange_type.typ t]))
  )

let compile_eq env =
  let open Type in
  function
  | Prim Text -> Text.compare env Operator.EqOp
  | Prim (Blob|Principal) | Obj (Actor, _) -> Blob.compare env Operator.EqOp
  | Func (Shared _, _, _, _, _) -> FuncDec.equate_msgref env
  | Prim (Nat | Int) -> BigNum.compile_eq env
  | Prim (Int64 | Nat64) -> G.i (Compare (Wasm.Values.I64 I64Op.Eq))
  | Prim (Bool | Int8 | Nat8 | Int16 | Nat16 | Int32 | Nat32 | Char) ->
    G.i (Compare (Wasm.Values.I32 I32Op.Eq))
  | Non -> G.i Unreachable
  | Prim Float -> G.i (Compare (Wasm.Values.F64 F64Op.Eq))
  | t -> todo_trap env "compile_eq" (Arrange_type.typ t)

let get_relops = Operator.(function
  | GeOp -> Ge, I64Op.GeU, I64Op.GeS, I32Op.GeU, I32Op.GeS
  | GtOp -> Gt, I64Op.GtU, I64Op.GtS, I32Op.GtU, I32Op.GtS
  | LeOp -> Le, I64Op.LeU, I64Op.LeS, I32Op.LeU, I32Op.LeS
  | LtOp -> Lt, I64Op.LtU, I64Op.LtS, I32Op.LtU, I32Op.LtS
  | NeqOp -> assert false
  | _ -> failwith "uncovered relop")

let compile_comparison env t op =
  let bigintop, u64op, s64op, u32op, s32op = get_relops op in
  let open Type in
  match t with
    | Nat | Int -> BigNum.compile_relop env bigintop
    | Nat64 -> G.i (Compare (Wasm.Values.I64 u64op))
    | Nat8 | Nat16 | Nat32 | Char -> G.i (Compare (Wasm.Values.I32 u32op))
    | Int64 -> G.i (Compare (Wasm.Values.I64 s64op))
    | Int8 | Int16 | Int32 -> G.i (Compare (Wasm.Values.I32 s32op))
    | _ -> todo_trap env "compile_comparison" (Arrange_type.prim t)

let compile_relop env t op =
  if t = Type.Non then SR.Vanilla, G.i Unreachable else
  StackRep.of_type t,
  let open Operator in
  match t, op with
  | Type.(Prim Text), _ -> Text.compare env op
  | Type.(Prim (Blob|Principal)), _ -> Blob.compare env op
  | _, EqOp -> compile_eq env t
  | Type.(Prim (Nat | Nat8 | Nat16 | Nat32 | Nat64 | Int | Int8 | Int16 | Int32 | Int64 | Char as t1)), op1 ->
    compile_comparison env t1 op1
  | Type.(Prim Float), GtOp -> G.i (Compare (Wasm.Values.F64 F64Op.Gt))
  | Type.(Prim Float), GeOp -> G.i (Compare (Wasm.Values.F64 F64Op.Ge))
  | Type.(Prim Float), LeOp -> G.i (Compare (Wasm.Values.F64 F64Op.Le))
  | Type.(Prim Float), LtOp -> G.i (Compare (Wasm.Values.F64 F64Op.Lt))
  | _ -> todo_trap env "compile_relop" (Arrange_ops.relop op)

let compile_load_field env typ name =
  Object.load_idx env typ name


(* compile_lexp is used for expressions on the left of an
assignment operator, produces some code (with side effect), and some pure code *)
let rec compile_lexp (env : E.t) ae lexp =
  (fun (code, fill_code) -> (G.with_region lexp.at code, G.with_region lexp.at fill_code)) @@
  match lexp.it with
  | VarLE var ->
     G.nop,
     Var.set_val env ae var
  | IdxLE (e1, e2) ->
     compile_exp_vanilla env ae e1 ^^ (* offset to array *)
     compile_exp_vanilla env ae e2 ^^ (* idx *)
     Arr.idx_bigint env,
     store_ptr
  | DotLE (e, n) ->
     compile_exp_vanilla env ae e ^^
     (* Only real objects have mutable fields, no need to branch on the tag *)
     Object.idx env e.note.Note.typ n,
     store_ptr

and compile_prim_invocation (env : E.t) ae p es at =
  (* for more concise code when all arguments and result use the same sr *)
  let const_sr sr inst = sr, G.concat_map (compile_exp_as env ae sr) es ^^ inst in

  begin match p, es with
  (* Calls *)
  | CallPrim _, [e1; e2] ->
    let sort, control, _, arg_tys, ret_tys = Type.as_func e1.note.Note.typ in
    let n_args = List.length arg_tys in
    let return_arity = match control with
      | Type.Returns -> List.length ret_tys
      | Type.Replies -> 0
      | Type.Promises -> assert false in

    let fun_sr, code1 = compile_exp env ae e1 in

    (* we duplicate this pattern match to emulate pattern guards *)
    let call_as_prim = match fun_sr, sort with
      | SR.Const (_, Const.Fun (mk_fi, Const.PrimWrapper prim)), _ ->
         begin match n_args, e2.it with
         | 0, _ -> true
         | 1, _ -> true
         | n, PrimE (TupPrim, es) when List.length es = n -> true
         | _, _ -> false
         end
      | _ -> false in

    begin match fun_sr, sort with
      | SR.Const (_, Const.Fun (mk_fi, Const.PrimWrapper prim)), _ when call_as_prim ->
         assert (sort = Type.Local);
         (* Handle argument tuples *)
         begin match n_args, e2.it with
         | 0, _ ->
           let sr, code2 = compile_prim_invocation env ae prim [] at in
           sr,
           code1 ^^
           compile_exp_as env ae (StackRep.of_arity 0) e2 ^^
           code2
         | 1, _ ->
           compile_prim_invocation env ae prim [e2] at
         | n, PrimE (TupPrim, es) ->
           assert (List.length es = n);
           compile_prim_invocation env ae prim es at
         | _, _ ->
           (* ugly case; let's just call this as a function for now *)
           raise (Invalid_argument "call_as_prim was true?")
         end
      | SR.Const (_, Const.Fun (mk_fi, _)), _ ->
         assert (sort = Type.Local);
         StackRep.of_arity return_arity,

         code1 ^^
         compile_unboxed_zero ^^ (* A dummy closure *)
         compile_exp_as env ae (StackRep.of_arity n_args) e2 ^^ (* the args *)
         G.i (Call (nr (mk_fi ()))) ^^
         FakeMultiVal.load env (Lib.List.make return_arity I32Type)
      | _, Type.Local ->
         let (set_clos, get_clos) = new_local env "clos" in

         StackRep.of_arity return_arity,
         code1 ^^ StackRep.adjust env fun_sr SR.Vanilla ^^
         set_clos ^^
         get_clos ^^
         compile_exp_as env ae (StackRep.of_arity n_args) e2 ^^
         get_clos ^^
         Closure.call_closure env n_args return_arity
      | _, Type.Shared _ ->
         (* Non-one-shot functions have been rewritten in async.ml *)
         assert (control = Type.Returns);

         let (set_meth_pair, get_meth_pair) = new_local env "meth_pair" in
         let (set_arg, get_arg) = new_local env "arg" in
         let _, _, _, ts, _ = Type.as_func e1.note.Note.typ in
         let add_cycles = Internals.add_cycles env ae in

         StackRep.of_arity return_arity,
         code1 ^^ StackRep.adjust env fun_sr SR.Vanilla ^^
         set_meth_pair ^^
         compile_exp_vanilla env ae e2 ^^ set_arg ^^

         FuncDec.ic_call_one_shot env ts get_meth_pair get_arg add_cycles
    end

  (* Operators *)
  | UnPrim (_, Operator.PosOp), [e1] -> compile_exp env ae e1
  | UnPrim (t, op), [e1] ->
    let sr_in, sr_out, code = compile_unop env t op in
    sr_out,
    compile_exp_as env ae sr_in e1 ^^
    code
  | BinPrim (t, op), [e1;e2] ->
    let sr_in, sr_out, code = compile_binop env t op in
    sr_out,
    compile_exp_as env ae sr_in e1 ^^
    compile_exp_as env ae sr_in e2 ^^
    code
  (* special case: recognize negation *)
  | RelPrim (Type.(Prim Bool), Operator.EqOp), [e1; {it = LitE (BoolLit false); _}] ->
    SR.bool,
    compile_exp_as_test env ae e1 ^^
    G.i (Test (Wasm.Values.I32 I32Op.Eqz))
  | RelPrim (t, op), [e1;e2] ->
    let sr, code = compile_relop env t op in
    SR.bool,
    compile_exp_as env ae sr e1 ^^
    compile_exp_as env ae sr e2 ^^
    code

  (* Tuples *)
  | TupPrim, es ->
    SR.UnboxedTuple (List.length es),
    G.concat_map (compile_exp_vanilla env ae) es
  | ProjPrim n, [e1] ->
    SR.Vanilla,
    compile_exp_vanilla env ae e1 ^^ (* offset to tuple (an array) *)
    Tuple.load_n (Int32.of_int n)

  | OptPrim, [e] ->
    SR.Vanilla,
    Opt.inject env (compile_exp_vanilla env ae e)
  | TagPrim l, [e] ->
    SR.Vanilla,
    Variant.inject env l (compile_exp_vanilla env ae e)

  | DotPrim name, [e] ->
    let sr, code1 = compile_exp env ae e in
    begin match sr with
    | SR.Const (_, Const.Obj fs) ->
      let c = List.assoc name fs in
      SR.Const c, code1
    | _ ->
      SR.Vanilla,
      code1 ^^ StackRep.adjust env sr SR.Vanilla ^^
      Object.load_idx env e.note.Note.typ name
    end
  | ActorDotPrim name, [e] ->
    SR.Vanilla,
    compile_exp_vanilla env ae e ^^
    IC.actor_public_field env name

  | ArrayPrim (m, t), es ->
    SR.Vanilla,
    Arr.lit env (List.map (compile_exp_vanilla env ae) es)
  | IdxPrim, [e1; e2] ->
    SR.Vanilla,
    compile_exp_vanilla env ae e1 ^^ (* offset to array *)
    compile_exp_vanilla env ae e2 ^^ (* idx *)
    Arr.idx_bigint env ^^
    load_ptr
  | NextArrayOffset spacing, [e] ->
    let advance_by =
      match spacing with
      | ElementSize -> Arr.element_size
      | One -> 2l (* 1 : Nat *) in
    SR.Vanilla,
    compile_exp_vanilla env ae e ^^ (* previous byte offset to array *)
    compile_add_const advance_by
  | ValidArrayOffset, [e1; e2] ->
    SR.bool,
    compile_exp_vanilla env ae e1 ^^
    compile_exp_vanilla env ae e2 ^^
    G.i (Compare (Wasm.Values.I32 I32Op.LtU))
  | DerefArrayOffset, [e1; e2] ->
    SR.Vanilla,
    compile_exp_vanilla env ae e1 ^^ (* skewed pointer to array *)
    compile_exp_vanilla env ae e2 ^^ (* byte offset *)
    (* Note: the below two lines compile to `i32.add; i32.load offset=9`,
       thus together also unskewing the pointer and skipping administrative
       fields, effectively arriving at the desired element *)
    G.i (Binary (Wasm.Values.I32 I32Op.Add)) ^^
    Arr.load_field 0l                (* loads the element at the byte offset *)
  | GetPastArrayOffset spacing, [e] ->
    let shift =
      match spacing with
      | ElementSize -> compile_shl_const 2l (* effectively a multiplication by word_size *)
      | One -> BigNum.from_word30 env in    (* make it a compact bignum *)
    SR.Vanilla,
    compile_exp_vanilla env ae e ^^ (* array *)
    Heap.load_field Arr.len_field ^^
    shift

  | BreakPrim name, [e] ->
    let d = VarEnv.get_label_depth ae name in
    SR.Unreachable,
    compile_exp_vanilla env ae e ^^
    G.branch_to_ d
  | AssertPrim, [e1] ->
    SR.unit,
    compile_exp_as env ae SR.bool e1 ^^
    G.if0 G.nop (IC.fail_assert env at)
  | RetPrim, [e] ->
    SR.Unreachable,
    compile_exp_as env ae (StackRep.of_arity (E.get_return_arity env)) e ^^
    FakeMultiVal.store env (Lib.List.make (E.get_return_arity env) I32Type) ^^
    G.i Return

  (* Numeric conversions *)
  | NumConvWrapPrim (t1, t2), [e] -> begin
    let open Type in
    match t1, t2 with
    | (Nat|Int), (Nat8|Nat16|Int8|Int16) ->
      SR.Vanilla,
      compile_exp_vanilla env ae e ^^
      Prim.prim_intToWordNShifted env (TaggedSmallWord.shift_of_type t2)

    | (Nat|Int), (Nat32|Int32) ->
      SR.UnboxedWord32,
      compile_exp_vanilla env ae e ^^
      Prim.prim_intToWord32 env

    | (Nat|Int), (Nat64|Int64) ->
      SR.UnboxedWord64,
      compile_exp_vanilla env ae e ^^
      BigNum.truncate_to_word64 env

    | Nat64, Int64 | Int64, Nat64
    | Nat32, Int32 | Int32, Nat32
    | Nat16, Int16 | Int16, Nat16
    | Nat8, Int8 | Int8, Nat8 ->
      compile_exp env ae e

    | Char, Nat32 ->
      SR.UnboxedWord32,
      compile_exp_vanilla env ae e ^^
      TaggedSmallWord.untag_codepoint

    | _ -> SR.Unreachable, todo_trap env "compile_prim_invocation" (Arrange_ir.prim p)
    end

  | NumConvTrapPrim (t1, t2), [e] -> begin
    let open Type in
    match t1, t2 with

    | Int, Int64 ->
      SR.UnboxedWord64,
      compile_exp_vanilla env ae e ^^
      Func.share_code1 env "Int->Int64" ("n", I32Type) [I64Type] (fun env get_n ->
        get_n ^^
        BigNum.fits_signed_bits env 64 ^^
        E.else_trap_with env "losing precision" ^^
        get_n ^^
        BigNum.truncate_to_word64 env)

    | Int, (Int8|Int16|Int32 as pty) ->
      StackRep.of_type (Prim pty),
      compile_exp_vanilla env ae e ^^
      Func.share_code1 env (prim_fun_name pty "Int->") ("n", I32Type) [I32Type] (fun env get_n ->
        get_n ^^
        BigNum.fits_signed_bits env (TaggedSmallWord.bits_of_type pty) ^^
        E.else_trap_with env "losing precision" ^^
        get_n ^^
        BigNum.truncate_to_word32 env ^^
        TaggedSmallWord.msb_adjust pty)

    | Nat, Nat64 ->
      SR.UnboxedWord64,
      compile_exp_vanilla env ae e ^^
      Func.share_code1 env "Nat->Nat64" ("n", I32Type) [I64Type] (fun env get_n ->
        get_n ^^
        BigNum.fits_unsigned_bits env 64 ^^
        E.else_trap_with env "losing precision" ^^
        get_n ^^
        BigNum.truncate_to_word64 env)

    | Nat, (Nat8|Nat16|Nat32 as pty) ->
      StackRep.of_type (Prim pty),
      compile_exp_vanilla env ae e ^^
      Func.share_code1 env (prim_fun_name pty "Nat->") ("n", I32Type) [I32Type] (fun env get_n ->
        get_n ^^
        BigNum.fits_unsigned_bits env (TaggedSmallWord.bits_of_type pty) ^^
        E.else_trap_with env "losing precision" ^^
        get_n ^^
        BigNum.truncate_to_word32 env ^^
        TaggedSmallWord.msb_adjust pty)

    | (Nat8|Nat16), Nat ->
      SR.Vanilla,
      compile_exp_vanilla env ae e ^^
      Prim.prim_shiftWordNtoUnsigned env (TaggedSmallWord.shift_of_type t1)

    | (Int8|Int16), Int ->
      SR.Vanilla,
      compile_exp_vanilla env ae e ^^
      Prim.prim_shiftWordNtoSigned env (TaggedSmallWord.shift_of_type t1)

    | Nat32, Nat ->
      SR.Vanilla,
      compile_exp_as env ae SR.UnboxedWord32 e ^^
      Prim.prim_word32toNat env

    | Int32, Int ->
      SR.Vanilla,
      compile_exp_as env ae SR.UnboxedWord32 e ^^
      Prim.prim_word32toInt env

    | Nat64, Nat ->
      SR.Vanilla,
      compile_exp_as env ae SR.UnboxedWord64 e ^^
      BigNum.from_word64 env

    | Int64, Int ->
      SR.Vanilla,
      compile_exp_as env ae SR.UnboxedWord64 e ^^
      BigNum.from_signed_word64 env

    | Nat32, Char ->
      SR.Vanilla,
      compile_exp_as env ae SR.UnboxedWord32 e ^^
      TaggedSmallWord.check_and_tag_codepoint env

    | Float, Int ->
      SR.Vanilla,
      compile_exp_as env ae SR.UnboxedFloat64 e ^^
      E.call_import env "rts" "bigint_of_float64"

    | Int, Float ->
      SR.UnboxedFloat64,
      compile_exp_vanilla env ae e ^^
      E.call_import env "rts" "bigint_to_float64"

    | Float, Int64 ->
      SR.UnboxedWord64,
      compile_exp_as env ae SR.UnboxedFloat64 e ^^
      G.i (Convert (Wasm.Values.I64 I64Op.TruncSF64))

    | Int64, Float ->
      SR.UnboxedFloat64,
      compile_exp_as env ae SR.UnboxedWord64 e ^^
      G.i (Convert (Wasm.Values.F64 F64Op.ConvertSI64))

    | _ -> SR.Unreachable, todo_trap env "compile_prim_invocation" (Arrange_ir.prim p)
    end

  | SerializePrim ts, [e] ->
    SR.Vanilla,
    compile_exp_vanilla env ae e ^^
    Serialization.serialize env ts ^^
    Blob.of_ptr_size env

  | DeserializePrim ts, [e] ->
    StackRep.of_arity (List.length ts),
    compile_exp_vanilla env ae e ^^
    Serialization.deserialize_from_blob false env ts

  | ICPerformGC, [] ->
    SR.unit,
    E.collect_garbage env

  | ICStableSize t, [e] ->
    SR.UnboxedWord64,
    let (tydesc, _, _) = Serialization.type_desc env [t] in
    let tydesc_len = Int32.of_int (String.length tydesc) in
    compile_exp_vanilla env ae e ^^
    Serialization.buffer_size env t ^^
    G.i Drop ^^
    compile_add_const tydesc_len  ^^
    G.i (Convert (Wasm.Values.I64 I64Op.ExtendUI32))

  (* Other prims, unary *)

  | OtherPrim "array_len", [e] ->
    SR.Vanilla,
    compile_exp_vanilla env ae e ^^
    Heap.load_field Arr.len_field ^^
    BigNum.from_word30 env

  | OtherPrim "text_len", [e] ->
    SR.Vanilla, compile_exp_vanilla env ae e ^^ Text.len env
  | OtherPrim "text_iter", [e] ->
    SR.Vanilla, compile_exp_vanilla env ae e ^^ Text.iter env
  | OtherPrim "text_iter_done", [e] ->
    SR.bool, compile_exp_vanilla env ae e ^^ Text.iter_done env
  | OtherPrim "text_iter_next", [e] ->
    SR.Vanilla, compile_exp_vanilla env ae e ^^ Text.iter_next env

  | OtherPrim "blob_size", [e] ->
    SR.Vanilla, compile_exp_vanilla env ae e ^^ Blob.len env ^^ BigNum.from_word32 env
  | OtherPrim "blob_vals_iter", [e] ->
    SR.Vanilla, compile_exp_vanilla env ae e ^^ Blob.iter env
  | OtherPrim "blob_iter_done", [e] ->
    SR.bool, compile_exp_vanilla env ae e ^^ Blob.iter_done env
  | OtherPrim "blob_iter_next", [e] ->
    SR.Vanilla, compile_exp_vanilla env ae e ^^ Blob.iter_next env

  | OtherPrim "abs", [e] ->
    SR.Vanilla,
    compile_exp_vanilla env ae e ^^
    BigNum.compile_abs env

  | OtherPrim "fabs", [e] ->
    SR.UnboxedFloat64,
    compile_exp_as env ae SR.UnboxedFloat64 e ^^
    G.i (Unary (Wasm.Values.F64 F64Op.Abs))

  | OtherPrim "fsqrt", [e] ->
    SR.UnboxedFloat64,
    compile_exp_as env ae SR.UnboxedFloat64 e ^^
    G.i (Unary (Wasm.Values.F64 F64Op.Sqrt))

  | OtherPrim "fceil", [e] ->
    SR.UnboxedFloat64,
    compile_exp_as env ae SR.UnboxedFloat64 e ^^
    G.i (Unary (Wasm.Values.F64 F64Op.Ceil))

  | OtherPrim "ffloor", [e] ->
    SR.UnboxedFloat64,
    compile_exp_as env ae SR.UnboxedFloat64 e ^^
    G.i (Unary (Wasm.Values.F64 F64Op.Floor))

  | OtherPrim "ftrunc", [e] ->
    SR.UnboxedFloat64,
    compile_exp_as env ae SR.UnboxedFloat64 e ^^
    G.i (Unary (Wasm.Values.F64 F64Op.Trunc))

  | OtherPrim "fnearest", [e] ->
    SR.UnboxedFloat64,
    compile_exp_as env ae SR.UnboxedFloat64 e ^^
    G.i (Unary (Wasm.Values.F64 F64Op.Nearest))

  | OtherPrim "fmin", [e; f] ->
    SR.UnboxedFloat64,
    compile_exp_as env ae SR.UnboxedFloat64 e ^^
    compile_exp_as env ae SR.UnboxedFloat64 f ^^
    G.i (Binary (Wasm.Values.F64 F64Op.Min))

  | OtherPrim "fmax", [e; f] ->
    SR.UnboxedFloat64,
    compile_exp_as env ae SR.UnboxedFloat64 e ^^
    compile_exp_as env ae SR.UnboxedFloat64 f ^^
    G.i (Binary (Wasm.Values.F64 F64Op.Max))

  | OtherPrim "fcopysign", [e; f] ->
    SR.UnboxedFloat64,
    compile_exp_as env ae SR.UnboxedFloat64 e ^^
    compile_exp_as env ae SR.UnboxedFloat64 f ^^
    G.i (Binary (Wasm.Values.F64 F64Op.CopySign))

  | OtherPrim "Float->Text", [e] ->
    SR.Vanilla,
    compile_exp_as env ae SR.UnboxedFloat64 e ^^
    compile_unboxed_const (TaggedSmallWord.vanilla_lit Type.Nat8 6) ^^
    compile_unboxed_const (TaggedSmallWord.vanilla_lit Type.Nat8 0) ^^
    E.call_import env "rts" "float_fmt"

  | OtherPrim "fmtFloat->Text", [f; prec; mode] ->
    SR.Vanilla,
    compile_exp_as env ae SR.UnboxedFloat64 f ^^
    compile_exp_vanilla env ae prec ^^
    compile_exp_vanilla env ae mode ^^
    E.call_import env "rts" "float_fmt"

  | OtherPrim "fsin", [e] ->
    SR.UnboxedFloat64,
    compile_exp_as env ae SR.UnboxedFloat64 e ^^
    E.call_import env "rts" "sin" (* musl *)

  | OtherPrim "fcos", [e] ->
    SR.UnboxedFloat64,
    compile_exp_as env ae SR.UnboxedFloat64 e ^^
    E.call_import env "rts" "cos" (* musl *)

  | OtherPrim "ftan", [e] ->
    SR.UnboxedFloat64,
    compile_exp_as env ae SR.UnboxedFloat64 e ^^
    E.call_import env "rts" "tan" (* musl *)

  | OtherPrim "fasin", [e] ->
    SR.UnboxedFloat64,
    compile_exp_as env ae SR.UnboxedFloat64 e ^^
    E.call_import env "rts" "asin" (* musl *)

  | OtherPrim "facos", [e] ->
    SR.UnboxedFloat64,
    compile_exp_as env ae SR.UnboxedFloat64 e ^^
    E.call_import env "rts" "acos" (* musl *)

  | OtherPrim "fatan", [e] ->
    SR.UnboxedFloat64,
    compile_exp_as env ae SR.UnboxedFloat64 e ^^
    E.call_import env "rts" "atan" (* musl *)

  | OtherPrim "fatan2", [y; x] ->
    SR.UnboxedFloat64,
    compile_exp_as env ae SR.UnboxedFloat64 y ^^
    compile_exp_as env ae SR.UnboxedFloat64 x ^^
    E.call_import env "rts" "atan2" (* musl *)

  | OtherPrim "fexp", [e] ->
    SR.UnboxedFloat64,
    compile_exp_as env ae SR.UnboxedFloat64 e ^^
    E.call_import env "rts" "exp" (* musl *)

  | OtherPrim "flog", [e] ->
    SR.UnboxedFloat64,
    compile_exp_as env ae SR.UnboxedFloat64 e ^^
    E.call_import env "rts" "log" (* musl *)

  (* Other prims, nullary *)

  | SystemTimePrim, [] ->
    SR.UnboxedWord64,
    IC.get_system_time env

  | OtherPrim "rts_version", [] ->
    SR.Vanilla,
    E.call_import env "rts" "version"

  | OtherPrim "rts_heap_size", [] ->
    SR.Vanilla,
    Heap.get_heap_size env ^^ Prim.prim_word32toNat env

  | OtherPrim "rts_memory_size", [] ->
    SR.Vanilla,
    Heap.get_memory_size ^^ BigNum.from_word64 env

  | OtherPrim "rts_total_allocation", [] ->
    SR.Vanilla,
    Heap.get_total_allocation env ^^ BigNum.from_word64 env

  | OtherPrim "rts_reclaimed", [] ->
    SR.Vanilla,
    Heap.get_reclaimed env ^^ BigNum.from_word64 env

  | OtherPrim "rts_max_live_size", [] ->
    SR.Vanilla,
    Heap.get_max_live_size env ^^ BigNum.from_word32 env

  | OtherPrim "rts_callback_table_count", [] ->
    SR.Vanilla,
    ContinuationTable.count env ^^ Prim.prim_word32toNat env

  | OtherPrim "rts_callback_table_size", [] ->
    SR.Vanilla,
    ContinuationTable.size env ^^ Prim.prim_word32toNat env

  | OtherPrim "crc32Hash", [e] ->
    SR.UnboxedWord32,
    compile_exp_vanilla env ae e ^^
    E.call_import env "rts" "compute_crc32"

  | OtherPrim "idlHash", [e] ->
    SR.Vanilla,
    E.trap_with env "idlHash only implemented in interpreter"


  | OtherPrim "popcnt8", [e] ->
    SR.Vanilla,
    compile_exp_vanilla env ae e ^^
    G.i (Unary (Wasm.Values.I32 I32Op.Popcnt)) ^^
    TaggedSmallWord.msb_adjust Type.Nat8
  | OtherPrim "popcnt16", [e] ->
    SR.Vanilla,
    compile_exp_vanilla env ae e ^^
    G.i (Unary (Wasm.Values.I32 I32Op.Popcnt)) ^^
    TaggedSmallWord.msb_adjust Type.Nat16
  | OtherPrim "popcnt32", [e] ->
    SR.UnboxedWord32,
    compile_exp_as env ae SR.UnboxedWord32 e ^^
    G.i (Unary (Wasm.Values.I32 I32Op.Popcnt))
  | OtherPrim "popcnt64", [e] ->
    SR.UnboxedWord64,
    compile_exp_as env ae SR.UnboxedWord64 e ^^
    G.i (Unary (Wasm.Values.I64 I64Op.Popcnt))
  | OtherPrim "clz8", [e] -> SR.Vanilla, compile_exp_vanilla env ae e ^^ TaggedSmallWord.clz_kernel Type.Nat8
  | OtherPrim "clz16", [e] -> SR.Vanilla, compile_exp_vanilla env ae e ^^ TaggedSmallWord.clz_kernel Type.Nat16
  | OtherPrim "clz32", [e] -> SR.UnboxedWord32, compile_exp_as env ae SR.UnboxedWord32 e ^^ G.i (Unary (Wasm.Values.I32 I32Op.Clz))
  | OtherPrim "clz64", [e] -> SR.UnboxedWord64, compile_exp_as env ae SR.UnboxedWord64 e ^^ G.i (Unary (Wasm.Values.I64 I64Op.Clz))
  | OtherPrim "ctz8", [e] -> SR.Vanilla, compile_exp_vanilla env ae e ^^ TaggedSmallWord.ctz_kernel Type.Nat8
  | OtherPrim "ctz16", [e] -> SR.Vanilla, compile_exp_vanilla env ae e ^^ TaggedSmallWord.ctz_kernel Type.Nat16
  | OtherPrim "ctz32", [e] -> SR.UnboxedWord32, compile_exp_as env ae SR.UnboxedWord32 e ^^ G.i (Unary (Wasm.Values.I32 I32Op.Ctz))
  | OtherPrim "ctz64", [e] -> SR.UnboxedWord64, compile_exp_as env ae SR.UnboxedWord64 e ^^ G.i (Unary (Wasm.Values.I64 I64Op.Ctz))

  | OtherPrim "conv_Char_Text", [e] ->
    SR.Vanilla,
    compile_exp_vanilla env ae e ^^
    Text.prim_showChar env

  | OtherPrim "char_to_upper", [e] ->
    compile_char_to_char_rts env ae e "char_to_upper"

  | OtherPrim "char_to_lower", [e] ->
    compile_char_to_char_rts env ae e "char_to_lower"

  | OtherPrim "char_is_whitespace", [e] ->
    compile_char_to_bool_rts env ae e "char_is_whitespace"

  | OtherPrim "char_is_lowercase", [e] ->
    compile_char_to_bool_rts env ae e "char_is_lowercase"

  | OtherPrim "char_is_uppercase", [e] ->
    compile_char_to_bool_rts env ae e "char_is_uppercase"

  | OtherPrim "char_is_alphabetic", [e] ->
    compile_char_to_bool_rts env ae e "char_is_alphabetic"

  | OtherPrim "print", [e] ->
    SR.unit,
    compile_exp_vanilla env ae e ^^
    IC.print_text env

  | OtherPrim "trap", [e] ->
    SR.unit,
    compile_exp_vanilla env ae e ^^
    IC.trap_text env

  | OtherPrim ("blobToArray"|"blobToArrayMut"), e ->
    const_sr SR.Vanilla (Arr.ofBlob env)
  | OtherPrim ("arrayToBlob"|"arrayMutToBlob"), e ->
    const_sr SR.Vanilla (Arr.toBlob env)

  | OtherPrim ("stableMemoryLoadNat32"|"stableMemoryLoadInt32"), [e] ->
    SR.UnboxedWord32,
    compile_exp_as env ae SR.UnboxedWord64 e ^^
    StableMem.load_word32 env

  | OtherPrim ("stableMemoryStoreNat32"|"stableMemoryStoreInt32"), [e1; e2] ->
    SR.unit,
    compile_exp_as env ae SR.UnboxedWord64 e1 ^^
    compile_exp_as env ae SR.UnboxedWord32 e2 ^^
    StableMem.store_word32 env

  | OtherPrim ("stableMemoryLoadNat8"), [e] ->
    SR.Vanilla,
    compile_exp_as env ae SR.UnboxedWord64 e ^^
    StableMem.load_word8 env ^^
    TaggedSmallWord.msb_adjust Type.Nat8

  | OtherPrim ("stableMemoryLoadInt8"), [e] ->
    SR.Vanilla,
    compile_exp_as env ae SR.UnboxedWord64 e ^^
    StableMem.load_word8 env ^^
    TaggedSmallWord.msb_adjust Type.Int8

  | OtherPrim ("stableMemoryStoreNat8"), [e1; e2] ->
    SR.unit,
    compile_exp_as env ae SR.UnboxedWord64 e1 ^^
    compile_exp_as env ae SR.Vanilla e2 ^^ TaggedSmallWord.lsb_adjust Type.Nat8 ^^
    StableMem.store_word8 env

  | OtherPrim ("stableMemoryStoreInt8"), [e1; e2] ->
    SR.unit,
    compile_exp_as env ae SR.UnboxedWord64 e1 ^^
    compile_exp_as env ae SR.Vanilla e2 ^^ TaggedSmallWord.lsb_adjust Type.Int8 ^^
    StableMem.store_word8 env

  | OtherPrim ("stableMemoryLoadNat16"), [e] ->
    SR.Vanilla,
    compile_exp_as env ae SR.UnboxedWord64 e ^^
    StableMem.load_word16 env ^^
    TaggedSmallWord.msb_adjust Type.Nat16

  | OtherPrim ("stableMemoryLoadInt16"), [e] ->
    SR.Vanilla,
    compile_exp_as env ae SR.UnboxedWord64 e ^^
    StableMem.load_word16 env ^^
    TaggedSmallWord.msb_adjust Type.Int16

  | OtherPrim ("stableMemoryStoreNat16"), [e1; e2] ->
    SR.unit,
    compile_exp_as env ae SR.UnboxedWord64 e1 ^^
    compile_exp_as env ae SR.Vanilla e2 ^^ TaggedSmallWord.lsb_adjust Type.Nat16 ^^
    StableMem.store_word16 env

  | OtherPrim ("stableMemoryStoreInt16"), [e1; e2] ->
    SR.unit,
    compile_exp_as env ae SR.UnboxedWord64 e1 ^^
    compile_exp_as env ae SR.Vanilla e2 ^^ TaggedSmallWord.lsb_adjust Type.Int16 ^^
    StableMem.store_word16 env

  | OtherPrim ("stableMemoryLoadNat64" | "stableMemoryLoadInt64"), [e] ->
    SR.UnboxedWord64,
    compile_exp_as env ae SR.UnboxedWord64 e ^^
    StableMem.load_word64 env

  | OtherPrim ("stableMemoryStoreNat64" | "stableMemoryStoreInt64"), [e1; e2] ->
    SR.unit,
    compile_exp_as env ae SR.UnboxedWord64 e1 ^^
    compile_exp_as env ae SR.UnboxedWord64 e2 ^^
    StableMem.store_word64 env

  | OtherPrim ("stableMemoryLoadFloat"), [e] ->
    SR.UnboxedFloat64,
    compile_exp_as env ae SR.UnboxedWord64 e ^^
    StableMem.load_float64 env

  | OtherPrim ("stableMemoryStoreFloat"), [e1; e2] ->
    SR.unit,
    compile_exp_as env ae SR.UnboxedWord64 e1 ^^
    compile_exp_as env ae SR.UnboxedFloat64 e2 ^^
    StableMem.store_float64 env

  | OtherPrim ("stableMemoryLoadBlob"), [e1; e2] ->
    SR.Vanilla,
    compile_exp_as env ae SR.UnboxedWord64 e1 ^^
    compile_exp_as env ae SR.Vanilla e2 ^^
    Blob.lit env "Blob size out of bounds" ^^
    BigNum.to_word32_with env ^^
    StableMem.load_blob env

  | OtherPrim ("stableMemoryStoreBlob"), [e1; e2] ->
    SR.unit,
    compile_exp_as env ae SR.UnboxedWord64 e1 ^^
    compile_exp_as env ae SR.Vanilla e2 ^^
    StableMem.store_blob env

  | OtherPrim ("stableMemorySize"), [] ->
    SR.UnboxedWord64,
    StableMem.get_mem_size env
  | OtherPrim ("stableMemoryGrow"), [e] ->
    SR.UnboxedWord64,
    compile_exp_as env ae SR.UnboxedWord64 e ^^
    StableMem.logical_grow env

  (* Other prims, binary*)
  | OtherPrim "Array.init", [_;_] ->
    const_sr SR.Vanilla (Arr.init env)
  | OtherPrim "Array.tabulate", [_;_] ->
    const_sr SR.Vanilla (Arr.tabulate env)
  | OtherPrim "btst8", [_;_] ->
    (* TODO: btstN returns Bool, not a small value *)
    const_sr SR.Vanilla (TaggedSmallWord.btst_kernel env Type.Nat8)
  | OtherPrim "btst16", [_;_] ->
    const_sr SR.Vanilla (TaggedSmallWord.btst_kernel env Type.Nat16)
  | OtherPrim "btst32", [_;_] ->
    const_sr SR.UnboxedWord32 (TaggedSmallWord.btst_kernel env Type.Nat32)
  | OtherPrim "btst64", [_;_] ->
    const_sr SR.UnboxedWord64 (
      let (set_b, get_b) = new_local64 env "b" in
      set_b ^^ compile_const_64 1L ^^ get_b ^^ G.i (Binary (Wasm.Values.I64 I64Op.Shl)) ^^
      G.i (Binary (Wasm.Values.I64 I64Op.And))
    )

  (* Coercions for abstract types *)
  | CastPrim (_,_), [e] ->
    compile_exp env ae e

  | DecodeUtf8, [_] ->
    const_sr SR.Vanilla (Text.of_blob env)
  | EncodeUtf8, [_] ->
    const_sr SR.Vanilla (Text.to_blob env)

  (* textual to bytes *)
  | BlobOfIcUrl, [_] ->
    const_sr SR.Vanilla (E.call_import env "rts" "blob_of_principal")
  (* The other direction *)
  | IcUrlOfBlob, [_] ->
    const_sr SR.Vanilla (E.call_import env "rts" "principal_of_blob")

  (* Actor ids are blobs in the RTS *)
  | ActorOfIdBlob _, [e] ->
    compile_exp env ae e

  | SelfRef _, [] ->
    SR.Vanilla,
    IC.get_self_reference env

  | ICReplyPrim ts, [e] ->
    SR.unit, begin match E.mode env with
    | Flags.ICMode | Flags.RefMode ->
      compile_exp_vanilla env ae e ^^
      (* TODO: We can try to avoid the boxing and pass the arguments to
        serialize individually *)
      Serialization.serialize env ts ^^
      IC.reply_with_data env
    | _ ->
      E.trap_with env (Printf.sprintf "cannot reply when running locally")
    end

  | ICRejectPrim, [e] ->
    SR.unit, IC.reject env (compile_exp_vanilla env ae e)

  | ICCallerPrim, [] ->
    IC.caller env

  | ICCallPrim, [f;e;k;r] ->
    SR.unit, begin
    (* TBR: Can we do better than using the notes? *)
    let _, _, _, ts1, _ = Type.as_func f.note.Note.typ in
    let _, _, _, ts2, _ = Type.as_func k.note.Note.typ in
    let (set_meth_pair, get_meth_pair) = new_local env "meth_pair" in
    let (set_arg, get_arg) = new_local env "arg" in
    let (set_k, get_k) = new_local env "k" in
    let (set_r, get_r) = new_local env "r" in
    let add_cycles = Internals.add_cycles env ae in
    compile_exp_vanilla env ae f ^^ set_meth_pair ^^
    compile_exp_vanilla env ae e ^^ set_arg ^^
    compile_exp_vanilla env ae k ^^ set_k ^^
    compile_exp_vanilla env ae r ^^ set_r ^^
    FuncDec.ic_call env ts1 ts2 get_meth_pair get_arg get_k get_r add_cycles
    end
  | ICCallRawPrim, [p;m;a;k;r] ->
    SR.unit, begin
    let (set_meth_pair, get_meth_pair) = new_local env "meth_pair" in
    let (set_arg, get_arg) = new_local env "arg" in
    let (set_k, get_k) = new_local env "k" in
    let (set_r, get_r) = new_local env "r" in
    let add_cycles = Internals.add_cycles env ae in
    compile_exp_vanilla env ae p ^^
    compile_exp_vanilla env ae m ^^ Text.to_blob env ^^
    Tuple.from_stack env 2 ^^ set_meth_pair ^^
    compile_exp_vanilla env ae a ^^ set_arg ^^
    compile_exp_vanilla env ae k ^^ set_k ^^
    compile_exp_vanilla env ae r ^^ set_r ^^
    FuncDec.ic_call_raw env get_meth_pair get_arg get_k get_r add_cycles
    end
  | ICStableRead ty, [] ->
    (*
      * On initial install:
        1. return record of nulls
      * On upgrade:
        1. deserialize stable store to v : ty,
        2. return v
    *)
    SR.Vanilla,
    Stabilization.destabilize env ty
  | ICStableWrite ty, [e] ->
    SR.unit,
    compile_exp_vanilla env ae e ^^
    Stabilization.stabilize env ty

  (* Cycles *)
  | SystemCyclesBalancePrim, [] ->
    SR.Vanilla, Cycles.balance env
  | SystemCyclesAddPrim, [e1] ->
    SR.unit, compile_exp_vanilla env ae e1 ^^ Cycles.add env
  | SystemCyclesAcceptPrim, [e1] ->
    SR.Vanilla, compile_exp_vanilla env ae e1 ^^ Cycles.accept env
  | SystemCyclesAvailablePrim, [] ->
    SR.Vanilla, Cycles.available env
  | SystemCyclesRefundedPrim, [] ->
    SR.Vanilla, Cycles.refunded env

  | SetCertifiedData, [e1] ->
    SR.unit, compile_exp_vanilla env ae e1 ^^ IC.set_certified_data env
  | GetCertificate, [] ->
    SR.Vanilla,
    IC.get_certificate env

  (* Unknown prim *)
  | _ -> SR.Unreachable, todo_trap env "compile_prim_invocation" (Arrange_ir.prim p)
  end

and compile_exp (env : E.t) ae exp =
  (fun (sr,code) -> (sr, G.with_region exp.at code)) @@
  if exp.note.Note.const
  then let (c, fill) = compile_const_exp env ae exp in fill env ae; (SR.Const c, G.nop)
  else match exp.it with
  | PrimE (p, es) when List.exists (fun e -> Type.is_non e.note.Note.typ) es ->
    (* Handle dead code separately, so that we can rely on useful type
       annotations below *)
    SR.Unreachable,
    G.concat_map (compile_exp_ignore env ae) es ^^
    G.i Unreachable

  | PrimE (p, es) ->
    compile_prim_invocation (env : E.t) ae p es exp.at
  | VarE var ->
    Var.get_val env ae var
  | AssignE (e1,e2) ->
    SR.unit,
    let (prepare_code, store_code) = compile_lexp env ae e1 in
    prepare_code ^^
    compile_exp_vanilla env ae e2 ^^
    store_code
  | LitE l ->
    compile_lit env l
  | IfE (scrut, e1, e2) ->
    let code_scrut = compile_exp_as_test env ae scrut in
    let sr1, code1 = compile_exp env ae e1 in
    let sr2, code2 = compile_exp env ae e2 in
    let sr = StackRep.relax (StackRep.join sr1 sr2) in
    sr,
    code_scrut ^^
    E.if_ env
      (StackRep.to_block_type env sr)
      (code1 ^^ StackRep.adjust env sr1 sr)
      (code2 ^^ StackRep.adjust env sr2 sr)
  | BlockE (decs, exp) ->
    let captured = Freevars.captured_vars (Freevars.exp exp) in
    let ae', codeW1 = compile_decs env ae decs captured in
    let (sr, code2) = compile_exp env ae' exp in
    (sr, codeW1 code2)
  | LabelE (name, _ty, e) ->
    (* The value here can come from many places -- the expression,
       or any of the nested returns. Hard to tell which is the best
       stack representation here.
       So let’s go with Vanilla. *)
    SR.Vanilla,
    E.block_ env (StackRep.to_block_type env SR.Vanilla) (
      G.with_current_depth (fun depth ->
        let ae1 = VarEnv.add_label ae name depth in
        compile_exp_vanilla env ae1 e
      )
    )
  | LoopE e ->
    SR.Unreachable,
    let ae' = VarEnv.{ ae with lvl = NotTopLvl } in
    G.loop0 (compile_exp_unit env ae' e ^^ G.i (Br (nr 0l))
    )
    ^^
   G.i Unreachable
  | SwitchE (e, cs) ->
    SR.Vanilla,
    let code1 = compile_exp_vanilla env ae e in
    let (set_i, get_i) = new_local env "switch_in" in
    let (set_j, get_j) = new_local env "switch_out" in

    let rec go env cs = match cs with
      | [] -> CanFail (fun k -> k)
      | {it={pat; exp=e}; _}::cs ->
          let (ae1, code) = compile_pat_local env ae pat in
          orElse ( CannotFail get_i ^^^ code ^^^
                   CannotFail (compile_exp_vanilla env ae1 e) ^^^ CannotFail set_j)
                 (go env cs)
          in
      let code2 = go env cs in
      code1 ^^ set_i ^^ orTrap env code2 ^^ get_j
  (* Async-wait lowering support features *)
  | DeclareE (name, _, e) ->
    let (ae1, i) = VarEnv.add_local_with_heap_ind env ae name in
    let sr, code = compile_exp env ae1 e in
    sr,
    MutBox.alloc env ^^ G.i (LocalSet (nr i)) ^^
    code
  | DefineE (name, _, e) ->
    SR.unit,
    compile_exp_vanilla env ae e ^^
    Var.set_val env ae name
  | FuncE (x, sort, control, typ_binds, args, res_tys, e) ->
    let captured = Freevars.captured exp in
    let return_tys = match control with
      | Type.Returns -> res_tys
      | Type.Replies -> []
      | Type.Promises -> assert false in
    let return_arity = List.length return_tys in
    let mk_body env1 ae1 = compile_exp_as env1 ae1 (StackRep.of_arity return_arity) e in
    FuncDec.lit env ae x sort control captured args mk_body return_tys exp.at
  | SelfCallE (ts, exp_f, exp_k, exp_r) ->
    SR.unit,
    let (set_future, get_future) = new_local env "future" in
    let (set_k, get_k) = new_local env "k" in
    let (set_r, get_r) = new_local env "r" in
    let mk_body env1 ae1 = compile_exp_as env1 ae1 SR.unit exp_f in
    let captured = Freevars.captured exp_f in
    let add_cycles = Internals.add_cycles env ae in
    FuncDec.async_body env ae ts captured mk_body exp.at ^^
    set_future ^^

    compile_exp_vanilla env ae exp_k ^^ set_k ^^
    compile_exp_vanilla env ae exp_r ^^ set_r ^^

    FuncDec.ic_self_call env ts
      (IC.get_self_reference env ^^
       IC.actor_public_field env (IC.async_method_name))
      get_future
      get_k
      get_r
      add_cycles
  | ActorE (ds, fs, _, _) ->
    fatal "Local actors not supported by backend"
  | NewObjE (Type.(Object | Module | Memory) as _sort, fs, _) ->
    (*
    We can enable this warning once we treat everything as static that
    mo_frontend/static.ml accepts, including _all_ literals.
    if sort = Type.Module then Printf.eprintf "%s" "Warning: Non-static module\n";
    *)
    SR.Vanilla,
    let fs' = fs |> List.map
      (fun (f : Ir.field) -> (f.it.name, fun () ->
        if Type.is_mut f.note
        then Var.get_aliased_box env ae f.it.var
        else Var.get_val_vanilla env ae f.it.var)) in
    Object.lit_raw env fs'
  | _ -> SR.unit, todo_trap env "compile_exp" (Arrange_ir.exp exp)

and compile_exp_as env ae sr_out e =
  G.with_region e.at (
    match sr_out, e.it with
    (* Some optimizations for certain sr_out and expressions *)
    | _ , BlockE (decs, exp) ->
      let captured = Freevars.captured_vars (Freevars.exp exp) in
      let ae', codeW1 = compile_decs env ae decs captured in
      let code2 = compile_exp_as env ae' sr_out exp in
      codeW1 code2
    (* Fallback to whatever stackrep compile_exp chooses *)
    | _ ->
      let sr_in, code = compile_exp env ae e in
      code ^^ StackRep.adjust env sr_in sr_out
  )

and compile_exp_ignore env ae e =
  let sr, code = compile_exp env ae e in
  code ^^ StackRep.drop env sr

and compile_exp_as_opt env ae sr_out_o e =
  let sr_in, code = compile_exp env ae e in
  G.with_region e.at (
    code ^^
    match sr_out_o with
    | None -> StackRep.drop env sr_in
    | Some sr_out -> StackRep.adjust env sr_in sr_out
  )

and compile_exp_vanilla (env : E.t) ae exp =
  compile_exp_as env ae SR.Vanilla exp

and compile_exp_unit (env : E.t) ae exp =
  compile_exp_as env ae SR.unit exp

(* compiles to something that works with IfE or Eqz
   (SR.UnboxedWord32 or SR.Vanilla are _both_ ok)
*)
and compile_exp_as_test env ae e =
  let sr, code = compile_exp env ae e in
  code ^^
  (if sr != SR.bool then StackRep.adjust env sr SR.Vanilla else G.nop)

(* Compile a prim of type Char -> Char to a RTS call. *)
and compile_char_to_char_rts env ae exp rts_fn =
  SR.Vanilla,
  compile_exp_vanilla env ae exp ^^
  TaggedSmallWord.untag_codepoint ^^
  E.call_import env "rts" rts_fn ^^
  TaggedSmallWord.tag_codepoint

(* Compile a prim of type Char -> Bool to a RTS call. The RTS function should
   have type int32_t -> int32_t where the return value is 0 for 'false' and 1
   for 'true'. *)
and compile_char_to_bool_rts (env : E.t) (ae : VarEnv.t) exp rts_fn =
  SR.bool,
  compile_exp_vanilla env ae exp ^^
  TaggedSmallWord.untag_codepoint ^^
  (* The RTS function returns Motoko True/False values (which are represented as
     1 and 0, respectively) so we don't need any marshalling *)
  E.call_import env "rts" rts_fn

(*
The compilation of declarations (and patterns!) needs to handle mutual recursion.
This requires conceptually three passes:
 1. First we need to collect all names bound in a block,
    and find locations for then (which extends the environment).
    The environment is extended monotonically: The type-checker ensures that
    a Block does not bind the same name twice.
    We would not need to pass in the environment, just out ... but because
    it is bundled in the E.t type, threading it through is also easy.

 2. We need to allocate memory for them, and store the pointer in the
    WebAssembly local, so that they can be captured by closures.

 3. We go through the declarations, generate the actual code and fill the
    allocated memory.
    This includes creating the actual closure references.

We could do this in separate functions, but I chose to do it in one
 * it means all code related to one constructor is in one place and
 * when generating the actual code, we still “know” the id of the local that
   has the memory location, and don’t have to look it up in the environment.

The first phase works with the `pre_env` passed to `compile_dec`,
while the third phase is a function that expects the final environment. This
enabled mutual recursion.
*)


and compile_lit_pat env l =
  match l with
  | NullLit ->
    compile_lit_as env SR.Vanilla l ^^
    G.i (Compare (Wasm.Values.I32 I32Op.Eq))
  | BoolLit true ->
    G.nop
  | BoolLit false ->
    G.i (Test (Wasm.Values.I32 I32Op.Eqz))
  | (NatLit _ | IntLit _) ->
    compile_lit_as env SR.Vanilla l ^^
    BigNum.compile_eq env
  | Nat8Lit _ ->
    compile_lit_as env SR.Vanilla l ^^
    compile_eq env Type.(Prim Nat8)
  | Nat16Lit _ ->
    compile_lit_as env SR.Vanilla l ^^
    compile_eq env Type.(Prim Nat16)
  | Nat32Lit _ ->
    BoxedSmallWord.unbox env ^^
    compile_lit_as env SR.UnboxedWord32 l ^^
    compile_eq env Type.(Prim Nat32)
  | Nat64Lit _ ->
    BoxedWord64.unbox env ^^
    compile_lit_as env SR.UnboxedWord64 l ^^
    compile_eq env Type.(Prim Nat64)
  | Int8Lit _ ->
    compile_lit_as env SR.Vanilla l ^^
    compile_eq env Type.(Prim Int8)
  | Int16Lit _ ->
    compile_lit_as env SR.Vanilla l ^^
    compile_eq env Type.(Prim Int16)
  | Int32Lit _ ->
    BoxedSmallWord.unbox env ^^
    compile_lit_as env SR.UnboxedWord32 l ^^
    compile_eq env Type.(Prim Int32)
  | Int64Lit _ ->
    BoxedWord64.unbox env ^^
    compile_lit_as env SR.UnboxedWord64 l ^^
    compile_eq env Type.(Prim Int64)
  | CharLit _ ->
    compile_lit_as env SR.Vanilla l ^^
    compile_eq env Type.(Prim Char)
  | TextLit t
  | BlobLit t ->
    compile_lit_as env SR.Vanilla l ^^
    Text.compare env Operator.EqOp
  | FloatLit _ ->
    todo_trap env "compile_lit_pat" (Arrange_ir.lit l)

and fill_pat env ae pat : patternCode =
  PatCode.with_region pat.at @@
  match pat.it with
  | WildP -> CannotFail (G.i Drop)
  | OptP p ->
      let (set_x, get_x) = new_local env "opt_scrut" in
      CanFail (fun fail_code ->
        set_x ^^
        get_x ^^
        Opt.is_some env ^^
        G.if0
          ( get_x ^^
            Opt.project env ^^
            with_fail fail_code (fill_pat env ae p)
          )
          fail_code
      )
  | TagP (l, p) ->
      let (set_x, get_x) = new_local env "tag_scrut" in
      CanFail (fun fail_code ->
        set_x ^^
        get_x ^^
        Variant.test_is env l ^^
        G.if0
          ( get_x ^^
            Variant.project ^^
            with_fail fail_code (fill_pat env ae p)
          )
          fail_code
      )
  | LitP l ->
      CanFail (fun fail_code ->
        compile_lit_pat env l ^^
        G.if0 G.nop fail_code)
  | VarP name ->
      CannotFail (Var.set_val env ae name)
  | TupP ps ->
      let (set_i, get_i) = new_local env "tup_scrut" in
      let rec go i = function
        | [] -> CannotFail G.nop
        | p::ps ->
          let code1 = fill_pat env ae p in
          let code2 = go (Int32.add i 1l) ps in
          CannotFail (get_i ^^ Tuple.load_n i) ^^^ code1 ^^^ code2 in
      CannotFail set_i ^^^ go 0l ps
  | ObjP pfs ->
      let project = compile_load_field env pat.note in
      let (set_i, get_i) = new_local env "obj_scrut" in
      let rec go = function
        | [] -> CannotFail G.nop
        | {it={name; pat}; _}::pfs' ->
          let code1 = fill_pat env ae pat in
          let code2 = go pfs' in
          CannotFail (get_i ^^ project name) ^^^ code1 ^^^ code2 in
      CannotFail set_i ^^^ go pfs
  | AltP (p1, p2) ->
      let code1 = fill_pat env ae p1 in
      let code2 = fill_pat env ae p2 in
      let (set_i, get_i) = new_local env "alt_scrut" in
      CannotFail set_i ^^^
      orElse (CannotFail get_i ^^^ code1)
             (CannotFail get_i ^^^ code2)

and alloc_pat_local env ae pat =
  let d = Freevars.pat pat in
  AllocHow.M.fold (fun v _ty ae ->
    let (ae1, _i) = VarEnv.add_direct_local env ae v
    in ae1
  ) d ae

and alloc_pat env ae how pat : VarEnv.t * G.t  =
  (fun (ae, code) -> (ae, G.with_region pat.at code)) @@
  let d = Freevars.pat pat in
  AllocHow.M.fold (fun v _ty (ae, code0) ->
    let ae1, code1 = AllocHow.add_local env ae how v
    in (ae1, code0 ^^ code1)
  ) d (ae, G.nop)

and compile_pat_local env ae pat : VarEnv.t * patternCode =
  (* It returns:
     - the extended environment
     - the code to do the pattern matching.
       This expects the  undestructed value is on top of the stack,
       consumes it, and fills the heap
       If the pattern does not match, it branches to the depth at fail_depth.
  *)
  let ae1 = alloc_pat_local env ae pat in
  let fill_code = fill_pat env ae1 pat in
  (ae1, fill_code)

(* Used for let patterns: If the patterns is an n-ary tuple pattern,
   we want to compile the expression accordingly, to avoid the reboxing.
*)
and compile_n_ary_pat env ae how pat =
  (* It returns:
     - the extended environment
     - the code to allocate memory
     - the arity
     - the code to do the pattern matching.
       This expects the  undestructed value is on top of the stack,
       consumes it, and fills the heap
       If the pattern does not match, it branches to the depth at fail_depth.
  *)
  let (ae1, alloc_code) = alloc_pat env ae how pat in
  let arity, fill_code =
    (fun (sr, code) -> sr, G.with_region pat.at code) @@
    match pat.it with
    (* Nothing to match: Do not even put something on the stack *)
    | WildP -> None, G.nop
    (* The good case: We have a tuple pattern *)
    | TupP ps when List.length ps <> 1 ->
      Some (SR.UnboxedTuple (List.length ps)),
      (* We have to fill the pattern in reverse order, to take things off the
         stack. This is only ok as long as patterns have no side effects.
      *)
      G.concat_mapi (fun i p -> orTrap env (fill_pat env ae1 p)) (List.rev ps)
    (* The general case: Create a single value, match that. *)
    | _ ->
      Some SR.Vanilla,
      orTrap env (fill_pat env ae1 pat)
  in (ae1, alloc_code, arity, fill_code)

and compile_dec env pre_ae how v2en dec : VarEnv.t * G.t * (VarEnv.t -> scope_wrap) =
  (fun (pre_ae, alloc_code, mk_code, wrap) ->
       (pre_ae, G.with_region dec.at alloc_code, fun ae body_code ->
         G.with_region dec.at (mk_code ae) ^^ wrap body_code)) @@
  match dec.it with
  (* A special case for public methods *)
  (* This relies on the fact that in the top-level mutually recursive group, no shadowing happens. *)
  | LetD ({it = VarP v; _}, e) when E.NameEnv.mem v v2en ->
    let (const, fill) = compile_const_exp env pre_ae e in
    let fi = match const with
      | (_, Const.Message fi) -> fi
      | _ -> assert false in
    let pre_ae1 = VarEnv.add_local_public_method pre_ae v (fi, (E.NameEnv.find v v2en)) in
    G.( pre_ae1, nop, (fun ae -> fill env ae; nop), unmodified)

  (* A special case for constant expressions *)
  | LetD (p, e) when Ir_utils.is_irrefutable p && e.note.Note.const ->
    let extend, fill = compile_const_dec env pre_ae dec in
    G.( extend pre_ae, nop, (fun ae -> fill env ae; nop), unmodified)

  | LetD (p, e) ->
    let (pre_ae1, alloc_code, pat_arity, fill_code) = compile_n_ary_pat env pre_ae how p in
    ( pre_ae1, alloc_code,
      (fun ae -> compile_exp_as_opt env ae pat_arity e ^^ fill_code),
      unmodified
    )

  | VarD (name, _, e) ->
    assert AllocHow.(match M.find_opt name how with
                     | Some (LocalMut | StoreHeap | StoreStatic) -> true
                     | _ -> false);
      let pre_ae1, alloc_code = AllocHow.add_local env pre_ae how name in

      ( pre_ae1,
        alloc_code,
        (fun ae -> compile_exp_vanilla env ae e ^^ Var.set_val env ae name),
        unmodified
      )

and compile_decs_public env pre_ae decs v2en captured_in_body : VarEnv.t * scope_wrap =
  let how = AllocHow.decs pre_ae decs captured_in_body in
  let rec go pre_ae = function
    | []          -> (pre_ae, G.nop, fun _ -> unmodified)
    | [dec]       -> compile_dec env pre_ae how v2en dec
    | (dec::decs) ->
        let (pre_ae1, alloc_code1, mk_codeW1) = compile_dec env pre_ae how v2en dec in
        let (pre_ae2, alloc_code2, mk_codeW2) = go              pre_ae1 decs in
        ( pre_ae2,
          alloc_code1 ^^ alloc_code2,
          fun ae -> let codeW1 = mk_codeW1 ae in
                    let codeW2 = mk_codeW2 ae in
                    fun body_code -> codeW1 (codeW2 body_code)
        ) in
  let (ae1, alloc_code, mk_codeW) = go pre_ae decs in
  (ae1, fun body_code -> alloc_code ^^ mk_codeW ae1 body_code)

and compile_decs env ae decs captured_in_body : VarEnv.t * scope_wrap =
  compile_decs_public env ae decs E.NameEnv.empty captured_in_body

(* This compiles expressions determined to be const as per the analysis in
   ir_passes/const.ml. See there for more details.
*)
and compile_const_exp env pre_ae exp : Const.t * (E.t -> VarEnv.t -> unit) =
  match exp.it with
  | FuncE (name, sort, control, typ_binds, args, res_tys, e) ->
    let fun_rhs =

      (* a few prims cannot be safely inlined *)
      let inlineable_prim = function
      | RetPrim -> false
      | BreakPrim _ -> false
      | ThrowPrim -> fatal "internal error: left-over ThrowPrim"
      | _ -> true in

      match sort, control, typ_binds, e.it with
      (* Special cases for prim-wrapping functions *)

      | Type.Local, Type.Returns, [], PrimE (prim, prim_args) when
          inlineable_prim prim &&
          List.length args = List.length prim_args &&
          List.for_all2 (fun p a -> a.it = VarE p.it) args prim_args ->
        Const.PrimWrapper prim
      | _, _, _, _ -> Const.Complicated
    in
    let return_tys = match control with
      | Type.Returns -> res_tys
      | Type.Replies -> []
      | Type.Promises -> assert false in
    let mk_body env ae =
      List.iter (fun v ->
        if not (VarEnv.NameEnv.mem v ae.VarEnv.vars)
        then fatal "internal error: const \"%s\": captures \"%s\", not found in static environment\n" name v
      ) (Freevars.M.keys (Freevars.exp e));
      compile_exp_as env ae (StackRep.of_arity (List.length return_tys)) e in
    FuncDec.closed env sort control name args mk_body fun_rhs return_tys exp.at
  | BlockE (decs, e) ->
    let (extend, fill1) = compile_const_decs env pre_ae decs in
    let ae' = extend pre_ae in
    let (c, fill2) = compile_const_exp env ae' e in
    (c, fun env ae ->
      let ae' = extend ae in
      fill1 env ae';
      fill2 env ae')
  | VarE v ->
    let c =
      match VarEnv.lookup_var pre_ae v with
      | Some (VarEnv.Const c) -> c
      | _ -> fatal "compile_const_exp/VarE: \"%s\" not found" v
    in
    (c, fun _ _ -> ())
  | NewObjE (Type.(Object | Module | Memory), fs, _) ->
    let static_fs = List.map (fun f ->
          let st =
            match VarEnv.lookup_var pre_ae f.it.var with
            | Some (VarEnv.Const c) -> c
            | _ -> fatal "compile_const_exp/ObjE: \"%s\" not found" f.it.var
          in f.it.name, st) fs
    in
    (Const.t_of_v (Const.Obj static_fs), fun _ _ -> ())
  | PrimE (DotPrim name, [e]) ->
    let (object_ct, fill) = compile_const_exp env pre_ae e in
    let fs = match object_ct with
      | _, Const.Obj fs -> fs
      | _ -> fatal "compile_const_exp/DotE: not a static object" in
    let member_ct = List.assoc name fs in
    (member_ct, fill)
  | PrimE (ProjPrim i, [e]) ->
    let (object_ct, fill) = compile_const_exp env pre_ae e in
    let cs = match object_ct with
      | _, Const.Array cs -> cs
      | _ -> fatal "compile_const_exp/ProjE: not a static tuple" in
    (List.nth cs i, fill)
  | LitE l -> Const.(t_of_v (Lit (const_lit_of_lit env l))), (fun _ _ -> ())
  | PrimE (TupPrim, []) -> Const.t_of_v Const.Unit, (fun _ _ -> ())
  | PrimE (ArrayPrim (Const, _), es)
  | PrimE (TupPrim, es) ->
    let (cs, fills) = List.split (List.map (compile_const_exp env pre_ae) es) in
    Const.t_of_v (Const.Array cs),
    (fun env ae -> List.iter (fun fill -> fill env ae) fills)

  | _ -> assert false

and compile_const_decs env pre_ae decs : (VarEnv.t -> VarEnv.t) * (E.t -> VarEnv.t -> unit) =
  let rec go pre_ae = function
    | []          -> (fun ae -> ae), (fun _ _ -> ())
    | [dec]       -> compile_const_dec env pre_ae dec
    | (dec::decs) ->
        let (extend1, fill1) = compile_const_dec env pre_ae dec in
        let pre_ae1 = extend1 pre_ae in
        let (extend2, fill2) = go                    pre_ae1 decs in
        (fun ae -> extend2 (extend1 ae)),
        (fun env ae -> fill1 env ae; fill2 env ae) in
  go pre_ae decs

and destruct_const_pat ae pat const : VarEnv.t = match pat.it with
  | WildP -> ae
  | VarP v -> VarEnv.add_local_const ae v const
  | ObjP pfs ->
    let fs = match const with (_, Const.Obj fs) -> fs | _ -> assert false in
    List.fold_left (fun ae (pf : pat_field) ->
      match List.find_opt (fun (n, _) -> pf.it.name = n) fs with
      | Some (_, c) -> destruct_const_pat ae pf.it.pat c
      | None -> assert false
    ) ae pfs
  | AltP (p1, p2) -> destruct_const_pat ae p1 const
  | TupP ps ->
    let cs = match const with (_ , Const.Array cs) -> cs | (_, Const.Unit) -> [] | _ -> assert false in
    List.fold_left2 destruct_const_pat ae ps cs
  | LitP _ -> raise (Invalid_argument "LitP in static irrefutable pattern")
  | OptP _ -> raise (Invalid_argument "OptP in static irrefutable pattern")
  | TagP _ -> raise (Invalid_argument "TagP in static irrefutable pattern")

and compile_const_dec env pre_ae dec : (VarEnv.t -> VarEnv.t) * (E.t -> VarEnv.t -> unit) =
  (* This returns a _function_ to extend the VarEnv, instead of doing it, because
  it needs to be extended twice: Once during the pass that gets the outer, static values
  (no forward references), and then to implement the `fill`, which compiles the bodies
  of functions (may contain forward references.) *)
  match dec.it with
  (* This should only contain constants (cf. is_const_exp) *)
  | LetD (p, e) ->
    let (const, fill) = compile_const_exp env pre_ae e in
    (fun ae -> destruct_const_pat ae p const),
    (fun env ae -> fill env ae)
  | VarD _ -> fatal "compile_const_dec: Unexpected VarD"

and compile_init_func mod_env ((cu, flavor) : Ir.prog) =
  assert (not flavor.has_typ_field);
  assert (not flavor.has_poly_eq);
  assert (not flavor.has_show);
  assert (not flavor.has_await);
  assert (not flavor.has_async_typ);
  match cu with
  | LibU _ -> fatal "compile_start_func: Cannot compile library"
  | ProgU ds ->
    Func.define_built_in mod_env "init" [] [] (fun env ->
      let _ae, codeW = compile_decs env VarEnv.empty_ae ds Freevars.S.empty in
      codeW G.nop
    )
  | ActorU (as_opt, ds, fs, up, _t) ->
    main_actor as_opt mod_env ds fs up

and export_actor_field env  ae (f : Ir.field) =
  (* A public actor field is guaranteed to be compiled as a PublicMethod *)
  let fi =
    match VarEnv.lookup_var ae f.it.var with
    | Some (VarEnv.PublicMethod (fi, _)) -> fi
    | _ -> assert false in

  E.add_export env (nr {
    name = Wasm.Utf8.decode (match E.mode env with
      | Flags.ICMode | Flags.RefMode ->
        Mo_types.Type.(
        match normalize f.note with
        |  Func(Shared sort,_,_,_,_) ->
           (match sort with
            | Write -> "canister_update " ^ f.it.name
            | Query -> "canister_query " ^ f.it.name)
        | _ -> assert false)
      | _ -> assert false);
    edesc = nr (FuncExport (nr fi))
  })

(* Main actor *)
and main_actor as_opt mod_env ds fs up =
  Func.define_built_in mod_env "init" [] [] (fun env ->
    let ae0 = VarEnv.empty_ae in

    let captured = Freevars.captured_vars (Freevars.actor ds fs up) in
    (* Add any params to the environment *)
    (* Captured ones need to go into static memory, the rest into locals *)
    let args = match as_opt with None -> [] | Some as_ -> as_ in
    let arg_names = List.map (fun a -> a.it) args in
    let arg_tys = List.map (fun a -> a.note) args in
    let as_local n = not (Freevars.S.mem n captured) in
    let ae1 = VarEnv.add_arguments env ae0 as_local arg_names in

    (* Reverse the fs, to a map from variable to exported name *)
    let v2en = E.NameEnv.from_list (List.map (fun f -> (f.it.var, f.it.name)) fs) in

    (* Compile the declarations *)
    let ae2, decls_codeW = compile_decs_public env ae1 ds v2en
      Freevars.(captured_vars (system up))
    in

    (* Export the public functions *)
    List.iter (export_actor_field env ae2) fs;

    (* Export upgrade hooks *)
    Func.define_built_in env "pre_exp" [] [] (fun env ->
      compile_exp_as env ae2 SR.unit up.preupgrade);
    Func.define_built_in env "post_exp" [] [] (fun env ->
      compile_exp_as env ae2 SR.unit up.postupgrade);
    IC.export_upgrade_methods env;

    (* Export heartbeat (but only when required) *)
    begin match up.heartbeat.it with
     | Ir.PrimE (Ir.TupPrim, []) -> ()
     | _ ->
       Func.define_built_in env "heartbeat_exp" [] [] (fun env ->
         compile_exp_as env ae2 SR.unit up.heartbeat);
       IC.export_heartbeat env;
    end;

    (* Export metadata *)
    env.E.stable_types := metadata "motoko:stable-types" up.meta.sig_;
    env.E.service := metadata "candid:service" up.meta.candid.service;
    env.E.args := metadata "candid:args" up.meta.candid.args;

    (* Deserialize any arguments *)
    begin match as_opt with
      | None
      | Some [] ->
        (* Liberally accept empty as well as unit argument *)
        assert (arg_tys = []);
        IC.system_call env "msg_arg_data_size" ^^
        G.if0 (Serialization.deserialize env arg_tys) G.nop
      | Some (_ :: _) ->
        Serialization.deserialize env arg_tys ^^
        G.concat_map (Var.set_val env ae1) (List.rev arg_names)
    end ^^
    (* Continue with decls *)
    decls_codeW G.nop
  )

and metadata name value =
  if List.mem name !Flags.omit_metadata_names then None
  else Some (
           List.mem name !Flags.public_metadata_names,
           value)

and conclude_module env set_serialization_globals start_fi_o =

  FuncDec.export_async_method env;

  (* See Note [Candid subtype checks] *)
  Serialization.set_delayed_globals env set_serialization_globals;

  let static_roots = GC.store_static_roots env in
  (* declare before building GC *)

  (* add beginning-of-heap pointer, may be changed by linker *)
  (* needs to happen here now that we know the size of static memory *)
  let set_heap_base = E.add_global32_delayed env "__heap_base" Immutable in
  E.export_global env "__heap_base";

  Heap.register env;
  GC.register env static_roots;
  IC.register env;

  set_heap_base (E.get_end_of_static_memory env);

  (* Wrap the start function with the RTS initialization *)
  let rts_start_fi = E.add_fun env "rts_start" (Func.of_body env [] [] (fun env1 ->
    Bool.lit (!Flags.gc_strategy = Mo_config.Flags.MarkCompact) ^^
    E.call_import env "rts" "init" ^^
    match start_fi_o with
    | Some fi ->
      G.i (Call fi)
    | None ->
      Lifecycle.set env Lifecycle.PreInit
  )) in

  IC.default_exports env;

  let func_imports = E.get_func_imports env in
  let ni = List.length func_imports in
  let ni' = Int32.of_int ni in

  let other_imports = E.get_other_imports env in

  let memories = [nr {mtype = MemoryType {min = E.mem_size env; max = None}} ] in

  let funcs = E.get_funcs env in

  let data = List.map (fun (offset, init) -> nr {
    index = nr 0l;
    offset = nr (G.to_instr_list (compile_unboxed_const offset));
    init;
    }) (E.get_static_memory env) in

  let elems = List.map (fun (fi, fp) -> nr {
    index = nr 0l;
    offset = nr (G.to_instr_list (compile_unboxed_const fp));
    init = [ nr fi ];
    }) (E.get_elems env) in

  let table_sz = E.get_end_of_table env in

  let module_ = {
      types = List.map nr (E.get_types env);
      funcs = List.map (fun (f,_,_) -> f) funcs;
      tables = [ nr { ttype = TableType ({min = table_sz; max = Some table_sz}, FuncRefType) } ];
      elems;
      start = Some (nr rts_start_fi);
      globals = E.get_globals env;
      memories;
      imports = func_imports @ other_imports;
      exports = E.get_exports env;
      data
    } in

  let emodule =
    let open Wasm_exts.CustomModule in
    { module_;
      dylink = None;
      name = { empty_name_section with function_names =
                 List.mapi (fun i (f,n,_) -> Int32.(add ni' (of_int i), n)) funcs;
               locals_names =
                 List.mapi (fun i (f,_,ln) -> Int32.(add ni' (of_int i), ln)) funcs; };
      motoko = {
        labels = E.get_labs env;
        stable_types = !(env.E.stable_types);
        compiler = metadata "motoko:compiler" (Lib.Option.get Source_id.release Source_id.id)
      };
      candid = {
        args = !(env.E.args);
        service = !(env.E.service);
      };
      source_mapping_url = None;
    } in

  match E.get_rts env with
  | None -> emodule
  | Some rts -> Linking.LinkModule.link emodule "rts" rts

let compile mode rts (prog : Ir.prog) : Wasm_exts.CustomModule.extended_module =
  let env = E.mk_global mode rts IC.trap_with Lifecycle.end_ in

  Stack.register_globals env;
  StableMem.register_globals env;

  (* See Note [Candid subtype checks] *)
  let set_serialization_globals =  Serialization.register_delayed_globals env in

  IC.system_imports env;
  RTS.system_imports env;
  RTS_Exports.system_exports env;

  compile_init_func env prog;
  let start_fi_o = match E.mode env with
    | Flags.ICMode | Flags.RefMode ->
      IC.export_init env;
      None
    | Flags.WASIMode ->
      IC.export_wasi_start env;
      None
    | Flags.WasmMode ->
      Some (nr (E.built_in env "init"))
  in

  conclude_module env set_serialization_globals start_fi_o<|MERGE_RESOLUTION|>--- conflicted
+++ resolved
@@ -4581,7 +4581,8 @@
       by the next GC.
   *)
 
-<<<<<<< HEAD
+  module Strm = Strm
+
   (* Globals recording known Candid types
      See Note [Candid subtype checks]
   *)
@@ -4599,10 +4600,6 @@
     G.i (GlobalGet (nr (E.get_global env "__typtbl_end")))
   let get_typtbl_idltyps env =
     G.i (GlobalGet (nr (E.get_global env "__typtbl_idltyps")))
-
-=======
-  module Strm = Strm
->>>>>>> 32c2f015
 
   open Typ_hash
 
