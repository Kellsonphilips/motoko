(*
This module is the backend of the Motoko compiler. It takes a program in
the intermediate representation (ir.ml), and produces a WebAssembly module,
with Internet Computer extensions (customModule.ml). An important helper module is
instrList.ml, which provides a more convenient way of assembling WebAssembly
instruction lists, as it takes care of (1) source locations and (2) labels.

This file is split up in a number of modules, purely for namespacing and
grouping. Every module has a high-level prose comment explaining the concept;
this keeps documentation close to the code (a lesson learned from Simon PJ).
*)

open Ir_def
open Mo_values
open Mo_types
open Mo_config

open Wasm_exts.Ast
open Wasm.Types
open Source
(* Re-shadow Source.(@@), to get Stdlib.(@@) *)
let (@@) = Stdlib.(@@)

module G = InstrList
let (^^) = G.(^^) (* is this how we import a single operator from a module that we otherwise use qualified? *)

(* WebAssembly pages are 64kb. *)
let page_size = Int32.of_int (64*1024)
let page_size64 = Int64.of_int32 page_size
let page_size_bits = 16

(*
Pointers are skewed (translated) -1 relative to the actual offset.
See documentation of module BitTagged for more detail.
*)
let ptr_skew = -1l
let ptr_unskew = 1l

(* Generating function names for functions parametrized by prim types *)
let prim_fun_name p stem = Printf.sprintf "%s<%s>" stem (Type.string_of_prim p)


(* Helper functions to produce annotated terms (Wasm.AST) *)
let nr x = { Wasm.Source.it = x; Wasm.Source.at = Wasm.Source.no_region }

let todo fn se x = Printf.eprintf "%s: %s" fn (Wasm.Sexpr.to_string 80 se); x

exception CodegenError of string
let fatal fmt = Printf.ksprintf (fun s -> raise (CodegenError s)) fmt

module StaticBytes = struct
  (* A very simple DSL to describe static memory *)

  type t_ =
    | I32 of int32
    | I64 of int64
    | Seq of t
    | Bytes of string

  and t = t_ list

  let i32s is = Seq (List.map (fun i -> I32 i) is)

  let rec add : Buffer.t -> t_ -> unit = fun buf -> function
    | I32 i -> Buffer.add_int32_le buf i
    | I64 i -> Buffer.add_int64_le buf i
    | Seq xs -> List.iter (add buf) xs
    | Bytes b -> Buffer.add_string buf b

  let as_bytes : t -> string = fun xs ->
    let buf = Buffer.create 16 in
    List.iter (add buf) xs;
    Buffer.contents buf

end (* StaticBytes *)

module Const = struct

  (* Literals, as used in constant values. This is a projection of Ir.Lit,
     combining cases whose details we no longer care about.
     Should be still precise enough to map to the cases supported by SR.t.

     In other words: It is the smallest type that allows these three functions:

       (* projection of Ir.list. NB: pure, no access to env *)
       const_lit_of_lit : Ir.lit -> Const.lit (* NB: pure, no access to env *)

       (* creates vanilla representation (e.g. to put in static data structures *)
       vanilla_lit : E.env -> Const.lit -> i32

       (* creates efficient stack representation *)
       compile_lit : E.env -> Const.lit -> (SR.t, code)

  *)

  type lit =
    | Vanilla of int32 (* small words, no static data, already in vanilla format *)
    | BigInt of Big_int.big_int
    | Bool of bool
    | Word32 of int32
    | Word64 of int64
    | Float64 of Numerics.Float.t
    | Blob of string


  (* Inlineable functions

     The prelude/prim.mo is full of functions simply wrapping a prim, e.g.

        func int64ToNat64(n : Int64) : Nat64 = (prim "num_wrap_Int64_Nat64" : Int64 -> Nat64) n;

     generating a Wasm function for them and calling them is absurdly expensive
     when the prim is just a simple Wasm instruction. Also, it requires boxing
     and unboxing arguments and results.

     So we recognize such functions when creating the `const` summary, and use the prim
     directly when calling such function.

     Can be extended to cover more forms of inlineable functions.
  *)
  type fun_rhs =
    | Complicated (* no inlining possible *)
    | PrimWrapper of Ir.prim

  (* Constant known values.

     These are values that
     * are completely known constantly
     * do not require Wasm code to be executed (e.g. in `start`)
     * can be used directly (e.g. Call, not CallIndirect)
     * can be turned into Vanilla heap data on demand

     See ir_passes/const.ml for what precisely we can compile as const now.
  *)

  type v =
    | Fun of (unit -> int32) * fun_rhs (* function pointer calculated upon first use *)
    | Message of int32 (* anonymous message, only temporary *)
    | Obj of (string * t) list
    | Unit
    | Array of t list (* also tuples, but not nullary *)
    | Lit of lit

  (* A constant known value together with a vanilla pointer.
     Typically a static memory location, could be an unboxed scalar.
     Filled on demand.
   *)
  and t = (int32 Lib.Promise.t * v)

  let t_of_v v = (Lib.Promise.make (), v)

end (* Const *)

module SR = struct
  (* This goes with the StackRep module, but we need the types earlier *)

  (* Value representation on the stack:

     Compiling an expression means putting its value on the stack. But
     there are various ways of putting a value onto the stack -- unboxed,
     tupled etc.
   *)
  type t =
    | Vanilla
    | UnboxedTuple of int
    | UnboxedWord64
    | UnboxedWord32
    | UnboxedFloat64
    | Unreachable
    | Const of Const.t

  let unit = UnboxedTuple 0

  let bool = Vanilla

  (* Because t contains Const.t, and that contains Const.v, and that contains
     Const.lit, and that contains Big_int, we cannot just use normal `=`. So we
     have to write our own equality.

     This equalty is, I believe, used when joining branches. So for Const, we
     just compare the promises, and do not descend into the Const.v. This is
     conservative; the only downside is that if a branch returns different
     Const.t with (semantically) the same Const.v we do not propagate that as
     Const, but materialize before the branch.
     Which is not really expected or important.
  *)
  let eq (t1 : t) (t2 : t) = match t1, t2 with
    | Const (p1, _), Const (p2, _) -> p1 == p2
    | _ -> t1 = t2

  let to_var_type : t -> value_type = function
    | Vanilla -> I32Type
    | UnboxedWord64 -> I64Type
    | UnboxedWord32 -> I32Type
    | UnboxedFloat64 -> F64Type
    | UnboxedTuple n -> fatal "to_var_type: UnboxedTuple"
    | Const _ -> fatal "to_var_type: Const"
    | Unreachable -> fatal "to_var_type: Unreachable"

end (* SR *)

(*

** The compiler environment.

Of course, as we go through the code we have to track a few things; these are
put in the compiler environment, type `E.t`. Some fields are valid globally, some
only make sense locally, i.e. within a single function (but we still put them
in one big record, for convenience).

The fields fall into the following categories:

 1. Static global fields. Never change.
    Example: whether we are compiling with -no-system-api

 2. Mutable global fields. Change only monotonically.
    These are used to register things like functions. This should be monotone
    in the sense that entries are only added, and that the order should not
    matter in a significant way. In some instances, the list contains futures
    so that we can reserve and know the _position_ of the thing before we have
    to actually fill it in.

 3. Static local fields. Never change within a function.
    Example: number of parameters and return values

 4. Mutable local fields. See above
    Example: Name and type of locals.

**)

(* Before we can define the environment, we need some auxillary types *)

module E = struct

  (* Utilities, internal to E *)
  let reg (ref : 'a list ref) (x : 'a) : int32 =
      let i = Wasm.I32.of_int_u (List.length !ref) in
      ref := !ref @ [ x ];
      i

  let reserve_promise (ref : 'a Lib.Promise.t list ref) _s : (int32 * ('a -> unit)) =
      let p = Lib.Promise.make () in (* For debugging with named promises, use s here *)
      let i = Wasm.I32.of_int_u (List.length !ref) in
      ref := !ref @ [ p ];
      (i, Lib.Promise.fulfill p)


  (* The environment type *)
  module NameEnv = Env.Make(String)
  module StringEnv = Env.Make(String)
  module LabSet = Set.Make(String)

  module FunEnv = Env.Make(Int32)
  type local_names = (int32 * string) list (* For the debug section: Names of locals *)
  type func_with_names = func * local_names
  type lazy_function = (int32, func_with_names) Lib.AllocOnUse.t
  type t = {
    (* Global fields *)
    (* Static *)
    mode : Flags.compile_mode;
    rts : Wasm_exts.CustomModule.extended_module option; (* The rts. Re-used when compiling actors *)
    trap_with : t -> string -> G.t;
      (* Trap with message; in the env for dependency injection *)

    (* Per module fields (only valid/used inside a module) *)
    (* Immutable *)

    (* Mutable *)
    func_types : func_type list ref;
    func_imports : import list ref;
    other_imports : import list ref;
    exports : export list ref;
    funcs : (func * string * local_names) Lib.Promise.t list ref;
    func_ptrs : int32 FunEnv.t ref;
    end_of_table : int32 ref;
    globals : (global Lib.Promise.t * string) list ref;
    global_names : int32 NameEnv.t ref;
    named_imports : int32 NameEnv.t ref;
    built_in_funcs : lazy_function NameEnv.t ref;
    static_strings : int32 StringEnv.t ref;
    end_of_static_memory : int32 ref; (* End of statically allocated memory *)
    static_memory : (int32 * string) list ref; (* Content of static memory *)
    static_memory_frozen : bool ref;
      (* Sanity check: Nothing should bump end_of_static_memory once it has been read *)
    static_roots : int32 list ref;
      (* GC roots in static memory. (Everything that may be mutable.) *)

    (* Metadata *)
    args : (bool * string) option ref;
    service : (bool * string) option ref;
    stable_types : (bool * string) option ref;
    labs : LabSet.t ref; (* Used labels (fields and variants),
                            collected for Motoko custom section 0 *)


    (* Local fields (only valid/used inside a function) *)
    (* Static *)
    n_param : int32; (* Number of parameters (to calculate indices of locals) *)
    return_arity : int; (* Number of return values (for type of Return) *)

    (* Mutable *)
    locals : value_type list ref; (* Types of locals *)
    local_names : (int32 * string) list ref; (* Names of locals *)
  }


  (* The initial global environment *)
  let mk_global mode rts trap_with dyn_mem : t = {
    mode;
    rts;
    trap_with;
    func_types = ref [];
    func_imports = ref [];
    other_imports = ref [];
    exports = ref [];
    funcs = ref [];
    func_ptrs = ref FunEnv.empty;
    end_of_table = ref 0l;
    globals = ref [];
    global_names = ref NameEnv.empty;
    named_imports = ref NameEnv.empty;
    built_in_funcs = ref NameEnv.empty;
    static_strings = ref StringEnv.empty;
    end_of_static_memory = ref dyn_mem;
    static_memory = ref [];
    static_memory_frozen = ref false;
    static_roots = ref [];
    (* Metadata *)
    args = ref None;
    service = ref None;
    stable_types = ref None;
    labs = ref LabSet.empty;
    (* Actually unused outside mk_fun_env: *)
    n_param = 0l;
    return_arity = 0;
    locals = ref [];
    local_names = ref [];
  }

  (* This wraps Mo_types.Hash.hash to also record which labels we have seen,
      so that that data can be put in a custom section, useful for debugging.
      Thus Mo_types.Hash.hash should not be called directly!
   *)
  let hash (env : t) lab =
    env.labs := LabSet.add lab (!(env.labs));
    Mo_types.Hash.hash lab

  let get_labs env = LabSet.elements (!(env.labs))

  let mk_fun_env env n_param return_arity =
    { env with
      n_param;
      return_arity;
      locals = ref [];
      local_names = ref [];
    }

  (* We avoid accessing the fields of t directly from outside of E, so here are a
     bunch of accessors. *)

  let mode (env : t) = env.mode

  let add_anon_local (env : t) ty =
      let i = reg env.locals ty in
      Wasm.I32.add env.n_param i

  let add_local_name (env : t) li name =
      let _ = reg env.local_names (li, name) in ()

  let get_locals (env : t) = !(env.locals)
  let get_local_names (env : t) : (int32 * string) list = !(env.local_names)

  let _add_other_import (env : t) m =
    ignore (reg env.other_imports m)

  let add_export (env : t) e =
    ignore (reg env.exports e)

  let add_global (env : t) name g =
    assert (not (NameEnv.mem name !(env.global_names)));
    let gi = reg env.globals (g, name) in
    env.global_names := NameEnv.add name gi !(env.global_names)

  let add_global32_delayed (env : t) name mut : int32 -> unit =
    let p = Lib.Promise.make () in
    add_global env name p;
    (fun init ->
      Lib.Promise.fulfill p (nr {
        gtype = GlobalType (I32Type, mut);
        value = nr (G.to_instr_list (G.i (Const (nr (Wasm.Values.I32 init)))))
      })
    )

  let add_global32 (env : t) name mut init =
    add_global32_delayed env name mut init

  (* TODO, refactor with previous two *)
  let add_global64_delayed (env : t) name mut : int64 -> unit =
    let p = Lib.Promise.make () in
    add_global env name p;
    (fun init ->
      Lib.Promise.fulfill p (nr {
        gtype = GlobalType (I64Type, mut);
        value = nr (G.to_instr_list (G.i (Const (nr (Wasm.Values.I64 init)))))
      })
    )
  let add_global64 (env : t) name mut init =
    add_global64_delayed env name mut init

  let get_global (env : t) name : int32 =
    match NameEnv.find_opt name !(env.global_names) with
    | Some gi -> gi
    | None -> raise (Invalid_argument (Printf.sprintf "No global named %s declared" name))

  let get_global32_lazy (env : t) name mut init : int32 =
    match NameEnv.find_opt name !(env.global_names) with
    | Some gi -> gi
    | None -> add_global32 env name mut init; get_global env name

  let export_global env name =
    add_export env (nr {
      name = Wasm.Utf8.decode name;
      edesc = nr (GlobalExport (nr (get_global env name)))
    })

  let get_globals (env : t) = List.map (fun (g,n) -> Lib.Promise.value g) !(env.globals)

  let reserve_fun (env : t) name =
    let (j, fill) = reserve_promise env.funcs name in
    let n = Int32.of_int (List.length !(env.func_imports)) in
    let fi = Int32.add j n in
    let fill_ (f, local_names) = fill (f, name, local_names) in
    (fi, fill_)

  let add_fun (env : t) name (f, local_names) =
    let (fi, fill) = reserve_fun env name in
    fill (f, local_names);
    fi

  let make_lazy_function env name : lazy_function =
    Lib.AllocOnUse.make (fun () -> reserve_fun env name)

  let lookup_built_in (env : t) name : lazy_function =
    match NameEnv.find_opt name !(env.built_in_funcs) with
    | None ->
      let lf = make_lazy_function env name in
      env.built_in_funcs := NameEnv.add name lf !(env.built_in_funcs);
      lf
    | Some lf -> lf

  let built_in (env : t) name : int32 =
    Lib.AllocOnUse.use (lookup_built_in env name)

  let define_built_in (env : t) name mk_fun : unit =
    Lib.AllocOnUse.def  (lookup_built_in env name) mk_fun

  let get_return_arity (env : t) = env.return_arity

  let get_func_imports (env : t) = !(env.func_imports)
  let get_other_imports (env : t) = !(env.other_imports)
  let get_exports (env : t) = !(env.exports)
  let get_funcs (env : t) = List.map Lib.Promise.value !(env.funcs)

  let func_type (env : t) ty =
    let rec go i = function
      | [] -> env.func_types := !(env.func_types) @ [ ty ]; Int32.of_int i
      | ty'::tys when ty = ty' -> Int32.of_int i
      | _ :: tys -> go (i+1) tys
       in
    go 0 !(env.func_types)

  let get_types (env : t) = !(env.func_types)

  let add_func_import (env : t) modname funcname arg_tys ret_tys =
    if !(env.funcs) <> [] then
      raise (CodegenError "Add all imports before all functions!");

    let i = {
      module_name = Wasm.Utf8.decode modname;
      item_name = Wasm.Utf8.decode funcname;
      idesc = nr (FuncImport (nr (func_type env (FuncType (arg_tys, ret_tys)))))
    } in
    let fi = reg env.func_imports (nr i) in
    let name = modname ^ "." ^ funcname in
    assert (not (NameEnv.mem name !(env.named_imports)));
    env.named_imports := NameEnv.add name fi !(env.named_imports)

  let call_import (env : t) modname funcname =
    let name = modname ^ "." ^ funcname in
    match NameEnv.find_opt name !(env.named_imports) with
      | Some fi -> G.i (Call (nr fi))
      | _ ->
        raise (Invalid_argument (Printf.sprintf "Function import not declared: %s\n" name))

  let reuse_import (env : t) modname funcname =
    let name = modname ^ "." ^ funcname in
    match NameEnv.find_opt name !(env.named_imports) with
      | Some fi -> fi
      | _ ->
        raise (Invalid_argument (Printf.sprintf "Function import not declared: %s\n" name))

  let get_rts (env : t) = env.rts

  let as_block_type env : stack_type -> block_type = function
    | [] -> ValBlockType None
    | [t] -> ValBlockType (Some t)
    | ts -> VarBlockType (nr (func_type env (FuncType ([], ts))))

  let if_ env tys thn els = G.if_ (as_block_type env tys) thn els
  let block_ env tys bdy = G.block_ (as_block_type env tys) bdy

  let trap_with env msg = env.trap_with env msg
  let then_trap_with env msg = G.if0 (trap_with env msg) G.nop
  let else_trap_with env msg = G.if0 G.nop (trap_with env msg)

  let reserve_static_memory (env : t) size : int32 =
    if !(env.static_memory_frozen) then raise (Invalid_argument "Static memory frozen");
    let ptr = !(env.end_of_static_memory) in
    let aligned = Int32.logand (Int32.add size 3l) (Int32.lognot 3l) in
    env.end_of_static_memory := Int32.add ptr aligned;
    ptr

  let add_mutable_static_bytes (env : t) data : int32 =
    let ptr = reserve_static_memory env (Int32.of_int (String.length data)) in
    env.static_memory := !(env.static_memory) @ [ (ptr, data) ];
    Int32.(add ptr ptr_skew) (* Return a skewed pointer *)

  let add_fun_ptr (env : t) fi : int32 =
    match FunEnv.find_opt fi !(env.func_ptrs) with
    | Some fp -> fp
    | None ->
      let fp = !(env.end_of_table) in
      env.func_ptrs := FunEnv.add fi fp !(env.func_ptrs);
      env.end_of_table := Int32.add !(env.end_of_table) 1l;
      fp

  let get_elems env =
    FunEnv.bindings !(env.func_ptrs)

  let get_end_of_table env : int32 =
    !(env.end_of_table)

  let add_static (env : t) (data : StaticBytes.t) : int32 =
    let b = StaticBytes.as_bytes data in
    match StringEnv.find_opt b !(env.static_strings)  with
    | Some ptr -> ptr
    | None ->
      let ptr = add_mutable_static_bytes env b  in
      env.static_strings := StringEnv.add b ptr !(env.static_strings);
      ptr

  let get_end_of_static_memory env : int32 =
    env.static_memory_frozen := true;
    !(env.end_of_static_memory)

  let add_static_root (env : t) ptr =
    env.static_roots := ptr :: !(env.static_roots)

  let get_static_roots (env : t) =
    !(env.static_roots)

  let get_static_memory env =
    !(env.static_memory)

  let mem_size env =
    Int32.(add (div (get_end_of_static_memory env) page_size) 1l)

  let collect_garbage env =
    (* GC function name = "schedule_"? ("compacting" | "copying") "_gc" *)
    let gc_fn = match !Flags.gc_strategy with
    | Mo_config.Flags.MarkCompact -> "compacting"
    | Mo_config.Flags.Copying -> "copying"
    in
    let gc_fn = if !Flags.force_gc then gc_fn else "schedule_" ^ gc_fn in
    call_import env "rts" (gc_fn ^ "_gc")
end


(* General code generation functions:
   Rule of thumb: Here goes stuff that independent of the Motoko AST.
*)

(* Function called compile_* return a list of instructions (and maybe other stuff) *)

let compile_unboxed_const i = G.i (Const (nr (Wasm.Values.I32 i)))
let compile_const_64 i = G.i (Const (nr (Wasm.Values.I64 i)))
let compile_unboxed_zero = compile_unboxed_const 0l
let compile_unboxed_one = compile_unboxed_const 1l

(* Some common arithmetic, used for pointer and index arithmetic *)
let compile_op_const op i =
    compile_unboxed_const i ^^
    G.i (Binary (Wasm.Values.I32 op))
let compile_add_const = compile_op_const I32Op.Add
let compile_sub_const = compile_op_const I32Op.Sub
let compile_mul_const = compile_op_const I32Op.Mul
let compile_divU_const = compile_op_const I32Op.DivU
let compile_shrU_const = compile_op_const I32Op.ShrU
let compile_shrS_const = compile_op_const I32Op.ShrS
let compile_shl_const = compile_op_const I32Op.Shl
let compile_rotl_const = compile_op_const I32Op.Rotl
let compile_rotr_const = compile_op_const I32Op.Rotr
let compile_bitand_const = compile_op_const I32Op.And
let compile_bitor_const = function
  | 0l -> G.nop | n -> compile_op_const I32Op.Or n
let compile_rel_const rel i =
  compile_unboxed_const i ^^
  G.i (Compare (Wasm.Values.I32 rel))
let compile_eq_const = function
  | 0l -> G.i (Test (Wasm.Values.I32 I32Op.Eqz))
  | i -> compile_rel_const I32Op.Eq i

let compile_op64_const op i =
    compile_const_64 i ^^
    G.i (Binary (Wasm.Values.I64 op))
let compile_add64_const = compile_op64_const I64Op.Add
let compile_sub64_const = compile_op64_const I64Op.Sub
let compile_mul64_const = compile_op64_const I64Op.Mul
let _compile_divU64_const = compile_op64_const I64Op.DivU
let compile_shrU64_const = function
  | 0L -> G.nop | n -> compile_op64_const I64Op.ShrU n
let compile_shrS64_const = function
  | 0L -> G.nop | n -> compile_op64_const I64Op.ShrS n
let compile_shl64_const = function
  | 0L -> G.nop | n -> compile_op64_const I64Op.Shl n
let compile_bitand64_const = compile_op64_const I64Op.And
let _compile_bitor64_const = function
  | 0L -> G.nop | n -> compile_op64_const I64Op.Or n
let compile_xor64_const = function
  | 0L -> G.nop | n -> compile_op64_const I64Op.Xor n
let compile_eq64_const i =
  compile_const_64 i ^^
  G.i (Compare (Wasm.Values.I64 I64Op.Eq))

(* more random utilities *)

let bytes_of_int32 (i : int32) : string =
  let b = Buffer.create 4 in
  let i = Int32.to_int i in
  Buffer.add_char b (Char.chr (i land 0xff));
  Buffer.add_char b (Char.chr ((i lsr 8) land 0xff));
  Buffer.add_char b (Char.chr ((i lsr 16) land 0xff));
  Buffer.add_char b (Char.chr ((i lsr 24) land 0xff));
  Buffer.contents b

(* A common variant of todo *)

let todo_trap env fn se = todo fn se (E.trap_with env ("TODO: " ^ fn))
let _todo_trap_SR env fn se = todo fn se (SR.Unreachable, E.trap_with env ("TODO: " ^ fn))

(* Locals *)

let new_local_ env t name =
  let i = E.add_anon_local env t in
  E.add_local_name env i name;
  ( G.i (LocalSet (nr i))
  , G.i (LocalGet (nr i))
  , i
  )

let new_local env name =
  let (set_i, get_i, _) = new_local_ env I32Type name
  in (set_i, get_i)

let new_local64 env name =
  let (set_i, get_i, _) = new_local_ env I64Type name
  in (set_i, get_i)

let new_float_local env name =
  let (set_i, get_i, _) = new_local_ env F64Type name
  in (set_i, get_i)

(* Some common code macros *)

(* Iterates while cond is true. *)
let compile_while env cond body =
    G.loop0 (
      cond ^^ G.if0 (body ^^ G.i (Br (nr 1l))) G.nop
    )

(* Expects a number n on the stack. Iterates from m to below that number. *)
let from_m_to_n env m mk_body =
    let (set_n, get_n) = new_local env "n" in
    let (set_i, get_i) = new_local env "i" in
    set_n ^^
    compile_unboxed_const m ^^
    set_i ^^

    compile_while env
      ( get_i ^^
        get_n ^^
        G.i (Compare (Wasm.Values.I32 I32Op.LtU))
      ) (
        mk_body get_i ^^

        get_i ^^
        compile_add_const 1l ^^
        set_i
      )

(* Expects a number on the stack. Iterates from zero to below that number. *)
let from_0_to_n env mk_body = from_m_to_n env 0l mk_body

(* Pointer reference and dereference  *)

let load_unskewed_ptr : G.t =
  G.i (Load {ty = I32Type; align = 2; offset = 0l; sz = None})

let store_unskewed_ptr : G.t =
  G.i (Store {ty = I32Type; align = 2; offset = 0l; sz = None})

let load_ptr : G.t =
  G.i (Load {ty = I32Type; align = 2; offset = ptr_unskew; sz = None})

let store_ptr : G.t =
  G.i (Store {ty = I32Type; align = 2; offset = ptr_unskew; sz = None})

module FakeMultiVal = struct
  (* For some use-cases (e.g. processing the compiler output with analysis
     tools) it is useful to avoid the multi-value extension.

     This module provides mostly transparent wrappers that put multiple values
     in statically allocated globals and pull them off again.

     So far only does I32Type (but that could be changed).

     If the multi_value flag is on, these do not do anything.
  *)
  let ty tys =
    if !Flags.multi_value || List.length tys <= 1
    then tys
    else []

  let global env i =
    E.get_global32_lazy env (Printf.sprintf "multi_val_%d" i) Mutable 0l

  let store env tys =
    if !Flags.multi_value || List.length tys <= 1 then G.nop else
    G.concat_mapi (fun i ty ->
      assert(ty = I32Type);
      G.i (GlobalSet (nr (global env i)))
    ) tys

  let load env tys =
    if !Flags.multi_value || List.length tys <= 1 then G.nop else
    let n = List.length tys - 1 in
    G.concat_mapi (fun i ty ->
      assert(ty = I32Type);
      G.i (GlobalGet (nr (global env (n - i))))
    ) tys

end (* FakeMultiVal *)

module Func = struct
  (* This module contains basic bookkeeping functionality to define functions,
     in particular creating the environment, and finally adding it to the environment.
  *)

  let of_body env params retty mk_body =
    let env1 = E.mk_fun_env env (Int32.of_int (List.length params)) (List.length retty) in
    List.iteri (fun i (n,_t) -> E.add_local_name env1 (Int32.of_int i) n) params;
    let ty = FuncType (List.map snd params, FakeMultiVal.ty retty) in
    let body = G.to_instr_list (
      mk_body env1 ^^ FakeMultiVal.store env1 retty
    ) in
    (nr { ftype = nr (E.func_type env ty);
          locals = E.get_locals env1;
          body }
    , E.get_local_names env1)

  let define_built_in env name params retty mk_body =
    E.define_built_in env name (lazy (of_body env params retty mk_body))

  (* (Almost) transparently lift code into a function and call this function. *)
  (* Also add a hack to support multiple return values *)
  let share_code env name params retty mk_body =
    define_built_in env name params retty mk_body;
    G.i (Call (nr (E.built_in env name))) ^^
    FakeMultiVal.load env retty


  (* Shorthands for various arities *)
  let share_code0 env name retty mk_body =
    share_code env name [] retty (fun env -> mk_body env)
  let share_code1 env name p1 retty mk_body =
    share_code env name [p1] retty (fun env -> mk_body env
        (G.i (LocalGet (nr 0l)))
    )
  let share_code2 env name (p1,p2) retty mk_body =
    share_code env name [p1; p2] retty (fun env -> mk_body env
        (G.i (LocalGet (nr 0l)))
        (G.i (LocalGet (nr 1l)))
    )
  let share_code3 env name (p1, p2, p3) retty mk_body =
    share_code env name [p1; p2; p3] retty (fun env -> mk_body env
        (G.i (LocalGet (nr 0l)))
        (G.i (LocalGet (nr 1l)))
        (G.i (LocalGet (nr 2l)))
    )
  let _share_code4 env name (p1, p2, p3, p4) retty mk_body =
    share_code env name [p1; p2; p3; p4] retty (fun env -> mk_body env
        (G.i (LocalGet (nr 0l)))
        (G.i (LocalGet (nr 1l)))
        (G.i (LocalGet (nr 2l)))
        (G.i (LocalGet (nr 3l)))
    )
  let share_code7 env name (p1, p2, p3, p4, p5, p6, p7) retty mk_body =
    share_code env name [p1; p2; p3; p4; p5; p6; p7] retty (fun env -> mk_body env
        (G.i (LocalGet (nr 0l)))
        (G.i (LocalGet (nr 1l)))
        (G.i (LocalGet (nr 2l)))
        (G.i (LocalGet (nr 3l)))
        (G.i (LocalGet (nr 4l)))
        (G.i (LocalGet (nr 5l)))
        (G.i (LocalGet (nr 6l)))
    )

end (* Func *)

module RTS = struct
  (* The connection to the C and Rust parts of the RTS *)
  let system_imports env =
    E.add_func_import env "rts" "memcpy" [I32Type; I32Type; I32Type] [I32Type]; (* standard libc memcpy *)
    E.add_func_import env "rts" "memcmp" [I32Type; I32Type; I32Type] [I32Type];
    E.add_func_import env "rts" "version" [] [I32Type];
    E.add_func_import env "rts" "parse_idl_header" [I32Type; I32Type; I32Type; I32Type; I32Type] [];
    E.add_func_import env "rts" "leb128_decode" [I32Type] [I32Type];
    E.add_func_import env "rts" "sleb128_decode" [I32Type] [I32Type];
    E.add_func_import env "rts" "bigint_of_word32" [I32Type] [I32Type];
    E.add_func_import env "rts" "bigint_of_int32" [I32Type] [I32Type];
    E.add_func_import env "rts" "bigint_to_word32_wrap" [I32Type] [I32Type];
    E.add_func_import env "rts" "bigint_to_word32_trap" [I32Type] [I32Type];
    E.add_func_import env "rts" "bigint_to_word32_trap_with" [I32Type; I32Type] [I32Type];
    E.add_func_import env "rts" "bigint_of_word64" [I64Type] [I32Type];
    E.add_func_import env "rts" "bigint_of_int64" [I64Type] [I32Type];
    E.add_func_import env "rts" "bigint_of_float64" [F64Type] [I32Type];
    E.add_func_import env "rts" "bigint_to_float64" [I32Type] [F64Type];
    E.add_func_import env "rts" "bigint_to_word64_wrap" [I32Type] [I64Type];
    E.add_func_import env "rts" "bigint_to_word64_trap" [I32Type] [I64Type];
    E.add_func_import env "rts" "bigint_eq" [I32Type; I32Type] [I32Type];
    E.add_func_import env "rts" "bigint_isneg" [I32Type] [I32Type];
    E.add_func_import env "rts" "bigint_count_bits" [I32Type] [I32Type];
    E.add_func_import env "rts" "bigint_2complement_bits" [I32Type] [I32Type];
    E.add_func_import env "rts" "bigint_lt" [I32Type; I32Type] [I32Type];
    E.add_func_import env "rts" "bigint_gt" [I32Type; I32Type] [I32Type];
    E.add_func_import env "rts" "bigint_le" [I32Type; I32Type] [I32Type];
    E.add_func_import env "rts" "bigint_ge" [I32Type; I32Type] [I32Type];
    E.add_func_import env "rts" "bigint_add" [I32Type; I32Type] [I32Type];
    E.add_func_import env "rts" "bigint_sub" [I32Type; I32Type] [I32Type];
    E.add_func_import env "rts" "bigint_mul" [I32Type; I32Type] [I32Type];
    E.add_func_import env "rts" "bigint_rem" [I32Type; I32Type] [I32Type];
    E.add_func_import env "rts" "bigint_div" [I32Type; I32Type] [I32Type];
    E.add_func_import env "rts" "bigint_pow" [I32Type; I32Type] [I32Type];
    E.add_func_import env "rts" "bigint_neg" [I32Type] [I32Type];
    E.add_func_import env "rts" "bigint_lsh" [I32Type; I32Type] [I32Type];
    E.add_func_import env "rts" "bigint_rsh" [I32Type; I32Type] [I32Type];
    E.add_func_import env "rts" "bigint_abs" [I32Type] [I32Type];
    E.add_func_import env "rts" "bigint_leb128_size" [I32Type] [I32Type];
    E.add_func_import env "rts" "bigint_leb128_encode" [I32Type; I32Type] [];
    E.add_func_import env "rts" "bigint_leb128_stream_encode" [I32Type; I32Type] [];
    E.add_func_import env "rts" "bigint_leb128_decode" [I32Type] [I32Type];
    E.add_func_import env "rts" "bigint_leb128_decode_word64" [I64Type; I64Type; I32Type] [I32Type];
    E.add_func_import env "rts" "bigint_sleb128_size" [I32Type] [I32Type];
    E.add_func_import env "rts" "bigint_sleb128_encode" [I32Type; I32Type] [];
    E.add_func_import env "rts" "bigint_sleb128_stream_encode" [I32Type; I32Type] [];
    E.add_func_import env "rts" "bigint_sleb128_decode" [I32Type] [I32Type];
    E.add_func_import env "rts" "bigint_sleb128_decode_word64" [I64Type; I64Type; I32Type] [I32Type];
    E.add_func_import env "rts" "leb128_encode" [I32Type; I32Type] [];
    E.add_func_import env "rts" "sleb128_encode" [I32Type; I32Type] [];
    E.add_func_import env "rts" "utf8_valid" [I32Type; I32Type] [I32Type];
    E.add_func_import env "rts" "utf8_validate" [I32Type; I32Type] [];
    E.add_func_import env "rts" "skip_leb128" [I32Type] [];
    E.add_func_import env "rts" "skip_any" [I32Type; I32Type; I32Type; I32Type] [];
    E.add_func_import env "rts" "find_field" [I32Type; I32Type; I32Type; I32Type; I32Type] [I32Type];
    E.add_func_import env "rts" "skip_fields" [I32Type; I32Type; I32Type; I32Type] [];
    E.add_func_import env "rts" "remember_continuation" [I32Type] [I32Type];
    E.add_func_import env "rts" "recall_continuation" [I32Type] [I32Type];
    E.add_func_import env "rts" "peek_future_continuation" [I32Type] [I32Type];
    E.add_func_import env "rts" "continuation_count" [] [I32Type];
    E.add_func_import env "rts" "continuation_table_size" [] [I32Type];
    E.add_func_import env "rts" "blob_of_text" [I32Type] [I32Type];
    E.add_func_import env "rts" "text_compare" [I32Type; I32Type] [I32Type];
    E.add_func_import env "rts" "text_concat" [I32Type; I32Type] [I32Type];
    E.add_func_import env "rts" "text_iter_done" [I32Type] [I32Type];
    E.add_func_import env "rts" "text_iter" [I32Type] [I32Type];
    E.add_func_import env "rts" "text_iter_next" [I32Type] [I32Type];
    E.add_func_import env "rts" "text_len" [I32Type] [I32Type];
    E.add_func_import env "rts" "text_of_ptr_size" [I32Type; I32Type] [I32Type];
    E.add_func_import env "rts" "text_singleton" [I32Type] [I32Type];
    E.add_func_import env "rts" "text_size" [I32Type] [I32Type];
    E.add_func_import env "rts" "text_to_buf" [I32Type; I32Type] [];
    E.add_func_import env "rts" "blob_of_principal" [I32Type] [I32Type];
    E.add_func_import env "rts" "principal_of_blob" [I32Type] [I32Type];
    E.add_func_import env "rts" "compute_crc32" [I32Type] [I32Type];
    E.add_func_import env "rts" "blob_iter_done" [I32Type] [I32Type];
    E.add_func_import env "rts" "blob_iter" [I32Type] [I32Type];
    E.add_func_import env "rts" "blob_iter_next" [I32Type] [I32Type];
    E.add_func_import env "rts" "pow" [F64Type; F64Type] [F64Type]; (* musl *)
    E.add_func_import env "rts" "sin" [F64Type] [F64Type]; (* musl *)
    E.add_func_import env "rts" "cos" [F64Type] [F64Type]; (* musl *)
    E.add_func_import env "rts" "tan" [F64Type] [F64Type]; (* musl *)
    E.add_func_import env "rts" "asin" [F64Type] [F64Type]; (* musl *)
    E.add_func_import env "rts" "acos" [F64Type] [F64Type]; (* musl *)
    E.add_func_import env "rts" "atan" [F64Type] [F64Type]; (* musl *)
    E.add_func_import env "rts" "atan2" [F64Type; F64Type] [F64Type]; (* musl *)
    E.add_func_import env "rts" "exp" [F64Type] [F64Type]; (* musl *)
    E.add_func_import env "rts" "log" [F64Type] [F64Type]; (* musl *)
    E.add_func_import env "rts" "fmod" [F64Type; F64Type] [F64Type]; (* remainder, musl *)
    E.add_func_import env "rts" "float_fmt" [F64Type; I32Type; I32Type] [I32Type];
    E.add_func_import env "rts" "char_to_upper" [I32Type] [I32Type];
    E.add_func_import env "rts" "char_to_lower" [I32Type] [I32Type];
    E.add_func_import env "rts" "char_is_whitespace" [I32Type] [I32Type];
    E.add_func_import env "rts" "char_is_lowercase" [I32Type] [I32Type];
    E.add_func_import env "rts" "char_is_uppercase" [I32Type] [I32Type];
    E.add_func_import env "rts" "char_is_alphabetic" [I32Type] [I32Type];
    E.add_func_import env "rts" "get_max_live_size" [] [I32Type];
    E.add_func_import env "rts" "get_reclaimed" [] [I64Type];
    E.add_func_import env "rts" "copying_gc" [] [];
    E.add_func_import env "rts" "compacting_gc" [] [];
    E.add_func_import env "rts" "schedule_copying_gc" [] [];
    E.add_func_import env "rts" "schedule_compacting_gc" [] [];
    E.add_func_import env "rts" "alloc_words" [I32Type] [I32Type];
    E.add_func_import env "rts" "get_total_allocations" [] [I64Type];
    E.add_func_import env "rts" "get_heap_size" [] [I32Type];
    E.add_func_import env "rts" "init" [I32Type] [];
    E.add_func_import env "rts" "alloc_blob" [I32Type] [I32Type];
    E.add_func_import env "rts" "alloc_array" [I32Type] [I32Type];
    E.add_func_import env "rts" "alloc_stream" [I32Type] [I32Type];
    E.add_func_import env "rts" "stream_write" [I32Type; I32Type; I32Type] [];
    E.add_func_import env "rts" "stream_write_byte" [I32Type; I32Type] [];
    E.add_func_import env "rts" "stream_write_text" [I32Type; I32Type] [];
    E.add_func_import env "rts" "stream_split" [I32Type] [I32Type];
    E.add_func_import env "rts" "stream_shutdown" [I32Type] [];
    E.add_func_import env "rts" "stream_reserve" [I32Type; I32Type] [I32Type];
    E.add_func_import env "rts" "stream_stable_dest" [I32Type; I64Type; I64Type] [];
    ()

end (* RTS *)

module Heap = struct
  (* General heap object functionality (allocation, setting fields, reading fields) *)

  (* Memory addresses are 32 bit (I32Type). *)
  let word_size = 4l

  (* The heap base global can only be used late, see conclude_module
     and GHC.register *)
  let get_heap_base env =
    G.i (GlobalGet (nr (E.get_global env "__heap_base")))

  let get_total_allocation env =
    E.call_import env "rts" "get_total_allocations"

  let get_reclaimed env =
    E.call_import env "rts" "get_reclaimed"

  let get_memory_size =
    G.i MemorySize ^^
    G.i (Convert (Wasm.Values.I64 I64Op.ExtendUI32)) ^^
    compile_mul64_const page_size64

  let get_max_live_size env =
    E.call_import env "rts" "get_max_live_size"

  let dyn_alloc_words env =
    E.call_import env "rts" "alloc_words"

  (* Static allocation (always words)
     (uses dynamic allocation for smaller and more readable code) *)
  let alloc env (n : int32) : G.t =
    compile_unboxed_const n  ^^
    dyn_alloc_words env

  (* Heap objects *)

  (* At this level of abstraction, heap objects are just flat arrays of words *)

  let load_field_unskewed (i : int32) : G.t =
    let offset = Int32.mul word_size i in
    G.i (Load {ty = I32Type; align = 2; offset; sz = None})

  let load_field (i : int32) : G.t =
    let offset = Int32.(add (mul word_size i) ptr_unskew) in
    G.i (Load {ty = I32Type; align = 2; offset; sz = None})

  let store_field (i : int32) : G.t =
    let offset = Int32.(add (mul word_size i) ptr_unskew) in
    G.i (Store {ty = I32Type; align = 2; offset; sz = None})

  (* Although we occasionally want to treat two consecutive
     32 bit fields as one 64 bit number *)

  let load_field64_unskewed (i : int32) : G.t =
    let offset = Int32.mul word_size i in
    G.i (Load {ty = I64Type; align = 2; offset; sz = None})

  let load_field64 (i : int32) : G.t =
    let offset = Int32.(add (mul word_size i) ptr_unskew) in
    G.i (Load {ty = I64Type; align = 2; offset; sz = None})

  let store_field64 (i : int32) : G.t =
    let offset = Int32.(add (mul word_size i) ptr_unskew) in
    G.i (Store {ty = I64Type; align = 2; offset; sz = None})

  (* Or even as a single 64 bit float *)

  let load_field_float64 (i : int32) : G.t =
    let offset = Int32.(add (mul word_size i) ptr_unskew) in
    G.i (Load {ty = F64Type; align = 2; offset; sz = None})

  let store_field_float64 (i : int32) : G.t =
    let offset = Int32.(add (mul word_size i) ptr_unskew) in
    G.i (Store {ty = F64Type; align = 2; offset; sz = None})

  (* Create a heap object with instructions that fill in each word *)
  let obj env element_instructions : G.t =
    let (set_heap_obj, get_heap_obj) = new_local env "heap_object" in

    let n = List.length element_instructions in
    alloc env (Wasm.I32.of_int_u n) ^^
    set_heap_obj ^^

    let init_elem idx instrs : G.t =
      get_heap_obj ^^
      instrs ^^
      store_field (Wasm.I32.of_int_u idx)
    in
    G.concat_mapi init_elem element_instructions ^^
    get_heap_obj

  (* Convenience functions related to memory *)
  (* Copying bytes (works on unskewed memory addresses) *)
  let memcpy env = E.call_import env "rts" "memcpy" ^^ G.i Drop
  (* Comparing bytes (works on unskewed memory addresses) *)
  let memcmp env = E.call_import env "rts" "memcmp"

  let register env =
    let get_heap_base_fn = E.add_fun env "get_heap_base" (Func.of_body env [] [I32Type] (fun env ->
      get_heap_base env
    )) in

    E.add_export env (nr {
      name = Wasm.Utf8.decode "get_heap_base";
      edesc = nr (FuncExport (nr get_heap_base_fn))
    })

  let get_heap_size env =
    E.call_import env "rts" "get_heap_size"

end (* Heap *)

module Stack = struct
  (* The RTS includes C code which requires a shadow stack in linear memory.
     We reserve some space for it at the beginning of memory space (just like
     wasm-l would), this way stack overflow would cause out-of-memory, and not
     just overwrite static data.

     We sometimes use the stack space if we need small amounts of scratch space.

     All pointers here are unskewed.
  *)

  let end_ = page_size (* 64k of stack *)

  let register_globals env =
    (* stack pointer *)
    E.add_global32 env "__stack_pointer" Mutable end_;
    E.export_global env "__stack_pointer"

  let get_stack_ptr env =
    G.i (GlobalGet (nr (E.get_global env "__stack_pointer")))
  let set_stack_ptr env =
    G.i (GlobalSet (nr (E.get_global env "__stack_pointer")))

  let alloc_words env n =
    get_stack_ptr env ^^
    compile_unboxed_const (Int32.mul n Heap.word_size) ^^
    G.i (Binary (Wasm.Values.I32 I32Op.Sub)) ^^
    set_stack_ptr env ^^
    get_stack_ptr env

  let free_words env n =
    get_stack_ptr env ^^
    compile_unboxed_const (Int32.mul n Heap.word_size) ^^
    G.i (Binary (Wasm.Values.I32 I32Op.Add)) ^^
    set_stack_ptr env

  let with_words env name n f =
    let (set_x, get_x) = new_local env name in
    alloc_words env n ^^ set_x ^^
    f get_x ^^
    free_words env n

end (* Stack *)


module ContinuationTable = struct
  (* See rts/motoko-rts/src/closure_table.rs *)
  let remember env : G.t = E.call_import env "rts" "remember_continuation"
  let recall env : G.t = E.call_import env "rts" "recall_continuation"
  let peek_future env : G.t = E.call_import env "rts" "peek_future_continuation"
  let count env : G.t = E.call_import env "rts" "continuation_count"
  let size env : G.t = E.call_import env "rts" "continuation_table_size"
end (* ContinuationTable *)

module Bool = struct
  (* Boolean literals are either 0 or 1, at StackRep Vanilla
     They need not be shifted before put in the heap,
     because the "zero page" never contains GC-ed objects
  *)

  let vanilla_lit = function
    | false -> 0l
    | true -> 1l

  let lit b = compile_unboxed_const (vanilla_lit b)

  let neg = G.i (Test (Wasm.Values.I32 I32Op.Eqz))

end (* Bool *)

module BitTagged = struct

  (* This module takes care of pointer tagging:

     A pointer to an object at offset `i` on the heap is represented as
     `i-1`, so the low two bits of the pointer are always set (0b…11).
     We call `i-1` a *skewed* pointer, in a feeble attempt to avoid the term
     shifted, which may sound like a logical shift.

     We use the constants ptr_skew and ptr_unskew to change a pointer as a
     signpost where we switch between raw pointers to skewed ones.

     This means we can store a small unboxed scalar x as (x `lsl` 1), and still
     tell it apart from a pointer by looking at the last bits: if set, it is a
     pointer.

     Small here means -2^30 ≤ x < 2^30, and untagging needs to happen with an
     _arithmetic_ right shift. This is the right thing to do for signed
     numbers, and because we want to apply a consistent logic for all types,
     especially as there is only one wasm type, we use the same range for
     signed numbers as well.

     Boolean false is a non-pointer by construction.
     Boolean true (1) needs not be shifted as GC will not consider it.

     Summary:

       0b…11: A pointer
       0b…x0: A shifted scalar
       0b000: `false`
       0b001: `true`

     Note that {Nat,Int}{8,16} do not need to be explicitly bit-tagged:
     The bytes are stored in the _most_ significant byte(s) of the `i32`,
     thus lowest two bits are always 0.
     All arithmetic is implemented directly on that representation, see
     module TaggedSmallWord.
  *)
  let if_tagged_scalar env retty is1 is2 =
    compile_bitand_const 0x1l ^^
    E.if_ env retty is2 is1

  (* With two bit-tagged pointers on the stack, decide
     whether both are scalars and invoke is1 (the fast path)
     if so, and otherwise is2 (the slow path).
  *)
  let if_both_tagged_scalar env retty is1 is2 =
    G.i (Binary (Wasm.Values.I32 I32Op.Or)) ^^
    compile_bitand_const 0x1l ^^
    E.if_ env retty is2 is1

  (* 64 bit numbers *)

  (* static *)
  let can_tag_const (n : int64) =
    let lower_bound = Int64.(neg (shift_left 1L 30)) in
    let upper_bound = Int64.shift_left 1L 30 in
    lower_bound <= n && n < upper_bound

  let tag_const i = Int32.shift_left (Int64.to_int32 i) 1


  (* dynamic *)
  let if_can_tag_i64 env retty is1 is2 =
    Func.share_code1 env "can_tag_i64" ("x", I64Type) [I32Type] (fun env get_x ->
      (* checks that all but the low 30 bits are either all 0 or all 1 *)
      get_x ^^ compile_shl64_const 1L ^^
      get_x ^^ G.i (Binary (Wasm.Values.I64 I32Op.Xor)) ^^
      compile_shrU64_const 31L ^^
      G.i (Test (Wasm.Values.I64 I64Op.Eqz))
    ) ^^
    E.if_ env retty is1 is2

  let if_can_tag_u64 env retty is1 is2 =
    compile_shrU64_const 30L ^^
    G.i (Test (Wasm.Values.I64 I64Op.Eqz)) ^^
    E.if_ env retty is1 is2

  let tag =
    G.i (Convert (Wasm.Values.I32 I32Op.WrapI64)) ^^
    compile_shl_const 1l

  let untag env =
    compile_shrS_const 1l ^^
    G.i (Convert (Wasm.Values.I64 I64Op.ExtendSI32))

  (* 32 bit numbers, dynamic, w.r.t `Int` *)

  let if_can_tag_i32 env retty is1 is2 =
    Func.share_code1 env "cannot_tag_i32" ("x", I32Type) [I32Type] (fun env get_x ->
      (* checks that all but the low 30 bits are both either 0 or 1 *)
      get_x ^^ compile_shrU_const 30l ^^
      G.i (Unary (Wasm.Values.I32 I32Op.Popcnt)) ^^
      G.i (Unary (Wasm.Values.I32 I32Op.Ctz))
    ) ^^
    E.if_ env retty is1 is2

  let if_can_tag_u32 env retty is1 is2 =
    compile_shrU_const 30l ^^
    E.if_ env retty is2 is1 (* NB: swapped branches *)

  let tag_i32 = compile_shl_const 1l
  let untag_i32 = compile_shrS_const 1l

end (* BitTagged *)

module Tagged = struct
  (* Tagged objects have, well, a tag to describe their runtime type.
     This tag is used to traverse the heap (serialization, GC), but also
     for objectification of arrays.

     The tag is a word at the beginning of the object.

     All tagged heap objects have a size of at least two words
     (important for GC, which replaces them with an Indirection).

     Attention: This mapping is duplicated in these places
       * here
       * rts/rts.h
       * motoko-rts/src/types.rs
     so update all!
   *)

  type [@warning "-37"] tag  =
    | Object
    | ObjInd (* The indirection used for object fields *)
    | Array (* Also a tuple *)
    | Bits64 (* Contains a 64 bit number *)
    | MutBox (* used for mutable heap-allocated variables *)
    | Closure
    | Some (* For opt *)
    | Variant
    | Blob
    | Indirection (* Only used by the GC *)
    | Bits32 (* Contains a 32 bit unsigned number *)
    | BigInt
    | Concat (* String concatenation, used by rts/text.c *)
    | Null (* For opt. Static singleton! *)
    | StableSeen (* Marker that we have seen this thing before *)
    | CoercionFailure (* Used in the Candid decoder. Static singleton! *)
    | OneWordFiller (* Only used by the RTS *)
    | FreeSpace (* Only used by the RTS *)

  (* Tags needs to have the lowest bit set, to allow distinguishing object
     headers from heap locations (object or field addresses).

     (Reminder: objects and fields are word-aligned so will have the lowest two
     bits unset) *)
  let int_of_tag = function
    | Object -> 1l
    | ObjInd -> 3l
    | Array -> 5l
    | Bits64 -> 7l
    | MutBox -> 9l
    | Closure -> 11l
    | Some -> 13l
    | Variant -> 15l
    | Blob -> 17l
    | Indirection -> 19l
    | Bits32 -> 21l
    | BigInt -> 23l
    | Concat -> 25l
    | Null -> 27l
    | OneWordFiller -> 29l
    | FreeSpace -> 31l
    (* Next two tags won't be seen by the GC, so no need to set the lowest bit
       for `CoercionFailure` and `StableSeen` *)
    | CoercionFailure -> 0xfffffffel
    | StableSeen -> 0xffffffffl

  (* The tag *)
  let header_size = 1l
  let tag_field = 0l

  (* Assumes a pointer to the object on the stack *)
  let store tag =
    compile_unboxed_const (int_of_tag tag) ^^
    Heap.store_field tag_field

  let load =
    Heap.load_field tag_field

  (* Branches based on the tag of the object pointed to,
     leaving the object on the stack afterwards. *)
  let branch_default env retty def (cases : (tag * G.t) list) : G.t =
    let (set_tag, get_tag) = new_local env "tag" in

    let rec go = function
      | [] -> def
      | ((tag, code) :: cases) ->
        get_tag ^^
        compile_eq_const (int_of_tag tag) ^^
        E.if_ env retty code (go cases)
    in
    load ^^
    set_tag ^^
    go cases

  (* like branch_default but also pushes the scrutinee on the stack for the
   * branch's consumption *)
  let _branch_default_with env retty def cases =
    let (set_o, get_o) = new_local env "o" in
    let prep (t, code) = (t, get_o ^^ code)
    in set_o ^^ get_o ^^ branch_default env retty def (List.map prep cases)

  (* like branch_default_with but the tag is known statically *)
  let branch_with env retty = function
    | [] -> G.i Unreachable
    | [_, code] -> code
    | (_, code) :: cases ->
       let (set_o, get_o) = new_local env "o" in
       let prep (t, code) = (t, get_o ^^ code)
       in set_o ^^ get_o ^^ branch_default env retty (get_o ^^ code) (List.map prep cases)

  (* Can a value of this type be represented by a heap object with this tag? *)
  (* Needs to be conservative, i.e. return `true` if unsure *)
  (* This function can also be used as assertions in a lint mode, e.g. in compile_exp *)
  let can_have_tag ty tag =
    let open Mo_types.Type in
    match (tag : tag) with
    | Array ->
      begin match normalize ty with
      | (Con _ | Any) -> true
      | (Array _ | Tup _) -> true
      | (Prim _ |  Obj _ | Opt _ | Variant _ | Func _ | Non) -> false
      | (Pre | Async _ | Mut _ | Var _ | Typ _) -> assert false
      end
    | Blob ->
      begin match normalize ty with
      | (Con _ | Any) -> true
      | (Prim (Text|Blob|Principal)) -> true
      | (Prim _ | Obj _ | Array _ | Tup _ | Opt _ | Variant _ | Func _ | Non) -> false
      | (Pre | Async _ | Mut _ | Var _ | Typ _) -> assert false
      end
    | Object ->
      begin match normalize ty with
      | (Con _ | Any) -> true
      | (Obj _) -> true
      | (Prim _ | Array _ | Tup _ | Opt _ | Variant _ | Func _ | Non) -> false
      | (Pre | Async _ | Mut _ | Var _ | Typ _) -> assert false
      end
    | _ -> true

  (* like branch_with but with type information to statically skip some branches *)
  let _branch_typed_with env ty retty branches =
    branch_with env retty (List.filter (fun (tag,c) -> can_have_tag ty tag) branches)

  let obj env tag element_instructions : G.t =
    Heap.obj env @@
      compile_unboxed_const (int_of_tag tag) ::
      element_instructions

end (* Tagged *)

module MutBox = struct
  (* Mutable heap objects *)

  let field = Tagged.header_size

  let alloc env =
    Tagged.obj env Tagged.MutBox [ compile_unboxed_zero ]

  let static env =
    let tag = bytes_of_int32 (Tagged.int_of_tag Tagged.MutBox) in
    let zero = bytes_of_int32 0l in
    let ptr = E.add_mutable_static_bytes env (tag ^ zero) in
    E.add_static_root env ptr;
    ptr
end


module Opt = struct
  (* The Option type. Optional values are represented as

    1. ┌──────┐
       │ null │
       └──────┘

       A special null value. It is fully static, and because it is unique, can
       be recognized by pointer comparison (only the GC will care about the heap
       tag).


    2. ┌──────┬─────────┐
       │ some │ payload │
       └──────┴─────────┘

       A heap-allocated box for `?v` values. Should only ever contain null or
       another such box.

    3. Anything else (pointer or unboxed scalar): Constituent value, implicitly
       injected into the opt type.

    This way, `?t` is represented without allocation, with the only exception of
    the value `?ⁿnull` for n>0.

    NB: `?ⁿnull` is essentially represented by the unary encoding of the number
    of n. This could be optimized further, by storing `n` in the Some payload,
    instead of a pointer, but unlikely worth it.

  *)

  let some_payload_field = Tagged.header_size

  (* This relies on the fact that add_static deduplicates *)
  let null_vanilla_lit env : int32 =
    E.add_static env StaticBytes.[
      I32 Tagged.(int_of_tag Null);
    ]
  let null_lit env =
    compile_unboxed_const (null_vanilla_lit env)

  let is_some env =
    null_lit env ^^
    G.i (Compare (Wasm.Values.I32 I32Op.Ne))

  let inject env e =
    e ^^
    Func.share_code1 env "opt_inject" ("x", I32Type) [I32Type] (fun env get_x ->
      get_x ^^ BitTagged.if_tagged_scalar env [I32Type]
        ( get_x ) (* default, no wrapping *)
        ( get_x ^^ Tagged.branch_default env [I32Type]
          ( get_x ) (* default, no wrapping *)
          [ Tagged.Null,
            (* NB: even ?null does not require allocation: We use a static
               singleton for that: *)
            compile_unboxed_const (E.add_static env StaticBytes.[
              I32 Tagged.(int_of_tag Some);
              I32 (null_vanilla_lit env)
            ])
          ; Tagged.Some,
            Tagged.obj env Tagged.Some [get_x]
          ]
        )
    )

  (* This function is used where conceptually, Opt.inject should be used, but
  we know for sure that it wouldn’t do anything anyways *)
  let inject_noop _env e = e


  let project env =
    Func.share_code1 env "opt_project" ("x", I32Type) [I32Type] (fun env get_x ->
      get_x ^^ BitTagged.if_tagged_scalar env [I32Type]
        ( get_x ) (* default, no wrapping *)
        ( get_x ^^ Tagged.branch_default env [I32Type]
          ( get_x ) (* default, no wrapping *)
          [ Tagged.Some,
            get_x ^^ Heap.load_field some_payload_field
          ; Tagged.Null,
            E.trap_with env "Internal error: opt_project: null!"
          ]
        )
    )

end (* Opt *)

module Variant = struct
  (* The Variant type. We store the variant tag in a first word; we can later
     optimize and squeeze it in the Tagged tag. We can also later support unboxing
     variants with an argument of type ().

       ┌─────────┬────────────┬─────────┐
       │ heaptag │ varianttag │ payload │
       └─────────┴────────────┴─────────┘

  *)

  let variant_tag_field = Tagged.header_size
  let payload_field = Int32.add variant_tag_field 1l

  let hash_variant_label env : Mo_types.Type.lab -> int32 =
    E.hash env

  let inject env l e =
    Tagged.obj env Tagged.Variant [compile_unboxed_const (hash_variant_label env l); e]

  let get_variant_tag = Heap.load_field variant_tag_field
  let project = Heap.load_field payload_field

  (* Test if the top of the stack points to a variant with this label *)
  let test_is env l =
    get_variant_tag ^^
    compile_eq_const (hash_variant_label env l)

end (* Variant *)


module Closure = struct
  (* In this module, we deal with closures, i.e. functions that capture parts
     of their environment.

     The structure of a closure is:

       ┌─────┬───────┬──────┬──────────────┐
       │ tag │ funid │ size │ captured ... │
       └─────┴───────┴──────┴──────────────┘

  *)
  let header_size = Int32.add Tagged.header_size 2l

  let funptr_field = Tagged.header_size
  let len_field = Int32.add 1l Tagged.header_size

  let load_data i = Heap.load_field (Int32.add header_size i)
  let store_data i = Heap.store_field (Int32.add header_size i)

  (* Expect on the stack
     * the function closure
     * and arguments (n-ary!)
     * the function closure again!
  *)
  let call_closure env n_args n_res =
    (* Calculate the wasm type for a given calling convention.
       An extra first argument for the closure! *)
    let ty = E.func_type env (FuncType (
      I32Type :: Lib.List.make n_args I32Type,
      FakeMultiVal.ty (Lib.List.make n_res I32Type))) in
    (* get the table index *)
    Heap.load_field funptr_field ^^
    (* All done: Call! *)
    G.i (CallIndirect (nr ty)) ^^
    FakeMultiVal.load env (Lib.List.make n_res I32Type)

  let static_closure env fi : int32 =
    E.add_static env StaticBytes.[
      I32 Tagged.(int_of_tag Closure);
      I32 (E.add_fun_ptr env fi);
      I32 0l
    ]

end (* Closure *)


module BoxedWord64 = struct
  (* We store large word64s, nat64s and int64s in immutable boxed 64bit heap objects.

     Small values are stored unboxed, tagged, see BitTagged. The bit-tagging logic is
     contained in BitTagged; here we just do the boxing.

     The heap layout of a BoxedWord64 is:

       ┌─────┬─────┬─────┐
       │ tag │    i64    │
       └─────┴─────┴─────┘

  *)

  let payload_field = Tagged.header_size

  let vanilla_lit env i =
    if BitTagged.can_tag_const i
    then BitTagged.tag_const i
    else
      E.add_static env StaticBytes.[
        I32 Tagged.(int_of_tag Bits64);
        I64 i
      ]

  let compile_box env compile_elem : G.t =
    let (set_i, get_i) = new_local env "boxed_i64" in
    Heap.alloc env 3l ^^
    set_i ^^
    get_i ^^ Tagged.(store Bits64) ^^
    get_i ^^ compile_elem ^^ Heap.store_field64 payload_field ^^
    get_i

  let box env = Func.share_code1 env "box_i64" ("n", I64Type) [I32Type] (fun env get_n ->
      get_n ^^ BitTagged.if_can_tag_i64 env [I32Type]
        (get_n ^^ BitTagged.tag)
        (compile_box env get_n)
    )

  let unbox env = Func.share_code1 env "unbox_i64" ("n", I32Type) [I64Type] (fun env get_n ->
      get_n ^^
      BitTagged.if_tagged_scalar env [I64Type]
        ( get_n ^^ BitTagged.untag env)
        ( get_n ^^ Heap.load_field64 payload_field)
    )
end (* BoxedWord64 *)

module Word64 = struct

  let compile_add env = G.i (Binary (Wasm.Values.I64 I64Op.Add))
  let compile_signed_sub env = G.i (Binary (Wasm.Values.I64 I64Op.Sub))
  let compile_mul env = G.i (Binary (Wasm.Values.I64 I64Op.Mul))
  let compile_signed_div env = G.i (Binary (Wasm.Values.I64 I64Op.DivS))
  let compile_signed_mod env = G.i (Binary (Wasm.Values.I64 I64Op.RemS))
  let compile_unsigned_div env = G.i (Binary (Wasm.Values.I64 I64Op.DivU))
  let compile_unsigned_rem env = G.i (Binary (Wasm.Values.I64 I64Op.RemU))
  let compile_unsigned_sub env =
    Func.share_code2 env "nat_sub" (("n1", I64Type), ("n2", I64Type)) [I64Type] (fun env get_n1 get_n2 ->
      get_n1 ^^ get_n2 ^^ G.i (Compare (Wasm.Values.I64 I64Op.LtU)) ^^
      E.then_trap_with env "Natural subtraction underflow" ^^
      get_n1 ^^ get_n2 ^^ G.i (Binary (Wasm.Values.I64 I64Op.Sub))
    )

  let compile_unsigned_pow env =
    let name = prim_fun_name Type.Nat64 "wpow_nat" in
    Func.share_code2 env name (("n", I64Type), ("exp", I64Type)) [I64Type]
      (fun env get_n get_exp ->
        let set_n = G.setter_for get_n in
        let set_exp = G.setter_for get_exp in
        let (set_acc, get_acc) = new_local64 env "acc" in

        (* start with result = 1 *)
        compile_const_64 1L ^^ set_acc ^^

        (* handle exp == 0 *)
        get_exp ^^ G.i (Test (Wasm.Values.I64 I64Op.Eqz)) ^^
        G.if1 I64Type get_acc (* done *)
        begin
          G.loop0 begin
            (* Are we done? *)
            get_exp ^^ compile_const_64 1L ^^ G.i (Compare (Wasm.Values.I64 I64Op.LeU)) ^^
            G.if0 G.nop (* done *)
            begin
              (* Check low bit of exp to see if we need to multiply *)
              get_exp ^^ compile_shl64_const 63L ^^ G.i (Test (Wasm.Values.I64 I64Op.Eqz)) ^^
              G.if0 G.nop
              begin
                (* Multiply! *)
                get_acc ^^ get_n ^^ G.i (Binary (Wasm.Values.I64 I64Op.Mul)) ^^ set_acc
              end ^^
              (* Square n, and shift exponent *)
              get_n ^^ get_n ^^ G.i (Binary (Wasm.Values.I64 I64Op.Mul)) ^^ set_n ^^
              get_exp ^^ compile_shrU64_const 1L ^^ set_exp ^^
              (* And loop *)
              G.i (Br (nr 1l))
            end
          end ^^
          (* Multiply a last time *)
          get_acc ^^ get_n ^^ G.i (Binary (Wasm.Values.I64 I64Op.Mul))
        end
      )


  let compile_signed_wpow env =
    Func.share_code2 env "wrap_pow_Int64" (("n", I64Type), ("exp", I64Type)) [I64Type]
      (fun env get_n get_exp ->
        get_exp ^^
        compile_const_64 0L ^^
        G.i (Compare (Wasm.Values.I64 I64Op.GeS)) ^^
        E.else_trap_with env "negative power" ^^
        get_n ^^ get_exp ^^ compile_unsigned_pow env
      )

  let _compile_eq env = G.i (Compare (Wasm.Values.I64 I64Op.Eq))
  let compile_relop env i64op = G.i (Compare (Wasm.Values.I64 i64op))

end (* BoxedWord64 *)


module BoxedSmallWord = struct
  (* We store proper 32bit Word32 in immutable boxed 32bit heap objects.

     Small values are stored unboxed, tagged, see BitTagged.

     The heap layout of a BoxedSmallWord is:

       ┌─────┬─────┐
       │ tag │ i32 │
       └─────┴─────┘

  *)

  let payload_field = Tagged.header_size

  let vanilla_lit env i =
    if BitTagged.can_tag_const (Int64.of_int (Int32.to_int i))
    then BitTagged.tag_const (Int64.of_int (Int32.to_int i))
    else
      E.add_static env StaticBytes.[
        I32 Tagged.(int_of_tag Bits32);
        I32 i
      ]

  let compile_box env compile_elem : G.t =
    let (set_i, get_i) = new_local env "boxed_i32" in
    Heap.alloc env 2l ^^
    set_i ^^
    get_i ^^ Tagged.(store Bits32) ^^
    get_i ^^ compile_elem ^^ Heap.store_field payload_field ^^
    get_i

  let box env = Func.share_code1 env "box_i32" ("n", I32Type) [I32Type] (fun env get_n ->
      get_n ^^ compile_shrU_const 30l ^^
      G.i (Unary (Wasm.Values.I32 I32Op.Popcnt)) ^^
      G.i (Unary (Wasm.Values.I32 I32Op.Ctz)) ^^
      G.if1 I32Type
        (get_n ^^ BitTagged.tag_i32)
        (compile_box env get_n)
    )

  let unbox env = Func.share_code1 env "unbox_i32" ("n", I32Type) [I32Type] (fun env get_n ->
      get_n ^^
      BitTagged.if_tagged_scalar env [I32Type]
        (get_n ^^ BitTagged.untag_i32)
        (get_n ^^ Heap.load_field payload_field)
    )

  let _lit env n = compile_unboxed_const n ^^ box env

end (* BoxedSmallWord *)

module TaggedSmallWord = struct
  (* While smaller-than-32bit words are treated as i32 from the WebAssembly
     perspective, there are certain differences that are type based. This module
     provides helpers to abstract over those.

     Caution: Some functions here are also used for Nat32/Int32, while others
     are _only_ used for the small ones. Check call-sites!
  *)

  let bits_of_type = function
    | Type.(Int8|Nat8) -> 8
    | Type.(Int16|Nat16) -> 16
    | _ -> 32

  let shift_of_type ty = Int32.of_int (32 - bits_of_type ty)

  let bitwidth_mask_of_type = function
    | Type.(Int8|Nat8) -> 0b111l
    | Type.(Int16|Nat16) -> 0b1111l
    | p -> todo "bitwidth_mask_of_type" (Arrange_type.prim p) 0l

  let const_of_type ty n = Int32.(shift_left n (to_int (shift_of_type ty)))

  let padding_of_type ty = Int32.(sub (const_of_type ty 1l) one)

  let mask_of_type ty = Int32.lognot (padding_of_type ty)

  (* Makes sure that we only shift/rotate the maximum number of bits available in the word. *)
  let clamp_shift_amount = function
    | Type.(Nat32|Int32) -> G.nop
    | ty -> compile_bitand_const (bitwidth_mask_of_type ty)

  let shift_leftWordNtoI32 = compile_shl_const

  (* Makes sure that the word payload (e.g. shift/rotate amount) is in the LSB bits of the word. *)
  let lsb_adjust = function
    | Type.(Int32|Nat32) -> G.nop
    | Type.(Nat8|Nat16) as ty -> compile_shrU_const (shift_of_type ty)
    | Type.(Int8|Int16) as ty -> compile_shrS_const (shift_of_type ty)
    | _ -> assert false

  (* Makes sure that the word payload (e.g. operation result) is in the MSB bits of the word. *)
  let msb_adjust = function
    | Type.(Int32|Nat32) -> G.nop
    | ty -> shift_leftWordNtoI32 (shift_of_type ty)

  (* Makes sure that the word representation invariant is restored. *)
  let sanitize_word_result = function
    | Type.(Nat32|Int32) -> G.nop
    | ty -> compile_bitand_const (mask_of_type ty)

  (* Sets the number (according to the type's word invariant) of LSBs. *)
  let compile_word_padding = function
    | Type.(Nat32|Int32) -> G.nop
    | ty -> compile_bitor_const (padding_of_type ty)

  (* Kernel for counting leading zeros, according to the word invariant. *)
  let clz_kernel ty =
    compile_word_padding ty ^^
    G.i (Unary (Wasm.Values.I32 I32Op.Clz)) ^^
    msb_adjust ty

  (* Kernel for counting trailing zeros, according to the word invariant. *)
  let ctz_kernel ty =
    compile_word_padding ty ^^
    compile_rotr_const (shift_of_type ty) ^^
    G.i (Unary (Wasm.Values.I32 I32Op.Ctz)) ^^
    msb_adjust ty

  (* Kernel for testing a bit position, according to the word invariant. *)
  let btst_kernel env ty =
    let (set_b, get_b) = new_local env "b"
    in lsb_adjust ty ^^ set_b ^^ lsb_adjust ty ^^
       compile_unboxed_one ^^ get_b ^^ clamp_shift_amount ty ^^
       G.i (Binary (Wasm.Values.I32 I32Op.Shl)) ^^
       G.i (Binary (Wasm.Values.I32 I32Op.And))

  (* Code points occupy 21 bits, so can always be tagged scalars *)
  let untag_codepoint = compile_shrU_const 8l
  let tag_codepoint = compile_shl_const 8l

  (* Checks (n < 0xD800 || 0xE000 ≤ n ≤ 0x10FFFF),
     ensuring the codepoint range and the absence of surrogates. *)
  let check_and_tag_codepoint env =
    Func.share_code1 env "Nat32->Char" ("n", I32Type) [I32Type] (fun env get_n ->
      get_n ^^ compile_unboxed_const 0xD800l ^^
      G.i (Compare (Wasm.Values.I32 I32Op.GeU)) ^^
      get_n ^^ compile_unboxed_const 0xE000l ^^
      G.i (Compare (Wasm.Values.I32 I32Op.LtU)) ^^
      G.i (Binary (Wasm.Values.I32 I32Op.And)) ^^
      get_n ^^ compile_unboxed_const 0x10FFFFl ^^
      G.i (Compare (Wasm.Values.I32 I32Op.GtU)) ^^
      G.i (Binary (Wasm.Values.I32 I32Op.Or)) ^^
      E.then_trap_with env "codepoint out of range" ^^
      get_n ^^ tag_codepoint
    )

  let vanilla_lit ty v =
    Int32.(shift_left (of_int v) (to_int (shift_of_type ty)))

  (* Wrapping implementation for multiplication and exponentiation. *)

  let compile_word_mul env ty =
    lsb_adjust ty ^^
    G.i (Binary (Wasm.Values.I32 I32Op.Mul))

  let compile_nat_power env ty =
    (* Square- and multiply exponentiation *)
    let name = prim_fun_name ty "wpow_nat" in
    Func.share_code2 env name (("n", I32Type), ("exp", I32Type)) [I32Type]
      (fun env get_n get_exp ->
        let set_n = G.setter_for get_n in
        let set_exp = G.setter_for get_exp in
        let (set_acc, get_acc) = new_local env "acc" in

        (* unshift arguments *)
        get_exp ^^ compile_shrU_const (shift_of_type ty) ^^ set_exp ^^
        get_n ^^ compile_shrU_const (shift_of_type ty) ^^ set_n ^^

        (* The accumulator starts with and stays shifted, so no other shifts needed. *)
        compile_unboxed_const (const_of_type ty 1l) ^^ set_acc ^^

        (* handle exp == 0 *)
        get_exp ^^ G.i (Test (Wasm.Values.I32 I32Op.Eqz)) ^^
        G.if1 I32Type get_acc (* done *)
        begin
          G.loop0 begin
            (* Are we done? *)
            get_exp ^^ compile_unboxed_const 1l ^^ G.i (Compare (Wasm.Values.I32 I32Op.LeU)) ^^
            G.if0 G.nop (* done *)
            begin
              (* Check low bit of exp to see if we need to multiply *)
              get_exp ^^ compile_shl_const 31l ^^ G.i (Test (Wasm.Values.I32 I32Op.Eqz)) ^^
              G.if0 G.nop
              begin
                (* Multiply! *)
                get_acc ^^ get_n ^^ G.i (Binary (Wasm.Values.I32 I32Op.Mul)) ^^ set_acc
              end ^^
              (* Square n, and shift exponent *)
              get_n ^^ get_n ^^ G.i (Binary (Wasm.Values.I32 I32Op.Mul)) ^^ set_n ^^
              get_exp ^^ compile_shrU_const 1l ^^ set_exp ^^
              (* And loop *)
              G.i (Br (nr 1l))
            end
          end ^^
          (* Multiply a last time *)
          get_acc ^^ get_n ^^ G.i (Binary (Wasm.Values.I32 I32Op.Mul))
          (* Accumulator was shifted, so no further shift needed here *)
        end
      )

  let compile_int_power env ty =
    let name = prim_fun_name ty "wpow_int" in
    Func.share_code2 env name (("n", I32Type), ("exp", I32Type)) [I32Type]
      (fun env get_n get_exp ->
        get_exp ^^
        compile_unboxed_const 0l ^^
        G.i (Compare (Wasm.Values.I32 I32Op.GeS)) ^^
        E.else_trap_with env "negative power"  ^^
        get_n ^^ get_exp ^^ compile_nat_power env ty
      )


  (* To rotate, first rotate a copy by bits_of_type into the other direction *)
  let rotl env ty =
     Func.share_code2 env (prim_fun_name ty "rotl") (("n", I32Type), ("by", I32Type)) [I32Type]
       (fun env get_n get_by ->
        let open Wasm.Values in
        let beside_adjust = compile_rotr_const (Int32.of_int (bits_of_type ty)) in
        get_n ^^ get_n ^^ beside_adjust ^^ G.i (Binary (I32 I32Op.Or)) ^^
        get_by ^^ lsb_adjust ty ^^ clamp_shift_amount ty ^^ G.i (Binary (I32 I32Op.Rotl)) ^^
        sanitize_word_result ty
       )

  let rotr env ty =
     Func.share_code2 env (prim_fun_name ty "rotr") (("n", I32Type), ("by", I32Type)) [I32Type]
       (fun env get_n get_by ->
        let open Wasm.Values in
        let beside_adjust = compile_rotl_const (Int32.of_int (bits_of_type ty)) in
        get_n ^^ get_n ^^ beside_adjust ^^ G.i (Binary (I32 I32Op.Or)) ^^
        get_by ^^ lsb_adjust ty ^^ clamp_shift_amount ty ^^ G.i (Binary (I32 I32Op.Rotr)) ^^
        sanitize_word_result ty
       )

end (* TaggedSmallWord *)


module Float = struct
  (* We store floats (C doubles) in immutable boxed 64bit heap objects.

     The heap layout of a Float is:

       ┌─────┬─────┬─────┐
       │ tag │    f64    │
       └─────┴─────┴─────┘

     For now the tag stored is that of a Bits64, because the payload is
     treated opaquely by the RTS. We'll introduce a separate tag when the need of
     debug inspection (or GC representation change) arises.

  *)

  let payload_field = Tagged.header_size

  let compile_unboxed_const f = G.i (Const (nr (Wasm.Values.F64 f)))
  let lit f = compile_unboxed_const (Wasm.F64.of_float f)
  let compile_unboxed_zero = lit 0.0

  let vanilla_lit env f =
    E.add_static env StaticBytes.[
      I32 Tagged.(int_of_tag Bits64);
      I64 (Wasm.F64.to_bits f)
    ]

  let box env = Func.share_code1 env "box_f64" ("f", F64Type) [I32Type] (fun env get_f ->
    let (set_i, get_i) = new_local env "boxed_f64" in
    Heap.alloc env 3l ^^
    set_i ^^
    get_i ^^ Tagged.(store Bits64) ^^
    get_i ^^ get_f ^^ Heap.store_field_float64 payload_field ^^
    get_i
    )

  let unbox env = Heap.load_field_float64 payload_field

end (* Float *)


module ReadBuf = struct
  (*
  Combinators to safely read from a dynamic buffer.

  We represent a buffer by a pointer to two words in memory (usually allocated
  on the shadow stack): The first is a pointer to the current position of the buffer,
  the second one a pointer to the end (to check out-of-bounds).

  Code that reads from this buffer will update the former, i.e. it is mutable.

  The format is compatible with C (pointer to a struct) and avoids the need for the
  multi-value extension that we used before to return both parse result _and_
  updated pointer.

  All pointers here are unskewed!

  This module is mostly for serialization, but because there are bits of
  serialization code in the BigNumType implementations, we put it here.
  *)

  let get_ptr get_buf =
    get_buf ^^ G.i (Load {ty = I32Type; align = 2; offset = 0l; sz = None})
  let get_end get_buf =
    get_buf ^^ G.i (Load {ty = I32Type; align = 2; offset = Heap.word_size; sz = None})
  let set_ptr get_buf new_val =
    get_buf ^^ new_val ^^ G.i (Store {ty = I32Type; align = 2; offset = 0l; sz = None})
  let set_end get_buf new_val =
    get_buf ^^ new_val ^^ G.i (Store {ty = I32Type; align = 2; offset = Heap.word_size; sz = None})
  let set_size get_buf get_size =
    set_end get_buf
      (get_ptr get_buf ^^ get_size ^^ G.i (Binary (Wasm.Values.I32 I32Op.Add)))

  let alloc env f = Stack.with_words env "buf" 2l f

  let advance get_buf get_delta =
    set_ptr get_buf (get_ptr get_buf ^^ get_delta ^^ G.i (Binary (Wasm.Values.I32 I32Op.Add)))

  let read_leb128 env get_buf =
    get_buf ^^ E.call_import env "rts" "leb128_decode"

  let read_sleb128 env get_buf =
    get_buf ^^ E.call_import env "rts" "sleb128_decode"

  let check_space env get_buf get_delta =
    get_delta ^^
    get_end get_buf ^^ get_ptr get_buf ^^ G.i (Binary (Wasm.Values.I32 I32Op.Sub)) ^^
    G.i (Compare (Wasm.Values.I32 I64Op.LeU)) ^^
    E.else_trap_with env "IDL error: out of bounds read"

  let check_page_end env get_buf incr_delta =
    get_ptr get_buf ^^ compile_bitand_const 0xFFFFl ^^
    incr_delta ^^
    compile_shrU_const 16l

  let is_empty env get_buf =
    get_end get_buf ^^ get_ptr get_buf ^^
    G.i (Compare (Wasm.Values.I32 I64Op.Eq))

  let read_byte env get_buf =
    check_space env get_buf (compile_unboxed_const 1l) ^^
    get_ptr get_buf ^^
    G.i (Load {ty = I32Type; align = 0; offset = 0l; sz = Some Wasm.Types.(Pack8, ZX)}) ^^
    advance get_buf (compile_unboxed_const 1l)

  let read_word16 env get_buf =
    check_space env get_buf (compile_unboxed_const 2l) ^^
    get_ptr get_buf ^^
    G.i (Load {ty = I32Type; align = 0; offset = 0l; sz = Some Wasm.Types.(Pack16, ZX)}) ^^
    advance get_buf (compile_unboxed_const 2l)

  let read_word32 env get_buf =
    check_space env get_buf (compile_unboxed_const 4l) ^^
    get_ptr get_buf ^^
    G.i (Load {ty = I32Type; align = 0; offset = 0l; sz = None}) ^^
    advance get_buf (compile_unboxed_const 4l)

  let speculative_read_word64 env get_buf =
    check_page_end env get_buf (compile_add_const 8l) ^^
    G.if1 I64Type
      (compile_const_64 (-1L))
      begin
        get_ptr get_buf ^^
        G.i (Load {ty = I64Type; align = 0; offset = 0l; sz = None})
      end

  let read_word64 env get_buf =
    check_space env get_buf (compile_unboxed_const 8l) ^^
    get_ptr get_buf ^^
    G.i (Load {ty = I64Type; align = 0; offset = 0l; sz = None}) ^^
    advance get_buf (compile_unboxed_const 8l)

  let read_float64 env get_buf =
    check_space env get_buf (compile_unboxed_const 8l) ^^
    get_ptr get_buf ^^
    G.i (Load {ty = F64Type; align = 0; offset = 0l; sz = None}) ^^
    advance get_buf (compile_unboxed_const 8l)

  let read_blob env get_buf get_len =
    check_space env get_buf get_len ^^
    (* Already has destination address on the stack *)
    get_ptr get_buf ^^
    get_len ^^
    Heap.memcpy env ^^
    advance get_buf get_len

end (* Buf *)


type comparator = Lt | Le | Ge | Gt

module type BigNumType =
sig
  (* word from SR.Vanilla, trapping, unsigned semantics *)
  val to_word32 : E.t -> G.t
  val to_word64 : E.t -> G.t
  val to_word32_with : E.t -> G.t (* with error message on stack (ptr/len) *)

  (* word from SR.Vanilla, lossy, raw bits *)
  val truncate_to_word32 : E.t -> G.t
  val truncate_to_word64 : E.t -> G.t

  (* unsigned word to SR.Vanilla *)
  val from_word30 : E.t -> G.t
  val from_word32 : E.t -> G.t
  val from_word64 : E.t -> G.t

  (* signed word to SR.Vanilla *)
  val from_signed_word32 : E.t -> G.t
  val from_signed_word64 : E.t -> G.t

  (* buffers *)
  (* given a numeric object on stack (vanilla),
     push the number (i32) of bytes necessary
     to externalize the numeric object *)
  val compile_data_size_signed : E.t -> G.t
  val compile_data_size_unsigned : E.t -> G.t
  (* given on stack
     - numeric object (vanilla, TOS)
     - data buffer
    store the binary representation of the numeric object into the data buffer,
    and push the number (i32) of bytes stored onto the stack
   *)
  val compile_store_to_data_buf_signed : E.t -> G.t
  val compile_store_to_data_buf_unsigned : E.t -> G.t
  (* given on stack
     - numeric object (vanilla, TOS)
     - (unskewed) stream
    store the binary representation of the numeric object into the stream
   *)
  val compile_store_to_stream_signed : E.t -> G.t
  val compile_store_to_stream_unsigned : E.t -> G.t
  (* given a ReadBuf on stack, consume bytes from it,
     deserializing to a numeric object
     and leave it on the stack (vanilla).
     The boolean argument is true if the value to be read is signed.
   *)
  val compile_load_from_data_buf : E.t -> G.t -> bool -> G.t

  (* literals *)
  val vanilla_lit : E.t -> Big_int.big_int -> int32

  (* arithmetic *)
  val compile_abs : E.t -> G.t
  val compile_neg : E.t -> G.t
  val compile_add : E.t -> G.t
  val compile_signed_sub : E.t -> G.t
  val compile_unsigned_sub : E.t -> G.t
  val compile_mul : E.t -> G.t
  val compile_signed_div : E.t -> G.t
  val compile_signed_mod : E.t -> G.t
  val compile_unsigned_div : E.t -> G.t
  val compile_unsigned_rem : E.t -> G.t
  val compile_unsigned_pow : E.t -> G.t
  val compile_lsh : E.t -> G.t
  val compile_rsh : E.t -> G.t

  (* comparisons *)
  val compile_eq : E.t -> G.t
  val compile_is_negative : E.t -> G.t
  val compile_relop : E.t -> comparator -> G.t

  (* representation checks *)
  (* given a numeric object on the stack as skewed pointer, check whether
     it can be faithfully stored in N bits, including a leading sign bit
     leaves boolean result on the stack
     N must be 2..64
   *)
  val fits_signed_bits : E.t -> int -> G.t
  (* given a numeric object on the stack as skewed pointer, check whether
     it can be faithfully stored in N unsigned bits
     leaves boolean result on the stack
     N must be 1..64
   *)
  val fits_unsigned_bits : E.t -> int -> G.t
end

let i64op_from_relop = function
  | Lt -> I64Op.LtS
  | Le -> I64Op.LeS
  | Ge -> I64Op.GeS
  | Gt -> I64Op.GtS

let name_from_relop = function
  | Lt -> "B_lt"
  | Le -> "B_le"
  | Ge -> "B_ge"
  | Gt -> "B_gt"

(* helper, measures the dynamics of the unsigned i32, returns (32 - effective bits) *)
let unsigned_dynamics get_x =
  get_x ^^
  G.i (Unary (Wasm.Values.I32 I32Op.Clz))

(* helper, measures the dynamics of the signed i32, returns (32 - effective bits) *)
let signed_dynamics get_x =
  get_x ^^ compile_shl_const 1l ^^
  get_x ^^
  G.i (Binary (Wasm.Values.I32 I32Op.Xor)) ^^
  G.i (Unary (Wasm.Values.I32 I32Op.Clz))

module I32Leb = struct
  let compile_size dynamics get_x =
    get_x ^^ G.if1 I32Type
      begin
        compile_unboxed_const 38l ^^
        dynamics get_x ^^
        G.i (Binary (Wasm.Values.I32 I32Op.Sub)) ^^
        compile_divU_const 7l
      end
      compile_unboxed_one

  let compile_leb128_size get_x = compile_size unsigned_dynamics get_x
  let compile_sleb128_size get_x = compile_size signed_dynamics get_x

  let compile_store_to_data_buf_unsigned env get_x get_buf =
    get_x ^^ get_buf ^^ E.call_import env "rts" "leb128_encode" ^^
    compile_leb128_size get_x

  let compile_store_to_data_buf_signed env get_x get_buf =
    get_x ^^ get_buf ^^ E.call_import env "rts" "sleb128_encode" ^^
    compile_sleb128_size get_x
end

module MakeCompact (Num : BigNumType) : BigNumType = struct

  (* Compact BigNums are a representation of signed 31-bit bignums (of the
     underlying boxed representation `Num`), that fit into an i32 as per the
     BitTagged representation.

     Many arithmetic operations can be be performed on this right-zero-padded
     representation directly. For some operations (e.g. multiplication) the
     second argument needs to be furthermore right-shifted to avoid overflow.
     Similarly, for division the result must be left-shifted.

     Generally all operations begin with checking whether both arguments are
     already tagged scalars. If so, the arithmetic can be performed in machine
     registers (fast path). Otherwise one or both arguments need boxing and the
     arithmetic needs to be carried out on the underlying boxed bignum
     representation (slow path).

     The result appears as a boxed number in the latter case, so a check is
     performed if it can be a tagged scalar. Conversely in the former case the
     64-bit result can either be a tagged scalar or needs to be boxed.

     Manipulation of the result is unnecessary for the comparison predicates.

     For the `pow` operation the check that both arguments are tagged scalars
     is not sufficient. Here we count and multiply effective bitwidths to
     figure out whether the operation will overflow 64 bits, and if so, we fall
     back to the slow path.
   *)

  (* TODO: There is some unnecessary result shifting when the div result needs
     to be boxed. Is this possible at all to happen? With (/-1) maybe! *)

  (* TODO: Does the result of the rem/mod fast path ever needs boxing? *)

  (* examine the skewed pointer and determine if number fits into 31 bits *)
  let fits_in_vanilla env = Num.fits_signed_bits env 31

  (* Tagged scalar to right-0-padded signed i64 *)
  let extend64 = G.i (Convert (Wasm.Values.I64 I64Op.ExtendSI32))

  (* A variant of BitTagged.can_tag that works on right-0-tagged 64 bit numbers *)
  let if_can_tag_padded env retty is1 is2 =
    compile_shrS64_const 1L ^^ BitTagged.if_can_tag_i64 env retty is1 is2

  (* right-0-padded signed i64 to tagged scalar *)
  let tag_padded = G.i (Convert (Wasm.Values.I32 I32Op.WrapI64))

  (* creates a boxed bignum from a right-0-padded signed i64 *)
  let box64 env = compile_shrS64_const 1L ^^ Num.from_signed_word64 env

  (* creates a boxed bignum from an right-0-padded signed i32 *)
  let extend_and_box64 env = extend64 ^^ box64 env

  (* check if both arguments are tagged scalars,
     if so, promote to right-0-padded, signed i64 and perform the fast path.
     Otherwise make sure that both arguments are in heap representation,
     and run the slow path on them.
     In both cases bring the results into normal form.
   *)
  let try_unbox2 name fast slow env =
    Func.share_code2 env name (("a", I32Type), ("b", I32Type)) [I32Type]
      (fun env get_a get_b ->
        let set_res, get_res = new_local env "res" in
        let set_res64, get_res64 = new_local64 env "res64" in
        get_a ^^ get_b ^^
        BitTagged.if_both_tagged_scalar env [I32Type]
          begin
            get_a ^^ extend64 ^^
            get_b ^^ extend64 ^^
            fast env ^^ set_res64 ^^
            get_res64 ^^
            if_can_tag_padded env [I32Type]
              (get_res64 ^^ tag_padded)
              (get_res64 ^^ box64 env)
          end
          begin
            get_a ^^ BitTagged.if_tagged_scalar env [I32Type]
              (get_a ^^ extend_and_box64 env)
              get_a ^^
            get_b ^^ BitTagged.if_tagged_scalar env [I32Type]
              (get_b ^^ extend_and_box64 env)
              get_b ^^
            slow env ^^ set_res ^^ get_res ^^
            fits_in_vanilla env ^^
            G.if1 I32Type
              (get_res ^^ Num.truncate_to_word32 env ^^ BitTagged.tag_i32)
              get_res
          end)

  let compile_add = try_unbox2 "B_add" Word64.compile_add Num.compile_add

  let adjust_arg2 code env = compile_shrS64_const 1L ^^ code env
  let adjust_result code env = code env ^^ compile_shl64_const 1L

  let compile_mul = try_unbox2 "B_mul" (adjust_arg2 Word64.compile_mul) Num.compile_mul
  let compile_signed_sub = try_unbox2 "B+sub" Word64.compile_signed_sub Num.compile_signed_sub
  let compile_signed_div = try_unbox2 "B+div" (adjust_result Word64.compile_signed_div) Num.compile_signed_div
  let compile_signed_mod = try_unbox2 "B_mod" Word64.compile_signed_mod Num.compile_signed_mod
  let compile_unsigned_div = try_unbox2 "B_div" (adjust_result Word64.compile_unsigned_div) Num.compile_unsigned_div
  let compile_unsigned_rem = try_unbox2 "B_rem" Word64.compile_unsigned_rem Num.compile_unsigned_rem
  let compile_unsigned_sub = try_unbox2 "B_sub" Word64.compile_unsigned_sub Num.compile_unsigned_sub

  let compile_unsigned_pow env =
    Func.share_code2 env "B_pow" (("a", I32Type), ("b", I32Type)) [I32Type]
    (fun env get_a get_b ->
    let set_res, get_res = new_local env "res" in
    let set_res64, get_res64 = new_local64 env "res64" in
    get_a ^^ get_b ^^
    BitTagged.if_both_tagged_scalar env [I32Type]
      begin
        let set_a64, get_a64 = new_local64 env "a64" in
        let set_b64, get_b64 = new_local64 env "b64" in
        (* Convert to plain Word64 *)
        get_a ^^ extend64 ^^ compile_shrS64_const 1L ^^ set_a64 ^^
        get_b ^^ extend64 ^^ compile_shrS64_const 1L ^^ set_b64 ^^

        (* estimate bitcount of result: `bits(a) * b <= 64` guarantees
           the absence of overflow in 64-bit arithmetic *)
        compile_const_64 64L ^^
        get_a64 ^^ G.i (Unary (Wasm.Values.I64 I64Op.Clz)) ^^ G.i (Binary (Wasm.Values.I64 I64Op.Sub)) ^^
        get_b64 ^^ G.i (Binary (Wasm.Values.I64 I64Op.Mul)) ^^
        compile_const_64 64L ^^ G.i (Compare (Wasm.Values.I64 I64Op.LeU)) ^^
        G.if1 I32Type
          begin
            get_a64 ^^ get_b64 ^^ Word64.compile_unsigned_pow env ^^ set_res64 ^^
            get_res64 ^^ BitTagged.if_can_tag_i64 env [I32Type]
              (get_res64 ^^ BitTagged.tag)
              (get_res64 ^^ Num.from_word64 env)
          end
          begin
            get_a64 ^^ Num.from_signed_word64 env ^^
            get_b64 ^^ Num.from_signed_word64 env ^^
            Num.compile_unsigned_pow env ^^ set_res ^^
            get_res ^^ fits_in_vanilla env ^^
            G.if1 I32Type
              (get_res ^^ Num.truncate_to_word32 env ^^ BitTagged.tag_i32)
              get_res
          end
      end
      begin
        get_a ^^ BitTagged.if_tagged_scalar env [I32Type]
          (get_a ^^ extend_and_box64 env)
          get_a ^^
        get_b ^^ BitTagged.if_tagged_scalar env [I32Type]
          (get_b ^^ extend_and_box64 env)
          get_b ^^
        Num.compile_unsigned_pow env ^^ set_res ^^
        get_res ^^ fits_in_vanilla env ^^
        G.if1 I32Type
          (get_res ^^ Num.truncate_to_word32 env ^^ BitTagged.tag_i32)
          get_res
      end)

  (*
    Note [left shifting compact Nat]
    For compact Nats (i.e. non-heap allocated ones) we first try to perform the shift in the i64 domain.
    for this we extend (signed, but that doesn't really matter) to 64 bits and then perform the left shift.
    Then we check whether the result will fit back into the compact representation by either
     - comparing: truncate to i32, then sign-extend back to i64, with the shift result
     - count leading zeros >= 33 (currently we don't use this idea).
    If the test works out, we have to ensure that the shift amount was smaller than 64, due to Wasm semantics.
    If this is the case then the truncated i32 is the result (lowest bit is guaranteed to be clear),
    otherwise we have to fall back to bignum arithmetic. We have two choices:
     - reuse the 64-bit shift result going to heap (not currently, amount must be less than 33 for this to work)
     - convert the original base to bigum and do the shift there.

    N.B. we currently choose the shift cutoff as 42, just because (it must be <64).
   *)

  let compile_lsh env =
    Func.share_code2 env "B_lsh" (("n", I32Type), ("amount", I32Type)) [I32Type]
    (fun env get_n get_amount ->
      get_n ^^
      BitTagged.if_tagged_scalar env [I32Type]
        ( (* see Note [left shifting compact Nat] *)
          get_n ^^
          G.i (Convert (Wasm.Values.I64 I64Op.ExtendSI32)) ^^
          get_amount ^^
          G.i (Convert (Wasm.Values.I64 I64Op.ExtendUI32)) ^^
          G.i (Binary (Wasm.Values.I64 I64Op.Shl)) ^^
          let set_remember, get_remember = new_local64 env "remember" in
          set_remember ^^ get_remember ^^
          G.i (Convert (Wasm.Values.I32 I32Op.WrapI64)) ^^
          let set_res, get_res = new_local env "res" in
          set_res ^^ get_res ^^
          G.i (Convert (Wasm.Values.I64 I64Op.ExtendSI32)) ^^ (* exclude sign flip *)
          get_remember ^^
          G.i (Compare (Wasm.Values.I64 I64Op.Eq)) ^^
          get_amount ^^ compile_rel_const I32Op.LeU 42l ^^
          G.i (Binary (Wasm.Values.I32 I32Op.And)) ^^
          G.if1 I32Type
            get_res
            (get_n ^^ compile_shrS_const 1l ^^ Num.from_word30 env ^^ get_amount ^^ Num.compile_lsh env)
        )
        (get_n ^^ get_amount ^^ Num.compile_lsh env))

  let compile_rsh env =
    Func.share_code2 env "B_rsh" (("n", I32Type), ("amount", I32Type)) [I32Type]
    (fun env get_n get_amount ->
      get_n ^^
      BitTagged.if_tagged_scalar env [I32Type]
        begin
          get_n ^^
          get_amount ^^
          G.i (Binary (Wasm.Values.I32 I32Op.ShrU)) ^^
          compile_bitand_const 0xFFFFFFFEl ^^
          get_amount ^^ compile_rel_const I32Op.LeU 31l ^^
          G.i (Binary (Wasm.Values.I32 I32Op.Mul)) (* branch-free `if` *)
        end
        begin
          get_n ^^ get_amount ^^ Num.compile_rsh env ^^
          let set_res, get_res = new_local env "res" in
          set_res ^^ get_res ^^
          fits_in_vanilla env ^^
          G.if1 I32Type
            (get_res ^^ Num.truncate_to_word32 env ^^ BitTagged.tag_i32)
            get_res
        end)

  let compile_is_negative env =
    let set_n, get_n = new_local env "n" in
    set_n ^^ get_n ^^
    BitTagged.if_tagged_scalar env [I32Type]
      (get_n ^^ compile_unboxed_const 0l ^^ G.i (Compare (Wasm.Values.I32 I32Op.LtS)))
      (get_n ^^ Num.compile_is_negative env)

  let vanilla_lit env = function
    | n when Big_int.is_int_big_int n && BitTagged.can_tag_const (Big_int.int64_of_big_int n) ->
      BitTagged.tag_const (Big_int.int64_of_big_int n)
    | n -> Num.vanilla_lit env n

  let compile_neg env =
    Func.share_code1 env "B_neg" ("n", I32Type) [I32Type] (fun env get_n ->
      get_n ^^ BitTagged.if_tagged_scalar env [I32Type]
        begin
          get_n ^^ compile_eq_const 0x80000000l ^^ (* -2^30 shifted *)
          G.if1 I32Type
            (compile_unboxed_const 0x40000000l ^^ Num.from_word32 env)
            begin
              compile_unboxed_const 0l ^^
              get_n ^^
              G.i (Binary (Wasm.Values.I32 I32Op.Sub))
            end
        end
        (get_n ^^ Num.compile_neg env)
    )

  let try_comp_unbox2 name fast slow env =
    Func.share_code2 env name (("a", I32Type), ("b", I32Type)) [I32Type]
      (fun env get_a get_b ->
        get_a ^^ get_b ^^
        BitTagged.if_both_tagged_scalar env [I32Type]
          begin
            get_a ^^ extend64 ^^
            get_b ^^ extend64 ^^
            fast env
          end
          begin
            get_a ^^ BitTagged.if_tagged_scalar env [I32Type]
              (get_a ^^ extend_and_box64 env)
              get_a ^^
            get_b ^^ BitTagged.if_tagged_scalar env [I32Type]
              (get_b ^^ extend_and_box64 env)
              get_b ^^
            slow env
          end)

  let compile_eq env =
    Func.share_code2 env "B_eq" (("a", I32Type), ("b", I32Type)) [I32Type]
      (fun env get_a get_b ->
        get_a ^^ get_b ^^
        G.i (Compare (Wasm.Values.I32 I32Op.Eq)) ^^
        G.if1 I32Type
          (Bool.lit true)
          (get_a ^^ get_b ^^
           BitTagged.if_both_tagged_scalar env [I32Type]
             (Bool.lit false)
             begin
               get_a ^^ BitTagged.if_tagged_scalar env [I32Type]
                 (get_a ^^ extend_and_box64 env)
                 get_a ^^
               get_b ^^ BitTagged.if_tagged_scalar env [I32Type]
                 (get_b ^^ extend_and_box64 env)
                 get_b ^^
               Num.compile_eq env
             end))

  let compile_relop env bigintop =
    try_comp_unbox2 (name_from_relop bigintop)
      (fun env' -> Word64.compile_relop env' (i64op_from_relop bigintop))
      (fun env' -> Num.compile_relop env' bigintop)
      env

  let try_unbox iN fast slow env =
    let set_a, get_a = new_local env "a" in
    set_a ^^ get_a ^^
    BitTagged.if_tagged_scalar env [iN]
      (get_a ^^ fast env)
      (get_a ^^ slow env)

  let fits_unsigned_bits env n =
    try_unbox I32Type (fun _ -> match n with
        | 32 | 64 -> G.i Drop ^^ Bool.lit true
        | 8 | 16 ->
          compile_bitand_const Int32.(logor 1l (shift_left minus_one (n + 1))) ^^
          G.i (Test (Wasm.Values.I32 I32Op.Eqz))
        | _ -> assert false
      )
      (fun env -> Num.fits_unsigned_bits env n)
      env

  let fits_signed_bits env n =
    let set_a, get_a = new_local env "a" in
    try_unbox I32Type (fun _ -> match n with
        | 32 | 64 -> G.i Drop ^^ Bool.lit true
        | 8 | 16 ->
           set_a ^^
           get_a ^^ get_a ^^ compile_shrS_const 1l ^^
           G.i (Binary (Wasm.Values.I32 I32Op.Xor)) ^^
           compile_bitand_const
             Int32.(shift_left minus_one n) ^^
           G.i (Test (Wasm.Values.I32 I32Op.Eqz))
        | _ -> assert false
      )
      (fun env -> Num.fits_signed_bits env n)
      env

  let compile_abs env =
    try_unbox I32Type
      begin
        fun _ ->
        let set_a, get_a = new_local env "a" in
        set_a ^^
        get_a ^^ compile_unboxed_const 0l ^^ G.i (Compare (Wasm.Values.I32 I32Op.LtS)) ^^
        G.if1 I32Type
          begin
            get_a ^^
            (* -2^30 is small enough for compact representation, but 2^30 isn't *)
            compile_eq_const 0x80000000l ^^ (* i.e. -2^30 shifted *)
            G.if1 I32Type
              (compile_unboxed_const 0x40000000l ^^ Num.from_word32 env)
              begin
                (* absolute value works directly on shifted representation *)
                compile_unboxed_const 0l ^^
                get_a ^^
                G.i (Binary (Wasm.Values.I32 I32Op.Sub))
              end
          end
          get_a
      end
      Num.compile_abs
      env

  let compile_load_from_word64 env get_data_buf = function
    | false -> get_data_buf ^^ E.call_import env "rts" "bigint_leb128_decode_word64"
    | true -> get_data_buf ^^ E.call_import env "rts" "bigint_sleb128_decode_word64"

  let compile_load_from_data_buf env get_data_buf signed =
    (* see Note [speculating for short (S)LEB encoded bignums] *)
    ReadBuf.speculative_read_word64 env get_data_buf ^^
    let set_a, get_a = new_local64 env "a" in
    set_a ^^ get_a ^^
    compile_xor64_const (-1L) ^^
    compile_bitand64_const 0b1000000010000000100000001000000010000000L ^^
    let set_eom, get_eom = new_local64 env "eom" in
    set_eom ^^ get_eom ^^
    G.i (Test (Wasm.Values.I64 I64Op.Eqz)) ^^
    G.if1 I32Type
      begin
        Num.compile_load_from_data_buf env get_data_buf signed
      end
      begin
        get_a ^^
        get_eom ^^ G.i (Unary (Wasm.Values.I64 I64Op.Ctz)) ^^
        compile_load_from_word64 env get_data_buf signed
      end

  let compile_store_to_data_buf_unsigned env =
    let set_x, get_x = new_local env "x" in
    let set_buf, get_buf = new_local env "buf" in
    set_x ^^ set_buf ^^
    get_x ^^
    try_unbox I32Type
      (fun env ->
        BitTagged.untag_i32 ^^ set_x ^^
        I32Leb.compile_store_to_data_buf_unsigned env get_x get_buf
      )
      (fun env ->
        G.i Drop ^^
        get_buf ^^ get_x ^^ Num.compile_store_to_data_buf_unsigned env)
      env

  let compile_store_to_data_buf_signed env =
    let set_x, get_x = new_local env "x" in
    let set_buf, get_buf = new_local env "buf" in
    set_x ^^ set_buf ^^
    get_x ^^
    try_unbox I32Type
      (fun env ->
        BitTagged.untag_i32 ^^ set_x ^^
        I32Leb.compile_store_to_data_buf_signed env get_x get_buf
      )
      (fun env ->
        G.i Drop ^^
        get_buf ^^ get_x ^^ Num.compile_store_to_data_buf_signed env)
      env

  let compile_store_to_stream_unsigned env =
    let set_x, get_x = new_local env "x" in
    let set_stream, get_stream = new_local env "stream" in
    set_x ^^ set_stream ^^
    get_x ^^
    try_unbox I32Type
      (fun env ->
        BitTagged.untag_i32 ^^ set_x ^^
        (* get size & reserve & encode *)
        let dest =
          get_stream ^^
          I32Leb.compile_leb128_size get_x ^^
          E.call_import env "rts" "stream_reserve" in
        I32Leb.compile_store_to_data_buf_unsigned env get_x dest)
      (fun env ->
        G.i Drop ^^
        get_stream ^^ get_x ^^ Num.compile_store_to_stream_unsigned env ^^
        compile_unboxed_zero)
      env ^^
      G.i Drop

  let compile_store_to_stream_signed env =
    let set_x, get_x = new_local env "x" in
    let set_stream, get_stream = new_local env "stream" in
    set_x ^^ set_stream ^^
    get_x ^^
    try_unbox I32Type
      (fun env ->
        BitTagged.untag_i32 ^^ set_x ^^
        (* get size & reserve & encode *)
        let dest =
          get_stream ^^
          I32Leb.compile_sleb128_size get_x ^^
          E.call_import env "rts" "stream_reserve" in
        I32Leb.compile_store_to_data_buf_signed env get_x dest)
      (fun env ->
        G.i Drop ^^
        get_stream ^^ get_x ^^ Num.compile_store_to_stream_signed env ^^
        compile_unboxed_zero)
      env ^^
      G.i Drop

  let compile_data_size_unsigned env =
    try_unbox I32Type
      (fun _ ->
        let set_x, get_x = new_local env "x" in
        BitTagged.untag_i32 ^^ set_x ^^
        I32Leb.compile_leb128_size get_x
      )
      (fun env -> Num.compile_data_size_unsigned env)
      env

  let compile_data_size_signed env =
    try_unbox I32Type
      (fun _ ->
        let set_x, get_x = new_local env "x" in
        BitTagged.untag_i32 ^^ set_x ^^
        I32Leb.compile_sleb128_size get_x
      )
      (fun env -> Num.compile_data_size_signed env)
      env

  let from_signed_word32 env =
    let set_a, get_a = new_local env "a" in
    set_a ^^
    get_a ^^ BitTagged.if_can_tag_i32 env  [I32Type]
      (get_a ^^ BitTagged.tag_i32)
      (get_a ^^ Num.from_signed_word32 env)

  let from_signed_word64 env =
    let set_a, get_a = new_local64 env "a" in
    set_a ^^
    get_a ^^ BitTagged.if_can_tag_i64 env [I32Type]
      (get_a ^^ BitTagged.tag)
      (get_a ^^ Num.from_signed_word64 env)

  let from_word30 env =
    compile_shl_const 1l

  let from_word32 env =
    let set_a, get_a = new_local env "a" in
    set_a ^^
    get_a ^^ BitTagged.if_can_tag_u32 env [I32Type]
      (get_a ^^ BitTagged.tag_i32)
      (get_a ^^ G.i (Convert (Wasm.Values.I64 I64Op.ExtendUI32)) ^^ Num.from_word64 env)

  let from_word64 env =
    let set_a, get_a = new_local64 env "a" in
    set_a ^^
    get_a ^^ BitTagged.if_can_tag_u64 env [I32Type]
      (get_a ^^ BitTagged.tag)
      (get_a ^^ Num.from_word64 env)

  let truncate_to_word64 env =
    let set_a, get_a = new_local env "a" in
    set_a ^^ get_a ^^
    BitTagged.if_tagged_scalar env [I64Type]
      (get_a ^^ BitTagged.untag env)
      (get_a ^^ Num.truncate_to_word64 env)

  let truncate_to_word32 env =
    let set_a, get_a = new_local env "a" in
    set_a ^^ get_a ^^
    BitTagged.if_tagged_scalar env [I32Type]
      (get_a ^^ BitTagged.untag_i32)
      (get_a ^^ Num.truncate_to_word32 env)

  let to_word64 env =
    let set_a, get_a = new_local env "a" in
    set_a ^^ get_a ^^
    BitTagged.if_tagged_scalar env [I64Type]
      (get_a ^^ BitTagged.untag env)
      (get_a ^^ Num.to_word64 env)

  let to_word32 env =
    let set_a, get_a = new_local env "a" in
    set_a ^^ get_a ^^
    BitTagged.if_tagged_scalar env [I32Type]
      (get_a ^^ BitTagged.untag_i32)
      (get_a ^^ Num.to_word32 env)

  let to_word32_with env =
    let set_a, get_a = new_local env "a" in
    let set_err_msg, get_err_msg = new_local env "err_msg" in
    set_err_msg ^^ set_a ^^
    get_a ^^
    BitTagged.if_tagged_scalar env [I32Type]
      (get_a ^^ BitTagged.untag_i32)
      (get_a ^^ get_err_msg ^^ Num.to_word32_with env)
end

module BigNumLibtommath : BigNumType = struct

  let to_word32 env = E.call_import env "rts" "bigint_to_word32_trap"
  let to_word64 env = E.call_import env "rts" "bigint_to_word64_trap"
  let to_word32_with env = E.call_import env "rts" "bigint_to_word32_trap_with"

  let truncate_to_word32 env = E.call_import env "rts" "bigint_to_word32_wrap"
  let truncate_to_word64 env = E.call_import env "rts" "bigint_to_word64_wrap"

  let from_word30 env = E.call_import env "rts" "bigint_of_word32"
  let from_word32 env = E.call_import env "rts" "bigint_of_word32"
  let from_word64 env = E.call_import env "rts" "bigint_of_word64"
  let from_signed_word32 env = E.call_import env "rts" "bigint_of_int32"
  let from_signed_word64 env = E.call_import env "rts" "bigint_of_int64"

  let compile_data_size_unsigned env = E.call_import env "rts" "bigint_leb128_size"
  let compile_data_size_signed env = E.call_import env "rts" "bigint_sleb128_size"

  let compile_store_to_data_buf_unsigned env =
    let (set_buf, get_buf) = new_local env "buf" in
    let (set_n, get_n) = new_local env "n" in
    set_n ^^ set_buf ^^
    get_n ^^ get_buf ^^ E.call_import env "rts" "bigint_leb128_encode" ^^
    get_n ^^ E.call_import env "rts" "bigint_leb128_size"

  let compile_store_to_stream_unsigned env =
    E.call_import env "rts" "bigint_leb128_stream_encode"

  let compile_store_to_data_buf_signed env =
    let (set_buf, get_buf) = new_local env "buf" in
    let (set_n, get_n) = new_local env "n" in
    set_n ^^ set_buf ^^
    get_n ^^ get_buf ^^ E.call_import env "rts" "bigint_sleb128_encode" ^^
    get_n ^^ E.call_import env "rts" "bigint_sleb128_size"

  let compile_store_to_stream_signed env =
    E.call_import env "rts" "bigint_sleb128_stream_encode"

  let compile_load_from_data_buf env get_data_buf = function
    | false -> get_data_buf ^^ E.call_import env "rts" "bigint_leb128_decode"
    | true -> get_data_buf ^^ E.call_import env "rts" "bigint_sleb128_decode"

  let vanilla_lit env n =
    (* See enum mp_sign *)
    let sign = if Big_int.sign_big_int n >= 0 then 0l else 1l in

    let n = Big_int.abs_big_int n in

    let limbs =
      (* see MP_DIGIT_BIT *)
      let twoto28 = Big_int.power_int_positive_int 2 28 in
      let rec go n =
        if Big_int.sign_big_int n = 0
        then []
        else
          let (a, b) = Big_int.quomod_big_int n twoto28 in
          [ Big_int.int32_of_big_int b ] @ go a
      in go n
    in
    (* how many 32 bit digits *)
    let size = Int32.of_int (List.length limbs) in

    (* cf. mp_int in tommath.h *)
    let ptr = E.add_static env StaticBytes.[
      I32 Tagged.(int_of_tag BigInt);
      I32 size; (* used *)
      I32 size; (* size; relying on Heap.word_size == size_of(mp_digit) *)
      I32 sign;
      I32 0l; (* dp; this will be patched in BigInt::mp_int_ptr in the RTS when used *)
      i32s limbs

    ] in
    ptr

  let assert_nonneg env =
    Func.share_code1 env "assert_nonneg" ("n", I32Type) [I32Type] (fun env get_n ->
      get_n ^^
      E.call_import env "rts" "bigint_isneg" ^^
      E.then_trap_with env "Natural subtraction underflow" ^^
      get_n
    )

  let compile_abs env = E.call_import env "rts" "bigint_abs"
  let compile_neg env = E.call_import env "rts" "bigint_neg"
  let compile_add env = E.call_import env "rts" "bigint_add"
  let compile_mul env = E.call_import env "rts" "bigint_mul"
  let compile_signed_sub env = E.call_import env "rts" "bigint_sub"
  let compile_signed_div env = E.call_import env "rts" "bigint_div"
  let compile_signed_mod env = E.call_import env "rts" "bigint_rem"
  let compile_unsigned_sub env = E.call_import env "rts" "bigint_sub" ^^ assert_nonneg env
  let compile_unsigned_rem env = E.call_import env "rts" "bigint_rem"
  let compile_unsigned_div env = E.call_import env "rts" "bigint_div"
  let compile_unsigned_pow env = E.call_import env "rts" "bigint_pow"
  let compile_lsh env = E.call_import env "rts" "bigint_lsh"
  let compile_rsh env = E.call_import env "rts" "bigint_rsh"

  let compile_eq env = E.call_import env "rts" "bigint_eq"
  let compile_is_negative env = E.call_import env "rts" "bigint_isneg"
  let compile_relop env = function
      | Lt -> E.call_import env "rts" "bigint_lt"
      | Le -> E.call_import env "rts" "bigint_le"
      | Ge -> E.call_import env "rts" "bigint_ge"
      | Gt -> E.call_import env "rts" "bigint_gt"

  let fits_signed_bits env bits =
    E.call_import env "rts" "bigint_2complement_bits" ^^
    compile_unboxed_const (Int32.of_int bits) ^^
    G.i (Compare (Wasm.Values.I32 I32Op.LeU))
  let fits_unsigned_bits env bits =
    E.call_import env "rts" "bigint_count_bits" ^^
    compile_unboxed_const (Int32.of_int bits) ^^
    G.i (Compare (Wasm.Values.I32 I32Op.LeU))

end (* BigNumLibtommath *)

module BigNum = MakeCompact(BigNumLibtommath)

(* Primitive functions *)
module Prim = struct
  (* The {Nat,Int}{8,16} bits sit in the MSBs of the i32, in this manner
     we can perform almost all operations, with the exception of
     - Mul (needs shr of one operand)
     - Shr (needs masking of result)
     - Rot (needs duplication into LSBs, masking of amount and masking of result)
     - ctz (needs shr of operand or sub from result)

     Both {Nat,Int}{8,16} fit into the vanilla stackrep, so no boxing is necessary.
     This MSB-stored schema is also essentially what the interpreter is using.
  *)
  let prim_word32toNat = BigNum.from_word32
  let prim_shiftWordNtoUnsigned env b =
    compile_shrU_const b ^^
    prim_word32toNat env
  let prim_word32toInt = BigNum.from_signed_word32
  let prim_shiftWordNtoSigned env b =
    compile_shrS_const b ^^
    prim_word32toInt env
  let prim_intToWord32 = BigNum.truncate_to_word32
  let prim_intToWordNShifted env b =
    prim_intToWord32 env ^^
    TaggedSmallWord.shift_leftWordNtoI32 b
end (* Prim *)

module Object = struct
 (* An object with a mutable field1 and immutable field 2 has the following
    heap layout:

    ┌────────┬──────────┬──────────┬─────────┬─────────────┬───┐
    │ Object │ n_fields │ hash_ptr │ ind_ptr │ field2_data │ … │
    └────────┴──────────┴┬─────────┴┬────────┴─────────────┴───┘
         ┌───────────────┘          │
         │   ┌──────────────────────┘
         │   ↓
         │  ╶─┬────────┬─────────────┐
         │    │ ObjInd │ field1_data │
         ↓    └────────┴─────────────┘
        ╶─┬─────────────┬─────────────┬───┐
          │ field1_hash │ field2_hash │ … │
          └─────────────┴─────────────┴───┘


    The field hash array lives in static memory (so no size header needed).
    The hash_ptr is skewed.

    The field2_data for immutable fields is a vanilla word.

    The field1_data for mutable fields are pointers to either an ObjInd, or a
    MutBox (they have the same layout). This indirection is a consequence of
    how we compile object literals with `await` instructions, as these mutable
    fields need to be able to alias local mutable variables.

    We could alternatively switch to an allocate-first approach in the
    await-translation of objects, and get rid of this indirection -- if it were
    not for the implementing of sharing of mutable stable values.
  *)

  let header_size = Int32.add Tagged.header_size 2l

  (* Number of object fields *)
  let size_field = Int32.add Tagged.header_size 0l
  let hash_ptr_field = Int32.add Tagged.header_size 1l

  module FieldEnv = Env.Make(String)

  (* This is for static objects *)
  let vanilla_lit env (fs : (string * int32) list) : int32 =
    let (hashes, ptrs) = fs
      |> List.map (fun (n, ptr) -> (Mo_types.Hash.hash n,ptr))
      |> List.sort compare
      |> List.split
    in

    let hash_ptr = E.add_static env StaticBytes.[ i32s hashes ] in

    E.add_static env StaticBytes.[
      I32 Tagged.(int_of_tag Object);
      I32 (Int32.of_int (List.length fs));
      I32 hash_ptr;
      i32s ptrs;
    ]

  (* This is for non-recursive objects, i.e. ObjNewE *)
  (* The instructions in the field already create the indirection if needed *)
  let lit_raw env (fs : (string * (unit -> G.t)) list ) =
    let name_pos_map =
      fs |>
      (* We could store only public fields in the object, but
         then we need to allocate separate boxes for the non-public ones:
         List.filter (fun (_, vis, f) -> vis.it = Public) |>
      *)
      List.map (fun (n,_) -> (E.hash env n, n)) |>
      List.sort compare |>
      List.mapi (fun i (_h,n) -> (n,Int32.of_int i)) |>
      List.fold_left (fun m (n,i) -> FieldEnv.add n i m) FieldEnv.empty in

    let sz = Int32.of_int (FieldEnv.cardinal name_pos_map) in

    (* Create hash array *)
    let hashes = fs |>
      List.map (fun (n,_) -> E.hash env n) |>
      List.sort compare in
    let hash_ptr = E.add_static env StaticBytes.[ i32s hashes ] in

    (* Allocate memory *)
    let (set_ri, get_ri, ri) = new_local_ env I32Type "obj" in
    Heap.alloc env (Int32.add header_size sz) ^^
    set_ri ^^

    (* Set tag *)
    get_ri ^^
    Tagged.(store Object) ^^

    (* Set size *)
    get_ri ^^
    compile_unboxed_const sz ^^
    Heap.store_field size_field ^^

    (* Set hash_ptr *)
    get_ri ^^
    compile_unboxed_const hash_ptr ^^
    Heap.store_field hash_ptr_field ^^

    (* Write all the fields *)
    let init_field (name, mk_is) : G.t =
      (* Write the pointer to the indirection *)
      get_ri ^^
      mk_is () ^^
      let i = FieldEnv.find name name_pos_map in
      let offset = Int32.add header_size i in
      Heap.store_field offset
    in
    G.concat_map init_field fs ^^

    (* Return the pointer to the object *)
    get_ri


  (* Returns a pointer to the object field (without following the indirection) *)
  let idx_hash_raw env low_bound =
    let name = Printf.sprintf "obj_idx<%d>" low_bound  in
    Func.share_code2 env name (("x", I32Type), ("hash", I32Type)) [I32Type] (fun env get_x get_hash ->
      let set_x = G.setter_for get_x in
      let set_h_ptr, get_h_ptr = new_local env "h_ptr" in

      get_x ^^ Heap.load_field hash_ptr_field ^^

      (* Linearly scan through the fields (binary search can come later) *)
      (* unskew h_ptr and advance both to low bound *)
      compile_add_const Int32.(add ptr_unskew (mul Heap.word_size (of_int low_bound))) ^^
      set_h_ptr ^^
      get_x ^^
      compile_add_const Int32.(mul Heap.word_size (add header_size (of_int low_bound))) ^^
      set_x ^^
      G.loop0 (
          get_h_ptr ^^ load_unskewed_ptr ^^
          get_hash ^^ G.i (Compare (Wasm.Values.I32 I32Op.Eq)) ^^
          G.if0
            (get_x ^^ G.i Return)
            (get_h_ptr ^^ compile_add_const Heap.word_size ^^ set_h_ptr ^^
             get_x ^^ compile_add_const Heap.word_size ^^ set_x ^^
             G.i (Br (nr 1l)))
        ) ^^
      G.i Unreachable
    )

  (* Returns a pointer to the object field (possibly following the indirection) *)
  let idx_hash env low_bound indirect =
    if indirect
    then
      let name = Printf.sprintf "obj_idx_ind<%d>" low_bound in
      Func.share_code2 env name (("x", I32Type), ("hash", I32Type)) [I32Type] (fun env get_x get_hash ->
      get_x ^^ get_hash ^^
      idx_hash_raw env low_bound ^^
      load_ptr ^^ compile_add_const (Int32.mul MutBox.field Heap.word_size)
    )
    else idx_hash_raw env low_bound

  (* Determines whether the field is mutable (and thus needs an indirection) *)
  let is_mut_field env obj_type s =
    let _, fields = Type.as_obj_sub [s] obj_type in
    Type.is_mut (Type.lookup_val_field s fields)

  (* Computes a lower bound for the positional index of a field in an object *)
  let field_lower_bound env obj_type s =
    let open Type in
    let _, fields = as_obj_sub [s] obj_type in
    List.iter (function {typ = Typ _; _} -> assert false | _ -> ()) fields;
    let sorted_by_hash =
      List.sort
        (fun (h1, _) (h2, _) -> Lib.Uint32.compare h1 h2)
        (List.map (fun f -> Lib.Uint32.of_int32 (E.hash env f.lab), f) fields) in
    match Lib.List.index_of s (List.map (fun (_, {lab; _}) -> lab) sorted_by_hash) with
    | Some i -> i
    | _ -> assert false

  (* Returns a pointer to the object field (without following the indirection) *)
  let idx_raw env f =
    compile_unboxed_const (E.hash env f) ^^
    idx_hash_raw env 0

  (* Returns a pointer to the object field (possibly following the indirection) *)
  let idx env obj_type f =
    compile_unboxed_const (E.hash env f) ^^
    idx_hash env (field_lower_bound env obj_type f) (is_mut_field env obj_type f)

  (* load the value (or the mutbox) *)
  let load_idx_raw env f =
    idx_raw env f ^^
    load_ptr

  (* load the actual value (dereferencing the mutbox) *)
  let load_idx env obj_type f =
    idx env obj_type f ^^
    load_ptr

end (* Object *)

module Blob = struct
  (* The layout of a blob object is

     ┌─────┬─────────┬──────────────────┐
     │ tag │ n_bytes │ bytes (padded) … │
     └─────┴─────────┴──────────────────┘

    This heap object is used for various kinds of binary, non-pointer data.

    When used for Text values, the bytes are UTF-8 encoded code points from
    Unicode.
  *)

  let header_size = Int32.add Tagged.header_size 1l
  let len_field = Int32.add Tagged.header_size 0l

  let len env = Heap.load_field len_field

  let vanilla_lit env s =
    E.add_static env StaticBytes.[
      I32 Tagged.(int_of_tag Blob);
      I32 (Int32.of_int (String.length s));
      Bytes s;
    ]

  let lit env s = compile_unboxed_const (vanilla_lit env s)

  let lit_ptr_len env s =
    compile_unboxed_const (Int32.add ptr_unskew (E.add_static env StaticBytes.[Bytes s])) ^^
    compile_unboxed_const (Int32.of_int (String.length s))

  let alloc env = E.call_import env "rts" "alloc_blob"

  let unskewed_payload_offset = Int32.(add ptr_unskew (mul Heap.word_size header_size))
  let payload_ptr_unskewed = compile_add_const unskewed_payload_offset

  let as_ptr_len env = Func.share_code1 env "as_ptr_size" ("x", I32Type) [I32Type; I32Type] (
    fun env get_x ->
      get_x ^^ payload_ptr_unskewed ^^
      get_x ^^ len env
    )

  let of_ptr_size env = Func.share_code2 env "blob_of_ptr_size" (("ptr", I32Type), ("size" , I32Type)) [I32Type] (
    fun env get_ptr get_size ->
      let (set_x, get_x) = new_local env "x" in
      get_size ^^ alloc env ^^ set_x ^^
      get_x ^^ payload_ptr_unskewed ^^
      get_ptr ^^
      get_size ^^
      Heap.memcpy env ^^
      get_x
    )

  let of_size_copy env get_size_fun copy_fun offset_fun =
    let (set_len, get_len) = new_local env "len" in
    let (set_blob, get_blob) = new_local env "blob" in
    get_size_fun env ^^ set_len ^^

    get_len ^^ alloc env ^^ set_blob ^^
    get_blob ^^ payload_ptr_unskewed ^^
    offset_fun env ^^
    get_len ^^
    copy_fun env ^^

    get_blob

  (* Lexicographic blob comparison. Expects two blobs on the stack *)
  let rec compare env op =
    let open Operator in
    let name = match op with
        | LtOp -> "Blob.compare_lt"
        | LeOp -> "Blob.compare_le"
        | GeOp -> "Blob.compare_ge"
        | GtOp -> "Blob.compare_gt"
        | EqOp -> "Blob.compare_eq"
        | NeqOp -> assert false in
    Func.share_code2 env name (("x", I32Type), ("y", I32Type)) [I32Type] (fun env get_x get_y ->
      match op with
        (* Some operators can be reduced to the negation of other operators *)
        | LtOp ->  get_x ^^ get_y ^^ compare env GeOp ^^ Bool.neg
        | GtOp ->  get_x ^^ get_y ^^ compare env LeOp ^^ Bool.neg
        | NeqOp -> assert false
        | _ ->
      begin
        let (set_len1, get_len1) = new_local env "len1" in
        let (set_len2, get_len2) = new_local env "len2" in
        let (set_len, get_len) = new_local env "len" in
        let (set_a, get_a) = new_local env "a" in
        let (set_b, get_b) = new_local env "b" in

        get_x ^^ len env ^^ set_len1 ^^
        get_y ^^ len env ^^ set_len2 ^^

        (* Find mininum length *)
        begin if op = EqOp then
          (* Early exit for equality *)
          get_len1 ^^ get_len2 ^^ G.i (Compare (Wasm.Values.I32 I32Op.Eq)) ^^
          G.if0 G.nop (Bool.lit false ^^ G.i Return) ^^

          get_len1 ^^ set_len
        else
          get_len1 ^^ get_len2 ^^ G.i (Compare (Wasm.Values.I32 I32Op.LeU)) ^^
          G.if0
            (get_len1 ^^ set_len)
            (get_len2 ^^ set_len)
        end ^^

        (* We could do word-wise comparisons if we know that the trailing bytes
           are zeroed *)
        get_len ^^
        from_0_to_n env (fun get_i ->
          get_x ^^
          payload_ptr_unskewed ^^
          get_i ^^
          G.i (Binary (Wasm.Values.I32 I32Op.Add)) ^^
          G.i (Load {ty = I32Type; align = 0; offset = 0l; sz = Some Wasm.Types.(Pack8, ZX)}) ^^
          set_a ^^


          get_y ^^
          payload_ptr_unskewed ^^
          get_i ^^
          G.i (Binary (Wasm.Values.I32 I32Op.Add)) ^^
          G.i (Load {ty = I32Type; align = 0; offset = 0l; sz = Some Wasm.Types.(Pack8, ZX)}) ^^
          set_b ^^

          get_a ^^ get_b ^^ G.i (Compare (Wasm.Values.I32 I32Op.Eq)) ^^
          G.if0 G.nop (
            (* first non-equal elements *)
            begin match op with
            | LeOp -> get_a ^^ get_b ^^ G.i (Compare (Wasm.Values.I32 I32Op.LeU))
            | GeOp -> get_a ^^ get_b ^^ G.i (Compare (Wasm.Values.I32 I32Op.GeU))
            | EqOp -> Bool.lit false
            | _ -> assert false
            end ^^
            G.i Return
          )
        ) ^^
        (* Common prefix is same *)
        match op with
        | LeOp -> get_len1 ^^ get_len2 ^^ G.i (Compare (Wasm.Values.I32 I32Op.LeU))
        | GeOp -> get_len1 ^^ get_len2 ^^ G.i (Compare (Wasm.Values.I32 I32Op.GeU))
        | EqOp -> Bool.lit true
        | _ -> assert false
      end
  )

  let iter env =
    E.call_import env "rts" "blob_iter"
  let iter_done env =
    E.call_import env "rts" "blob_iter_done"
  let iter_next env =
    E.call_import env "rts" "blob_iter_next" ^^
    TaggedSmallWord.msb_adjust Type.Nat8

  let dyn_alloc_scratch env = alloc env ^^ payload_ptr_unskewed

  (* TODO: rewrite using MemoryFill *)
  let clear env =
    Func.share_code1 env "blob_clear" ("x", I32Type) [] (fun env get_x ->
      let (set_ptr, get_ptr) = new_local env "ptr" in
      let (set_len, get_len) = new_local env "len" in
      get_x ^^
      as_ptr_len env ^^
      set_len ^^
      set_ptr ^^

      (* round to word size *)
      get_len ^^
      compile_add_const (Int32.sub Heap.word_size 1l) ^^
      compile_divU_const Heap.word_size ^^

      (* clear all words *)
      from_0_to_n env (fun get_i ->
        get_ptr ^^
        compile_unboxed_const 0l ^^
        store_unskewed_ptr ^^
        get_ptr ^^
        compile_add_const Heap.word_size ^^
        set_ptr))

end (* Blob *)

module Text = struct
  (*
  Most of the heavy lifting around text values is in rts/motoko-rts/src/text.rs
  *)

  (* The layout of a concatenation node is

     ┌─────┬─────────┬───────┬───────┐
     │ tag │ n_bytes │ text1 │ text2 │
     └─────┴─────────┴───────┴───────┘

    This is internal to rts/text.c, with the exception of GC-related code.
  *)

  let of_ptr_size env =
    E.call_import env "rts" "text_of_ptr_size"
  let concat env =
    E.call_import env "rts" "text_concat"
  let size env =
    E.call_import env "rts" "text_size"
  let to_buf env =
    E.call_import env "rts" "text_to_buf"
  let len env =
    E.call_import env "rts" "text_len" ^^ BigNum.from_word32 env
  let prim_showChar env =
    TaggedSmallWord.untag_codepoint ^^
    E.call_import env "rts" "text_singleton"
  let to_blob env = E.call_import env "rts" "blob_of_text"

  let of_blob env =
    let (set_blob, get_blob) = new_local env "blob" in
    set_blob ^^
    get_blob ^^ Blob.as_ptr_len env ^^
    E.call_import env "rts" "utf8_valid" ^^
    G.if1 I32Type (Opt.inject_noop env get_blob) (Opt.null_lit env)


  let iter env =
    E.call_import env "rts" "text_iter"
  let iter_done env =
    E.call_import env "rts" "text_iter_done"
  let iter_next env =
    E.call_import env "rts" "text_iter_next" ^^
    TaggedSmallWord.tag_codepoint

  let compare env op =
    let open Operator in
    let name = match op with
        | LtOp -> "Text.compare_lt"
        | LeOp -> "Text.compare_le"
        | GeOp -> "Text.compare_ge"
        | GtOp -> "Text.compare_gt"
        | EqOp -> "Text.compare_eq"
        | NeqOp -> assert false in
    Func.share_code2 env name (("x", I32Type), ("y", I32Type)) [I32Type] (fun env get_x get_y ->
      get_x ^^ get_y ^^ E.call_import env "rts" "text_compare" ^^
      compile_unboxed_const 0l ^^
      match op with
        | LtOp -> G.i (Compare (Wasm.Values.I32 I32Op.LtS))
        | LeOp -> G.i (Compare (Wasm.Values.I32 I32Op.LeS))
        | GtOp -> G.i (Compare (Wasm.Values.I32 I32Op.GtS))
        | GeOp -> G.i (Compare (Wasm.Values.I32 I32Op.GeS))
        | EqOp -> G.i (Compare (Wasm.Values.I32 I32Op.Eq))
        | NeqOp -> assert false
    )


end (* Text *)

module Arr = struct
  (* Object layout:

     ┌─────┬──────────┬────────┬───┐
     │ tag │ n_fields │ field1 │ … │
     └─────┴──────────┴────────┴───┘

     No difference between mutable and immutable arrays.
  *)

  let header_size = Int32.add Tagged.header_size 1l
  let element_size = 4l
  let len_field = Int32.add Tagged.header_size 0l

  (* Static array access. No checking *)
  let load_field n = Heap.load_field Int32.(add n header_size)

  (* Dynamic array access. Returns the address (not the value) of the field.
     Does bounds checking *)
  let idx env =
    Func.share_code2 env "Array.idx" (("array", I32Type), ("idx", I32Type)) [I32Type] (fun env get_array get_idx ->
      (* No need to check the lower bound, we interpret idx as unsigned *)
      (* Check the upper bound *)
      get_idx ^^
      get_array ^^ Heap.load_field len_field ^^
      G.i (Compare (Wasm.Values.I32 I32Op.LtU)) ^^
      E.else_trap_with env "Array index out of bounds" ^^

      get_idx ^^
      compile_add_const header_size ^^
      compile_mul_const element_size ^^
      get_array ^^
      G.i (Binary (Wasm.Values.I32 I32Op.Add))
    )

  (* As above, but taking a bigint (Nat), and reporting overflow as out of bounds *)
  let idx_bigint env =
    Func.share_code2 env "Array.idx_bigint" (("array", I32Type), ("idx", I32Type)) [I32Type] (fun env get_array get_idx ->
      get_array ^^
      get_idx ^^
      Blob.lit env "Array index out of bounds" ^^
      BigNum.to_word32_with env ^^
      idx env
  )


  let vanilla_lit env ptrs =
    E.add_static env StaticBytes.[
      I32 Tagged.(int_of_tag Array);
      I32 (Int32.of_int (List.length ptrs));
      i32s ptrs;
    ]

  (* Compile an array literal. *)
  let lit env element_instructions =
    Tagged.obj env Tagged.Array
     ([ compile_unboxed_const (Wasm.I32.of_int_u (List.length element_instructions))
      ] @ element_instructions)

  (* Does not initialize the fields! *)
  let alloc env = E.call_import env "rts" "alloc_array"

  (* The primitive operations *)
  (* No need to wrap them in RTS functions: They occur only once, in the prelude. *)
  let init env =
    let (set_len, get_len) = new_local env "len" in
    let (set_x, get_x) = new_local env "x" in
    let (set_r, get_r) = new_local env "r" in
    set_x ^^
    BigNum.to_word32 env ^^
    set_len ^^

    (* Allocate *)
    get_len ^^
    alloc env ^^
    set_r ^^

    (* Write fields *)
    get_len ^^
    from_0_to_n env (fun get_i ->
      get_r ^^
      get_i ^^
      idx env ^^
      get_x ^^
      store_ptr
    ) ^^
    get_r

  let tabulate env =
    let (set_len, get_len) = new_local env "len" in
    let (set_f, get_f) = new_local env "f" in
    let (set_r, get_r) = new_local env "r" in
    set_f ^^
    BigNum.to_word32 env ^^
    set_len ^^

    (* Allocate *)
    get_len ^^
    alloc env ^^
    set_r ^^

    (* Write fields *)
    get_len ^^
    from_0_to_n env (fun get_i ->
      (* Where to store *)
      get_r ^^ get_i ^^ idx env ^^
      (* The closure *)
      get_f ^^
      (* The arg *)
      get_i ^^
      BigNum.from_word32 env ^^
      (* The closure again *)
      get_f ^^
      (* Call *)
      Closure.call_closure env 1 1 ^^
      store_ptr
    ) ^^
    get_r

  let ofBlob env =
    Func.share_code1 env "Arr.ofBlob" ("blob", I32Type) [I32Type] (fun env get_blob ->
      let (set_len, get_len) = new_local env "len" in
      let (set_r, get_r) = new_local env "r" in

      get_blob ^^ Blob.len env ^^ set_len ^^

      get_len ^^ alloc env ^^ set_r ^^

      get_len ^^ from_0_to_n env (fun get_i ->
        get_r ^^ get_i ^^ idx env ^^
        get_blob ^^ Blob.payload_ptr_unskewed ^^
        get_i ^^ G.i (Binary (Wasm.Values.I32 I32Op.Add)) ^^
        G.i (Load {ty = I32Type; align = 0; offset = 0l; sz = Some Wasm.Types.(Pack8, ZX)}) ^^
        TaggedSmallWord.msb_adjust Type.Nat8 ^^
        store_ptr
      ) ^^

      get_r
    )

  let toBlob env =
    Func.share_code1 env "Arr.toBlob" ("array", I32Type) [I32Type] (fun env get_a ->
      let (set_len, get_len) = new_local env "len" in
      let (set_r, get_r) = new_local env "r" in

      get_a ^^ Heap.load_field len_field ^^ set_len ^^

      get_len ^^ Blob.alloc env ^^ set_r ^^

      get_len ^^ from_0_to_n env (fun get_i ->
        get_r ^^ Blob.payload_ptr_unskewed ^^
        get_i ^^ G.i (Binary (Wasm.Values.I32 I32Op.Add)) ^^
        get_a ^^ get_i ^^ idx env ^^
        load_ptr ^^
        TaggedSmallWord.lsb_adjust Type.Nat8 ^^
        G.i (Store {ty = I32Type; align = 0; offset = 0l; sz = Some Wasm.Types.Pack8})
      ) ^^

      get_r
    )

end (* Array *)

module Tuple = struct
  (* Tuples use the same object representation (and same tag) as arrays.
     Even though we know the size statically, we still need the size
     information for the GC.

     One could introduce tags for small tuples, to save one word.
  *)

  (* We represent the boxed empty tuple as the unboxed scalar 0, i.e. simply as
     number (but really anything is fine, we never look at this) *)
  let unit_vanilla_lit = 0l
  let compile_unit = compile_unboxed_const unit_vanilla_lit

  (* Expects on the stack the pointer to the array. *)
  let load_n n = Heap.load_field (Int32.add Arr.header_size n)

  (* Takes n elements of the stack and produces an argument tuple *)
  let from_stack env n =
    if n = 0 then compile_unit
    else
      let name = Printf.sprintf "to_%i_tuple" n in
      let args = Lib.List.table n (fun i -> Printf.sprintf "arg%i" i, I32Type) in
      Func.share_code env name args [I32Type] (fun env ->
        Arr.lit env (Lib.List.table n (fun i -> G.i (LocalGet (nr (Int32.of_int i)))))
      )

  (* Takes an argument tuple and puts the elements on the stack: *)
  let to_stack env n =
    if n = 0 then G.i Drop else
    begin
      let name = Printf.sprintf "from_%i_tuple" n in
      let retty = Lib.List.make n I32Type in
      Func.share_code1 env name ("tup", I32Type) retty (fun env get_tup ->
        G.table n (fun i -> get_tup ^^ load_n (Int32.of_int i))
      )
    end

end (* Tuple *)

module Lifecycle = struct
  (*
  This module models the life cycle of a canister as a very simple state machine,
  keeps track of the current state of the canister, and traps noisily if an
  unexpected transition happens. Such a transition would either be a bug in the
  underlying system, or in our RTS.
  *)

  type state =
    | PreInit
  (* We do not use the (start) function when compiling canisters, so skip
     these two:
    | InStart
    | Started (* (start) has run *)
  *)
    | InInit (* canister_init *)
    | Idle (* basic steady state *)
    | InUpdate
    | InQuery
    | PostQuery (* an invalid state *)
    | InPreUpgrade
    | PostPreUpgrade (* an invalid state *)
    | InPostUpgrade

  let string_of_state state = match state with
    | PreInit -> "PreInit"
    | InInit -> "InInit"
    | Idle -> "Idle"
    | InUpdate -> "InUpdate"
    | InQuery -> "InQuery"
    | PostQuery -> "PostQuery"
    | InPreUpgrade -> "InPreUpgrade"
    | PostPreUpgrade -> "PostPreUpgrade"
    | InPostUpgrade -> "InPostUpgrade"

  let int_of_state = function
    | PreInit -> 0l (* Automatically null *)
    (*
    | InStart -> 1l
    | Started -> 2l
    *)
    | InInit -> 3l
    | Idle -> 4l
    | InUpdate -> 5l
    | InQuery -> 6l
    | PostQuery -> 7l
    | InPreUpgrade -> 8l
    | PostPreUpgrade -> 9l
    | InPostUpgrade -> 10l

  let ptr = Stack.end_
  let end_ = Int32.add Stack.end_ Heap.word_size

  (* Which states may come before this *)
  let pre_states = function
    | PreInit -> []
    (*
    | InStart -> [PreInit]
    | Started -> [InStart]
    *)
    | InInit -> [PreInit]
    | Idle -> [InInit; InUpdate; InPostUpgrade]
    | InUpdate -> [Idle]
    | InQuery -> [Idle]
    | PostQuery -> [InQuery]
    | InPreUpgrade -> [Idle]
    | PostPreUpgrade -> [InPreUpgrade]
    | InPostUpgrade -> [InInit]

  let get env =
    compile_unboxed_const ptr ^^
    load_unskewed_ptr

  let set env new_state =
    compile_unboxed_const ptr ^^
    compile_unboxed_const (int_of_state new_state) ^^
    store_unskewed_ptr

  let trans env new_state =
    let name = "trans_state" ^ Int32.to_string (int_of_state new_state) in
    Func.share_code0 env name [] (fun env ->
      G.block0 (
        let rec go = function
        | [] -> E.trap_with env
          ("internal error: unexpected state entering " ^ string_of_state new_state)
        | (s::ss) ->
          get env ^^ compile_eq_const (int_of_state s) ^^
          G.if0 (G.i (Br (nr 1l))) G.nop ^^
          go ss
        in go (pre_states new_state)
        ) ^^
      set env new_state
    )

end (* Lifecycle *)


module IC = struct
  (* IC-specific stuff: System imports, databufs etc. *)

  let i32s n = Lib.List.make n I32Type
  let i64s n = Lib.List.make n I64Type

  let import_ic0 env =
      E.add_func_import env "ic0" "accept_message" [] [];
      E.add_func_import env "ic0" "call_data_append" (i32s 2) [];
      E.add_func_import env "ic0" "call_cycles_add128" (i64s 2) [];
      E.add_func_import env "ic0" "call_new" (i32s 8) [];
      E.add_func_import env "ic0" "call_perform" [] [I32Type];
      E.add_func_import env "ic0" "call_on_cleanup" (i32s 2) [];
      E.add_func_import env "ic0" "canister_cycle_balance128" [I32Type] [];
      E.add_func_import env "ic0" "canister_self_copy" (i32s 3) [];
      E.add_func_import env "ic0" "canister_self_size" [] [I32Type];
      E.add_func_import env "ic0" "canister_status" [] [I32Type];
      E.add_func_import env "ic0" "debug_print" (i32s 2) [];
      E.add_func_import env "ic0" "msg_arg_data_copy" (i32s 3) [];
      E.add_func_import env "ic0" "msg_arg_data_size" [] [I32Type];
      E.add_func_import env "ic0" "msg_caller_copy" (i32s 3) [];
      E.add_func_import env "ic0" "msg_caller_size" [] [I32Type];
      E.add_func_import env "ic0" "msg_cycles_available128" [I32Type] [];
      E.add_func_import env "ic0" "msg_cycles_refunded128" [I32Type] [];
      E.add_func_import env "ic0" "msg_cycles_accept128" [I64Type; I64Type; I32Type] [];
      E.add_func_import env "ic0" "certified_data_set" (i32s 2) [];
      E.add_func_import env "ic0" "data_certificate_present" [] [I32Type];
      E.add_func_import env "ic0" "data_certificate_size" [] [I32Type];
      E.add_func_import env "ic0" "data_certificate_copy" (i32s 3) [];
      E.add_func_import env "ic0" "msg_method_name_size" [] [I32Type];
      E.add_func_import env "ic0" "msg_method_name_copy" (i32s 3) [];
      E.add_func_import env "ic0" "msg_reject_code" [] [I32Type];
      E.add_func_import env "ic0" "msg_reject_msg_size" [] [I32Type];
      E.add_func_import env "ic0" "msg_reject_msg_copy" (i32s 3) [];
      E.add_func_import env "ic0" "msg_reject" (i32s 2) [];
      E.add_func_import env "ic0" "msg_reply_data_append" (i32s 2) [];
      E.add_func_import env "ic0" "msg_reply" [] [];
      E.add_func_import env "ic0" "performance_counter" [I32Type] [I64Type];
      E.add_func_import env "ic0" "trap" (i32s 2) [];
      E.add_func_import env "ic0" "stable64_write" (i64s 3) [];
      E.add_func_import env "ic0" "stable64_read" (i64s 3) [];
      E.add_func_import env "ic0" "stable64_size" [] [I64Type];
      E.add_func_import env "ic0" "stable64_grow" [I64Type] [I64Type];
      E.add_func_import env "ic0" "time" [] [I64Type];
      ()

  let system_imports env =
    match E.mode env with
    | Flags.ICMode ->
      import_ic0 env
    | Flags.RefMode  ->
      import_ic0 env
    | Flags.WASIMode ->
      E.add_func_import env "wasi_unstable" "fd_write" [I32Type; I32Type; I32Type; I32Type] [I32Type];
    | Flags.WasmMode -> ()

  let system_call env funcname = E.call_import env "ic0" funcname

  let register env =

      Func.define_built_in env "print_ptr" [("ptr", I32Type); ("len", I32Type)] [] (fun env ->
        match E.mode env with
        | Flags.WasmMode -> G.i Nop
        | Flags.ICMode | Flags.RefMode ->
            G.i (LocalGet (nr 0l)) ^^
            G.i (LocalGet (nr 1l)) ^^
            system_call env "debug_print"
        | Flags.WASIMode -> begin
          let get_ptr = G.i (LocalGet (nr 0l)) in
          let get_len = G.i (LocalGet (nr 1l)) in

          Stack.with_words env "io_vec" 6l (fun get_iovec_ptr ->
            (* We use the iovec functionality to append a newline *)
            get_iovec_ptr ^^
            get_ptr ^^
            G.i (Store {ty = I32Type; align = 2; offset = 0l; sz = None}) ^^

            get_iovec_ptr ^^
            get_len ^^
            G.i (Store {ty = I32Type; align = 2; offset = 4l; sz = None}) ^^

            get_iovec_ptr ^^
            get_iovec_ptr ^^ compile_add_const 16l ^^
            G.i (Store {ty = I32Type; align = 2; offset = 8l; sz = None}) ^^

            get_iovec_ptr ^^
            compile_unboxed_const 1l ^^
            G.i (Store {ty = I32Type; align = 2; offset = 12l; sz = None}) ^^

            get_iovec_ptr ^^
            compile_unboxed_const (Int32.of_int (Char.code '\n')) ^^
            G.i (Store {ty = I32Type; align = 0; offset = 16l; sz = Some Wasm.Types.Pack8}) ^^

            (* Call fd_write twice to work around
               https://github.com/bytecodealliance/wasmtime/issues/629
            *)

            compile_unboxed_const 1l (* stdout *) ^^
            get_iovec_ptr ^^
            compile_unboxed_const 1l (* one string segment (2 doesn't work) *) ^^
            get_iovec_ptr ^^ compile_add_const 20l ^^ (* out for bytes written, we ignore that *)
            E.call_import env "wasi_unstable" "fd_write" ^^
            G.i Drop ^^

            compile_unboxed_const 1l (* stdout *) ^^
            get_iovec_ptr ^^ compile_add_const 8l ^^
            compile_unboxed_const 1l (* one string segment *) ^^
            get_iovec_ptr ^^ compile_add_const 20l ^^ (* out for bytes written, we ignore that *)
            E.call_import env "wasi_unstable" "fd_write" ^^
            G.i Drop)
          end);

      E.add_export env (nr {
        name = Wasm.Utf8.decode "print_ptr";
        edesc = nr (FuncExport (nr (E.built_in env "print_ptr")))
      })


  let performance_counter env =
    match E.mode env with
    | Flags.(ICMode | RefMode) ->
      system_call env "performance_counter"
    | _ ->
      E.trap_with env "cannot get performance counter when running locally"

  let print_ptr_len env = G.i (Call (nr (E.built_in env "print_ptr")))

  let print_text env =
    Func.share_code1 env "print_text" ("str", I32Type) [] (fun env get_str ->
      let (set_blob, get_blob) = new_local env "blob" in
      get_str ^^ Text.to_blob env ^^ set_blob ^^
      get_blob ^^ Blob.payload_ptr_unskewed ^^
      get_blob ^^ Blob.len env ^^
      print_ptr_len env
    )

  (* For debugging *)
  let _compile_static_print env s =
    Blob.lit_ptr_len env s ^^ print_ptr_len env

  let ic_trap env = system_call env "trap"

  let trap_ptr_len env =
    match E.mode env with
    | Flags.WasmMode -> G.i Unreachable
    | Flags.WASIMode -> print_ptr_len env ^^ G.i Unreachable
    | Flags.ICMode | Flags.RefMode -> ic_trap env ^^ G.i Unreachable

  let trap_with env s =
    Blob.lit_ptr_len env s ^^ trap_ptr_len env

  let trap_text env  =
    Text.to_blob env ^^ Blob.as_ptr_len env ^^ trap_ptr_len env

  let default_exports env =
    (* these exports seem to be wanted by the hypervisor/v8 *)
    E.add_export env (nr {
      name = Wasm.Utf8.decode (
        match E.mode env with
        | Flags.WASIMode -> "memory"
        | _  -> "mem"
      );
      edesc = nr (MemoryExport (nr 0l))
    });
    E.add_export env (nr {
      name = Wasm.Utf8.decode "table";
      edesc = nr (TableExport (nr 0l))
    })

  let export_init env =
    assert (E.mode env = Flags.ICMode || E.mode env = Flags.RefMode);
    let empty_f = Func.of_body env [] [] (fun env ->
      Lifecycle.trans env Lifecycle.InInit ^^

      G.i (Call (nr (E.built_in env "init"))) ^^
      E.collect_garbage env ^^

      Lifecycle.trans env Lifecycle.Idle
    ) in
    let fi = E.add_fun env "canister_init" empty_f in
    E.add_export env (nr {
      name = Wasm.Utf8.decode "canister_init";
      edesc = nr (FuncExport (nr fi))
      })

  let export_heartbeat env =
    assert (E.mode env = Flags.ICMode || E.mode env = Flags.RefMode);
    let fi = E.add_fun env "canister_heartbeat"
      (Func.of_body env [] [] (fun env ->
        G.i (Call (nr (E.built_in env "heartbeat_exp"))) ^^
        E.collect_garbage env))
    in
    E.add_export env (nr {
      name = Wasm.Utf8.decode "canister_heartbeat";
      edesc = nr (FuncExport (nr fi))
    })

  let export_inspect env =
    assert (E.mode env = Flags.ICMode || E.mode env = Flags.RefMode);
    let fi = E.add_fun env "canister_inspect_message"
      (Func.of_body env [] [] (fun env ->
        G.i (Call (nr (E.built_in env "inspect_exp"))) ^^
        system_call env "accept_message" (* assumes inspect_exp traps to reject *)
        (* no need to GC !*)))
    in
    E.add_export env (nr {
      name = Wasm.Utf8.decode "canister_inspect_message";
      edesc = nr (FuncExport (nr fi))
    })

  let export_wasi_start env =
    assert (E.mode env = Flags.WASIMode);
    let fi = E.add_fun env "_start" (Func.of_body env [] [] (fun env1 ->
      Lifecycle.trans env Lifecycle.InInit ^^
      G.i (Call (nr (E.built_in env "init"))) ^^
      Lifecycle.trans env Lifecycle.Idle
    )) in
    E.add_export env (nr {
      name = Wasm.Utf8.decode "_start";
      edesc = nr (FuncExport (nr fi))
      })

  let export_upgrade_methods env =
    if E.mode env = Flags.ICMode || E.mode env = Flags.RefMode then
    let status_stopped = 3l in
    let pre_upgrade_fi = E.add_fun env "pre_upgrade" (Func.of_body env [] [] (fun env ->
      Lifecycle.trans env Lifecycle.InPreUpgrade ^^
      (* check status is stopped or trap on outstanding callbacks *)
      system_call env "canister_status" ^^ compile_eq_const status_stopped ^^
      G.if0
       (G.nop)
       (ContinuationTable.count env ^^
          E.then_trap_with env "canister_pre_upgrade attempted with outstanding message callbacks (try stopping the canister before upgrade)") ^^
      (* call pre_upgrade expression & any system method *)
      (G.i (Call (nr (E.built_in env "pre_exp")))) ^^
      Lifecycle.trans env Lifecycle.PostPreUpgrade
    )) in

    let post_upgrade_fi = E.add_fun env "post_upgrade" (Func.of_body env [] [] (fun env ->
      Lifecycle.trans env Lifecycle.InInit ^^
      G.i (Call (nr (E.built_in env "init"))) ^^
      Lifecycle.trans env Lifecycle.InPostUpgrade ^^
      G.i (Call (nr (E.built_in env "post_exp"))) ^^
      Lifecycle.trans env Lifecycle.Idle ^^
      E.collect_garbage env
    )) in

    E.add_export env (nr {
      name = Wasm.Utf8.decode "canister_pre_upgrade";
      edesc = nr (FuncExport (nr pre_upgrade_fi))
    });

    E.add_export env (nr {
      name = Wasm.Utf8.decode "canister_post_upgrade";
      edesc = nr (FuncExport (nr post_upgrade_fi))
    })


  let get_self_reference env =
    match E.mode env with
    | Flags.ICMode | Flags.RefMode ->
      Func.share_code0 env "canister_self" [I32Type] (fun env ->
        Blob.of_size_copy env
          (fun env -> system_call env "canister_self_size")
          (fun env -> system_call env "canister_self_copy")
          (fun env -> compile_unboxed_const 0l)
      )
    | _ ->
      E.trap_with env "cannot get self-actor-reference when running locally"

  let get_system_time env =
    match E.mode env with
    | Flags.ICMode | Flags.RefMode ->
      system_call env "time"
    | _ ->
      E.trap_with env "cannot get system time when running locally"

  let caller env =
    match E.mode env with
    | Flags.ICMode | Flags.RefMode ->
      Blob.of_size_copy env
        (fun env -> system_call env "msg_caller_size")
        (fun env -> system_call env "msg_caller_copy")
        (fun env -> compile_unboxed_const 0l)
    | _ ->
      E.trap_with env (Printf.sprintf "cannot get caller when running locally")

  let method_name env =
    match E.mode env with
    | Flags.ICMode | Flags.RefMode ->
      Blob.of_size_copy env
        (fun env -> system_call env "msg_method_name_size")
        (fun env -> system_call env "msg_method_name_copy")
        (fun env -> compile_unboxed_const 0l)
    | _ ->
      E.trap_with env (Printf.sprintf "cannot get method_name when running locally")

  let arg_data env =
    match E.mode env with
    | Flags.ICMode | Flags.RefMode ->
      Blob.of_size_copy env
        (fun env -> system_call env "msg_arg_data_size")
        (fun env -> system_call env "msg_arg_data_copy")
        (fun env -> compile_unboxed_const 0l)
    | _ ->
      E.trap_with env (Printf.sprintf "cannot get arg_data when running locally")

  let reject env arg_instrs =
    match E.mode env with
    | Flags.ICMode | Flags.RefMode ->
      arg_instrs ^^
      Text.to_blob env ^^
      Blob.as_ptr_len env ^^
      system_call env "msg_reject"
    | _ ->
      E.trap_with env (Printf.sprintf "cannot reject when running locally")

  let error_code env =
     Func.share_code0 env "error_code" [I32Type] (fun env ->
      let (set_code, get_code) = new_local env "code" in
      system_call env "msg_reject_code" ^^ set_code ^^
      List.fold_right (fun (tag, const) code ->
        get_code ^^ compile_unboxed_const const ^^
        G.i (Compare (Wasm.Values.I32 I32Op.Eq)) ^^
        G.if1 I32Type
          (Variant.inject env tag Tuple.compile_unit)
          code)
        ["system_fatal", 1l;
         "system_transient", 2l;
         "destination_invalid", 3l;
         "canister_reject", 4l;
         "canister_error", 5l]
        (Variant.inject env "future" (get_code ^^ BoxedSmallWord.box env)))

  let error_message env =
    Func.share_code0 env "error_message" [I32Type] (fun env ->
      Blob.of_size_copy env
        (fun env -> system_call env "msg_reject_msg_size")
        (fun env -> system_call env "msg_reject_msg_copy")
        (fun env -> compile_unboxed_const 0l)
    )

  let error_value env =
    Func.share_code0 env "error_value" [I32Type] (fun env ->
      error_code env ^^
      error_message env ^^
      Tuple.from_stack env 2
    )

  let reply_with_data env =
    Func.share_code2 env "reply_with_data" (("start", I32Type), ("size", I32Type)) [] (
      fun env get_data_start get_data_size ->
        get_data_start ^^
        get_data_size ^^
        system_call env "msg_reply_data_append" ^^
        system_call env "msg_reply"
   )

  (* Actor reference on the stack *)
  let actor_public_field env name =
    (* simply tuple canister name and function name *)
    Blob.lit env name ^^
    Tuple.from_stack env 2

  let fail_assert env at =
    let open Source in
    let at = {
        left = {at.left with file = Filename.basename at.left.file};
        right = {at.right with file = Filename.basename at.right.file}
      }
    in
    E.trap_with env (Printf.sprintf "assertion failed at %s" (string_of_region at))

  let async_method_name = Type.(motoko_async_helper_fld.lab)

  let assert_caller_self env =
    let (set_len1, get_len1) = new_local env "len1" in
    let (set_len2, get_len2) = new_local env "len2" in
    let (set_str1, get_str1) = new_local env "str1" in
    let (set_str2, get_str2) = new_local env "str2" in
    system_call env "canister_self_size" ^^ set_len1 ^^
    system_call env "msg_caller_size" ^^ set_len2 ^^
    get_len1 ^^ get_len2 ^^ G.i (Compare (Wasm.Values.I32 I32Op.Eq)) ^^
    E.else_trap_with env "not a self-call" ^^

    get_len1 ^^ Blob.dyn_alloc_scratch env ^^ set_str1 ^^
    get_str1 ^^ compile_unboxed_const 0l ^^ get_len1 ^^
    system_call env "canister_self_copy" ^^

    get_len2 ^^ Blob.dyn_alloc_scratch env ^^ set_str2 ^^
    get_str2 ^^ compile_unboxed_const 0l ^^ get_len2 ^^
    system_call env "msg_caller_copy" ^^


    get_str1 ^^ get_str2 ^^ get_len1 ^^ Heap.memcmp env ^^
    compile_eq_const 0l ^^
    E.else_trap_with env "not a self-call"

  (* Cycles *)

  let cycle_balance env =
    match E.mode env with
    | Flags.ICMode
    | Flags.RefMode ->
      system_call env "canister_cycle_balance128"
    | _ ->
      E.trap_with env "cannot read balance when running locally"

  let cycles_add env =
    match E.mode env with
    | Flags.ICMode
    | Flags.RefMode ->
      system_call env "call_cycles_add128"
    | _ ->
      E.trap_with env "cannot accept cycles when running locally"

  let cycles_accept env =
    match E.mode env with
    | Flags.ICMode
    | Flags.RefMode ->
      system_call env "msg_cycles_accept128"
    | _ ->
      E.trap_with env "cannot accept cycles when running locally"

  let cycles_available env =
    match E.mode env with
    | Flags.ICMode
    | Flags.RefMode ->
      system_call env "msg_cycles_available128"
    | _ ->
      E.trap_with env "cannot get cycles available when running locally"

  let cycles_refunded env =
    match E.mode env with
    | Flags.ICMode
    | Flags.RefMode ->
      system_call env "msg_cycles_refunded128"
    | _ ->
      E.trap_with env "cannot get cycles refunded when running locally"

  let set_certified_data env =
    match E.mode env with
    | Flags.ICMode
    | Flags.RefMode ->
      Blob.as_ptr_len env ^^
      system_call env "certified_data_set"
    | _ ->
      E.trap_with env "cannot set certified data when running locally"

  let get_certificate env =
    match E.mode env with
    | Flags.ICMode
    | Flags.RefMode ->
      system_call env "data_certificate_present" ^^
      G.if1 I32Type
      begin
        Opt.inject_noop env (
          Blob.of_size_copy env
            (fun env -> system_call env "data_certificate_size")
            (fun env -> system_call env "data_certificate_copy")
            (fun env -> compile_unboxed_const 0l)
        )
      end (Opt.null_lit env)
    | _ ->
      E.trap_with env "cannot get certificate when running locally"

end (* IC *)

module Cycles = struct

  let from_word128_ptr env = Func.share_code1 env "from_word128_ptr" ("ptr", I32Type) [I32Type]
    (fun env get_ptr ->
      get_ptr ^^
      (G.i (Load {ty = I64Type; align = 0; offset = 0l; sz = None })) ^^
      BigNum.from_word64 env ^^
      get_ptr ^^
      compile_add_const 8l ^^
      (G.i (Load {ty = I64Type; align = 0; offset = 0l; sz = None })) ^^
      BigNum.from_word64 env ^^
      (* shift left 64 bits *)
      compile_unboxed_const 64l ^^
      BigNum.compile_lsh env ^^
      BigNum.compile_add env)

  (* takes a bignum from the stack, traps if ≥2^128, and leaves two 64bit words on the stack *)
  (* only used twice, so ok to not use share_code1; that would require I64Type support in FakeMultiVal *)
  let to_two_word64 env =
    let (set_val, get_val) = new_local env "cycles" in
    set_val ^^
    get_val ^^
    compile_unboxed_const (BigNum.vanilla_lit env (Big_int.power_int_positive_int 2 128)) ^^
    BigNum.compile_relop env Lt ^^
    E.else_trap_with env "cycles out of bounds" ^^

    get_val ^^
    (* shift right 64 bits *)
    compile_unboxed_const 64l ^^
    BigNum.compile_rsh env ^^
    BigNum.truncate_to_word64 env ^^

    get_val ^^
    BigNum.truncate_to_word64 env

  let balance env =
    Func.share_code0 env "cycle_balance" [I32Type] (fun env ->
      Stack.with_words env "dst" 4l (fun get_dst ->
        get_dst ^^
        IC.cycle_balance env ^^
        get_dst ^^
        from_word128_ptr env
      )
    )

  let add env =
    Func.share_code1 env "cycle_add" ("cycles", I32Type) [] (fun env get_x ->
      get_x ^^
      to_two_word64 env ^^
      IC.cycles_add env
    )

  let accept env =
    Func.share_code1 env "cycle_accept" ("cycles", I32Type) [I32Type] (fun env get_x ->
      Stack.with_words env "dst" 4l (fun get_dst ->
        get_x ^^
        to_two_word64 env ^^
        get_dst ^^
        IC.cycles_accept env ^^
        get_dst ^^
        from_word128_ptr env
      )
    )

  let available env =
    Func.share_code0 env "cycle_available" [I32Type] (fun env ->
      Stack.with_words env "dst" 4l (fun get_dst ->
        get_dst ^^
        IC.cycles_available env ^^
        get_dst ^^
        from_word128_ptr env
      )
    )

  let refunded env =
    Func.share_code0 env "cycle_refunded" [I32Type] (fun env ->
      Stack.with_words env "dst" 4l (fun get_dst ->
        get_dst ^^
        IC.cycles_refunded env ^^
        get_dst ^^
        from_word128_ptr env
      )
    )

end (* Cycles *)

module StableMem = struct

  (* start from 1 to avoid accidental reads of 0 *)
  let version = Int32.of_int 1

  let register_globals env =
    (* size (in pages) *)
    E.add_global64 env "__stablemem_size" Mutable 0L

  let get_mem_size env =
    G.i (GlobalGet (nr (E.get_global env "__stablemem_size")))
  let set_mem_size env =
    G.i (GlobalSet (nr (E.get_global env "__stablemem_size")))

  (* stable memory bounds check *)
  let guard env =
    match E.mode env with
    | Flags.ICMode | Flags.RefMode ->
      Func.share_code1 env "__stablemem_guard"
        ("offset", I64Type) []
        (fun env get_offset ->
          get_offset ^^
          compile_const_64 (Int64.of_int page_size_bits) ^^
          G.i (Binary (Wasm.Values.I64 I64Op.ShrU)) ^^
          get_mem_size env  ^^
          G.i (Compare (Wasm.Values.I64 I64Op.LtU)) ^^
          E.else_trap_with env "StableMemory offset out of bounds")
    | _ -> assert false

  (* check [offset,.., offset + size) within bounds, assumes size > 0 *)
  let guard_range env =
    match E.mode env with
    | Flags.ICMode | Flags.RefMode ->
      Func.share_code2 env "__stablemem_guard_range"
        (("offset", I64Type), ("size", I32Type)) []
        (fun env get_offset get_size ->
          let (set_sum, get_sum) = new_local64 env "sum" in
          get_offset ^^
          get_size ^^ G.i (Convert (Wasm.Values.I64 I64Op.ExtendUI32)) ^^
          G.i (Binary (Wasm.Values.I64 I64Op.Add)) ^^
          set_sum ^^
          get_sum ^^
          get_offset ^^
          G.i (Compare (Wasm.Values.I64 I64Op.LtU)) ^^
          E.then_trap_with env "StableMemory range overflow" ^^
          get_sum
          ^^
          get_mem_size env ^^
          compile_const_64 (Int64.of_int page_size_bits) ^^
          G.i (Binary (Wasm.Values.I64 I64Op.Shl)) ^^
          G.i (Compare (Wasm.Values.I64 I64Op.LeU)) ^^
          E.else_trap_with env "StableMemory range out of bounds")
    | _ -> assert false

  let add_guard env guarded get_offset bytes =
    if guarded then
     (get_offset ^^
      if bytes = 1l then
        guard env
      else
        compile_unboxed_const bytes ^^
        guard_range env)
    else G.nop

  let read env guarded name typ bytes load =
    match E.mode env with
    | Flags.ICMode | Flags.RefMode ->
      Func.share_code1 env (Printf.sprintf "__stablemem_%sread_%s" (if guarded then "guarded_" else "") name)
        ("offset", I64Type) [typ]
        (fun env get_offset ->
          let words = Int32.div (Int32.add bytes 3l) 4l in
          add_guard env guarded get_offset bytes ^^
          Stack.with_words env "temp_ptr" words (fun get_temp_ptr ->
            get_temp_ptr ^^ G.i (Convert (Wasm.Values.I64 I64Op.ExtendUI32)) ^^
            get_offset ^^
            compile_const_64 (Int64.of_int32 bytes) ^^
            IC.system_call env "stable64_read" ^^
            get_temp_ptr ^^ load))
    | _ -> assert false

  let write env guarded name typ bytes store =
    match E.mode env with
    | Flags.ICMode | Flags.RefMode ->
      Func.share_code2 env (Printf.sprintf "__stablemem_%swrite_%s" (if guarded then "guarded_" else "") name)
        (("offset", I64Type), ("value", typ)) []
        (fun env get_offset get_value ->
          let words = Int32.div (Int32.add bytes 3l) 4l in
          add_guard env guarded get_offset bytes ^^
          Stack.with_words env "temp_ptr" words (fun get_temp_ptr ->
            get_temp_ptr ^^ get_value ^^ store ^^
            get_offset ^^
            get_temp_ptr ^^ G.i (Convert (Wasm.Values.I64 I64Op.ExtendUI32)) ^^
            compile_const_64 (Int64.of_int32 bytes) ^^
            IC.system_call env "stable64_write"))
    | _ -> assert false

  let _read_word32 env =
    read env false "word32" I32Type 4l load_unskewed_ptr
  let write_word32 env =
    write env false "word32" I32Type 4l store_unskewed_ptr


  (* read and clear word32 from stable mem offset on stack *)
  let read_and_clear_word32 env =
    match E.mode env with
    | Flags.ICMode | Flags.RefMode ->
      Func.share_code1 env "__stablemem_read_and_clear_word32"
        ("offset", I64Type) [I32Type]
        (fun env get_offset ->
          Stack.with_words env "temp_ptr" 1l (fun get_temp_ptr ->
            let (set_word, get_word) = new_local env "word" in
            (* read word *)
            get_temp_ptr ^^ G.i (Convert (Wasm.Values.I64 I64Op.ExtendUI32)) ^^
            get_offset ^^
            compile_const_64 4L ^^
            IC.system_call env "stable64_read" ^^
            get_temp_ptr ^^ load_unskewed_ptr ^^
            set_word ^^
            (* write 0 *)
            get_temp_ptr ^^ compile_unboxed_const 0l ^^ store_unskewed_ptr ^^
            get_offset ^^
            get_temp_ptr ^^ G.i (Convert (Wasm.Values.I64 I64Op.ExtendUI32)) ^^
            compile_const_64 4L ^^
            IC.system_call env "stable64_write" ^^
            (* return word *)
            get_word
        ))
    | _ -> assert false

  (* ensure_pages : ensure at least num pages allocated,
     growing (real) stable memory if needed *)
  let ensure_pages env =
    match E.mode env with
    | Flags.ICMode | Flags.RefMode ->
      Func.share_code1 env "__stablemem_grow"
        ("pages", I64Type) [I64Type]
        (fun env get_pages ->
          let (set_size, get_size) = new_local64 env "size" in
          let (set_pages_needed, get_pages_needed) = new_local64 env "pages_needed" in

          IC.system_call env "stable64_size" ^^
          set_size ^^

          get_pages ^^
          get_size ^^
          G.i (Binary (Wasm.Values.I64 I64Op.Sub)) ^^
          set_pages_needed ^^

          get_pages_needed ^^
          compile_const_64 0L ^^
          G.i (Compare (Wasm.Values.I64 I64Op.GtS)) ^^
          G.if1 I64Type
            (get_pages_needed ^^
             IC.system_call env "stable64_grow")
            get_size)
    | _ -> assert false

  (* ensure stable memory includes [offset..offset+size), assumes size > 0 *)
  let ensure env =
    match E.mode env with
    | Flags.ICMode | Flags.RefMode ->
      Func.share_code2 env "__stablemem_ensure"
        (("offset", I64Type), ("size", I64Type)) []
        (fun env get_offset get_size ->
          let (set_sum, get_sum) = new_local64 env "sum" in
          get_offset ^^
          get_size ^^
          G.i (Binary (Wasm.Values.I64 I64Op.Add)) ^^
          set_sum ^^
          (* check for overflow *)
          get_sum ^^
          get_offset ^^
          G.i (Compare (Wasm.Values.I64 I64Op.LtU)) ^^
          E.then_trap_with env "Range overflow" ^^
          (* ensure page *)
          get_sum ^^
          compile_const_64 (Int64.of_int page_size_bits) ^^
          G.i (Binary (Wasm.Values.I64 I64Op.ShrU)) ^^
          compile_add64_const 1L ^^
          ensure_pages env ^^
          (* Check result *)
          compile_const_64 0L ^^
          G.i (Compare (Wasm.Values.I64 I64Op.LtS)) ^^
          E.then_trap_with env "Out of stable memory.")
    | _ -> assert false

  (* API *)

  let logical_grow env =
    match E.mode env with
    | Flags.ICMode | Flags.RefMode ->
      Func.share_code1 env "__stablemem_logical_grow"
        ("pages", I64Type) [I64Type] (fun env get_pages ->
          let (set_size, get_size) = new_local64 env "size" in
          get_mem_size env ^^
          set_size ^^

          (* check within --max-stable-pages *)
          get_size ^^
          get_pages ^^
          G.i (Binary (Wasm.Values.I64 I64Op.Add)) ^^
          compile_const_64 (Int64.of_int (!Flags.max_stable_pages)) ^^
          G.i (Compare (Wasm.Values.I64 I64Op.GtU)) ^^
          G.if1 I64Type
            begin
             compile_const_64 (-1L) ^^
             G.i Return
            end
            begin
              let (set_new_size, get_new_size) = new_local64 env "new_size" in
              get_size ^^
              get_pages ^^
              G.i (Binary (Wasm.Values.I64 I64Op.Add)) ^^
              set_new_size ^^

              (* physical grow if necessary *)
              let (set_ensured, get_ensured) = new_local64 env "ensured" in
              get_new_size ^^
              ensure_pages env ^^
              set_ensured ^^

              (* Check result *)
              get_ensured ^^
              compile_const_64 0L ^^
              G.i (Compare (Wasm.Values.I64 I64Op.LtS)) ^^
              G.if1 I64Type
                ((* propagate failure -1; preserve logical size *)
                 get_ensured)
                ((* update logical size *)
                 get_new_size ^^
                 set_mem_size env ^^
                 (* return old logical size *)
                 get_size)
            end)
   | _ -> assert false

  let load_word32 env =
    read env true "word32" I32Type 4l load_unskewed_ptr
  let store_word32 env =
    write env true "word32" I32Type 4l store_unskewed_ptr

  let load_word8 env =
    read env true "word8" I32Type 1l
      (G.i (Load {ty = I32Type; align = 0; offset = 0l; sz = Some Wasm.Types.(Pack8, ZX)}))
  let store_word8 env =
    write env true "word8" I32Type 1l store_unskewed_ptr

  let load_word16 env =
    read env true "word16" I32Type 2l
      (G.i (Load {ty = I32Type; align = 0; offset = 0l; sz = Some Wasm.Types.(Pack16, ZX)}))
  let store_word16 env =
    write env true "word16" I32Type 2l store_unskewed_ptr

  let load_word64 env =
    read env true "word64" I64Type 8l
      (G.i (Load {ty = I64Type; align = 0; offset = 0l; sz = None }))
  let store_word64 env =
    write env true "word64" I64Type 8l
      (G.i (Store {ty = I64Type; align = 0; offset = 0l; sz = None}))

  let load_float64 env =
    read env true "float64" F64Type 8l
      (G.i (Load {ty = F64Type; align = 0; offset = 0l; sz = None }))
  let store_float64 env =
    write env true "float64" F64Type 8l
      (G.i (Store {ty = F64Type; align = 0; offset = 0l; sz = None}))


  let load_blob env =
    match E.mode env with
    | Flags.ICMode | Flags.RefMode ->
      Func.share_code2 env "__stablemem_load_blob"
        (("offset", I64Type), ("len", I32Type)) [I32Type]
        (fun env get_offset get_len ->
          let (set_blob, get_blob) = new_local env "blob" in
          get_offset ^^
          get_len ^^
          guard_range env ^^
          get_len ^^ Blob.alloc env ^^ set_blob ^^
          get_blob ^^ Blob.payload_ptr_unskewed ^^ G.i (Convert (Wasm.Values.I64 I64Op.ExtendUI32)) ^^
          get_offset ^^
          get_len ^^ G.i (Convert (Wasm.Values.I64 I64Op.ExtendUI32)) ^^
          IC.system_call env "stable64_read" ^^
          get_blob)
    | _ -> assert false

  let store_blob env =
    match E.mode env with
    | Flags.ICMode | Flags.RefMode ->
      Func.share_code2 env "__stablemem_store_blob"
        (("offset", I64Type), ("blob", I32Type)) []
        (fun env get_offset get_blob ->
         let (set_len, get_len) = new_local env "len" in
          get_blob ^^ Blob.len env ^^ set_len ^^
          get_offset ^^
          get_len ^^
          guard_range env ^^
          get_offset ^^
          get_blob ^^ Blob.payload_ptr_unskewed ^^ G.i (Convert (Wasm.Values.I64 I64Op.ExtendUI32)) ^^
          get_len ^^ G.i (Convert (Wasm.Values.I64 I64Op.ExtendUI32)) ^^
          IC.system_call env "stable64_write")
    | _ -> assert false

end (* StableMemory *)

module RTS_Exports = struct
  let system_exports env =
    let bigint_trap_fi = E.add_fun env "bigint_trap" (
      Func.of_body env [] [] (fun env ->
        E.trap_with env "bigint function error"
      )
    ) in
    E.add_export env (nr {
      name = Wasm.Utf8.decode "bigint_trap";
      edesc = nr (FuncExport (nr bigint_trap_fi))
    });

    let rts_trap_fi = E.add_fun env "rts_trap" (
      Func.of_body env ["str", I32Type; "len", I32Type] [] (fun env ->
        let get_str = G.i (LocalGet (nr 0l)) in
        let get_len = G.i (LocalGet (nr 1l)) in
        get_str ^^ get_len ^^ IC.trap_ptr_len env
      )
    ) in
    E.add_export env (nr {
      name = Wasm.Utf8.decode "rts_trap";
      edesc = nr (FuncExport (nr rts_trap_fi))
    });

    let stable64_write_moc_fi =
      if E.mode env = Flags.WASIMode then
        E.add_fun env "stable64_write_moc" (
            Func.of_body env ["to", I64Type; "from", I64Type; "len", I64Type] []
              (fun env ->
                E.trap_with env "stable64_write_moc is not supposed to be called in WASI"
              )
          )
      else E.reuse_import env "ic0" "stable64_write" in
    E.add_export env (nr {
      name = Wasm.Utf8.decode "stable64_write_moc";
      edesc = nr (FuncExport (nr stable64_write_moc_fi))
    })

end (* RTS_Exports *)


(* Below signature is needed by the serialiser to supply the
   methods various formats and auxiliary routines. A stream
   token refers to the stream itself. Depending on the stream's
   methodology, the token can be a (bump) pointer or a handle
   (like a `Blob`). The former needs to be updated at certain
   points because the token will normally reside in locals that
   nested functions won't have access to. *)
module type Stream = sig
  (* Bottleneck routines for streaming in different formats.
     The `code` must be used linearly. `token` is a fragment
     of Wasm that puts the stream token onto the stack.
     Arguments:    env    token  code *)
  val write_byte : E.t -> G.t -> G.t -> G.t
  val write_word_leb : E.t -> G.t -> G.t -> G.t
  val write_word_32 : E.t -> G.t -> G.t -> G.t
  val write_blob : E.t -> G.t -> G.t -> G.t
  val write_text : E.t -> G.t -> G.t -> G.t
  val write_bignum_leb : E.t -> G.t -> G.t -> G.t
  val write_bignum_sleb : E.t -> G.t -> G.t -> G.t

  (* Creates a fresh stream with header, storing stream token.
     Arguments:env    size   setter getter header *)
  val create : E.t -> G.t -> G.t -> G.t -> string -> G.t

  (* Checks the stream's filling, traps if unexpected
     Arguments:      env    token  size *)
  val check_filled : E.t -> G.t -> G.t -> G.t

  (* Pushes the stream's current absolute byte offset on stack.
     The requirement is that the difference between two uses
     of this method must give a correct _relative_ offset.
     Arguments:         env    token *)
  val absolute_offset : E.t -> G.t -> G.t

  (* Finishes the stream, performing consistency checks.
     Leaves two words on stack, whose interpretation depends
     on the Stream.
     Arguments:   env    token  size   header_size *)
  val terminate : E.t -> G.t -> G.t -> int32 -> G.t

  (* Executes code to eliminate the residual buffer
     that `terminate` returns (if at all) *)
  val finalize_buffer : G.t -> G.t

  (* Builds a unique name for a name seed and a type *)
  val name_for : string -> Type.typ list -> string

  (* Opportunity to flush or update the token. Stream token is on stack. *)
  val checkpoint : E.t -> G.t -> G.t

  (* Reserve a small fixed number of bytes in the stream and return an
     address to it. The address is invalidated by a GC, and as such must
     be written to in the next few instructions. *)
  val reserve : E.t -> G.t -> int32 -> G.t
end


module BumpStream : Stream = struct
  let create env get_data_size set_data_buf get_data_buf header =
    let header_size = Int32.of_int (String.length header) in
    get_data_size ^^ compile_add_const header_size ^^
    Blob.dyn_alloc_scratch env ^^ set_data_buf ^^
    get_data_buf ^^
    Blob.lit env header ^^ Blob.payload_ptr_unskewed ^^
    compile_unboxed_const header_size ^^
    Heap.memcpy env ^^
    get_data_buf ^^ compile_add_const header_size ^^ set_data_buf

  let check_filled env get_data_buf get_data_size =
    get_data_buf ^^ get_data_size ^^ G.i (Binary (Wasm.Values.I32 I32Op.Add)) ^^
    G.i (Compare (Wasm.Values.I32 I32Op.Eq)) ^^
    E.else_trap_with env "data buffer not filled"

  let terminate env get_data_buf get_data_size header_size =
    get_data_buf ^^ compile_sub_const header_size ^^
    get_data_size ^^ compile_add_const header_size

  let finalize_buffer code = code

  let name_for fn_name ts = "@" ^ fn_name ^ "<" ^ Typ_hash.typ_seq_hash ts ^ ">"

  let advance_data_buf get_data_buf =
    get_data_buf ^^ G.i (Binary (Wasm.Values.I32 I32Op.Add)) ^^ G.setter_for get_data_buf

  let absolute_offset _env get_data_buf = get_data_buf

  let checkpoint _env get_data_buf = G.setter_for get_data_buf

  let reserve _env get_data_buf bytes =
    get_data_buf ^^ get_data_buf ^^ compile_add_const bytes ^^ G.setter_for get_data_buf

  let write_word_leb env get_data_buf code =
    let set_word, get_word = new_local env "word" in
    code ^^ set_word ^^
    I32Leb.compile_store_to_data_buf_unsigned env get_word get_data_buf ^^
    advance_data_buf get_data_buf

  let write_word_32 env get_data_buf code =
    get_data_buf ^^ code ^^
    G.i (Store {ty = I32Type; align = 0; offset = 0l; sz = None}) ^^
    compile_unboxed_const Heap.word_size ^^ advance_data_buf get_data_buf

  let write_byte _env get_data_buf code =
    get_data_buf ^^ code ^^
    G.i (Store {ty = I32Type; align = 0; offset = 0l; sz = Some Wasm.Types.Pack8}) ^^
    compile_unboxed_const 1l ^^ advance_data_buf get_data_buf

  let write_blob env get_data_buf get_x =
    let set_len, get_len = new_local env "len" in
    get_x ^^ Blob.len env ^^ set_len ^^
    write_word_leb env get_data_buf get_len ^^
    get_data_buf ^^
    get_x ^^ Blob.payload_ptr_unskewed ^^
    get_len ^^
    Heap.memcpy env ^^
    get_len ^^ advance_data_buf get_data_buf

  let write_text env get_data_buf get_x =
    let set_len, get_len = new_local env "len" in
    get_x ^^ Text.size env ^^ set_len ^^
    write_word_leb env get_data_buf get_len ^^
    get_x ^^ get_data_buf ^^ Text.to_buf env ^^
    get_len ^^ advance_data_buf get_data_buf

  let write_bignum_leb env get_data_buf get_x =
    get_data_buf ^^
    get_x ^^
    BigNum.compile_store_to_data_buf_unsigned env ^^
    advance_data_buf get_data_buf

  let write_bignum_sleb env get_data_buf get_x =
    get_data_buf ^^
    get_x ^^
    BigNum.compile_store_to_data_buf_signed env ^^
    advance_data_buf get_data_buf

end

module MakeSerialization (Strm : Stream) = struct
  (*
    The general serialization strategy is as follows:
    * We statically generate the IDL type description header.
    * We traverse the data to calculate the size needed for the data buffer and the
      reference buffer.
    * We allocate memory for the data buffer and the reference buffer
      (this memory area is not referenced, so will be dead with the next GC)
    * We copy the IDL type header to the data buffer.
    * We traverse the data and serialize it into the data buffer.
      This is type driven, and we use the `share_code` machinery and names that
      properly encode the type to resolve loops in a convenient way.
    * We externalize all that new data space into a databuf
    * We externalize the reference space into a elembuf
    * We pass both databuf and elembuf to shared functions
      (this mimicks the future system API)

    The deserialization is analogous:
    * We allocate some scratch space, and internalize the databuf and elembuf into it.
    * We parse the data, in a type-driven way, using normal construction and
      allocation, while keeping tabs on the type description header for subtyping.
    * At the end, the scratch space is a hole in the heap, and will be reclaimed
      by the next GC.
  *)

  module Strm = Strm

  open Typ_hash

  let sort_by_hash fs =
    List.sort
      (fun (h1,_) (h2,_) -> Lib.Uint32.compare h1 h2)
      (List.map (fun f -> (Idllib.Escape.unescape_hash f.Type.lab, f)) fs)

  (* The IDL serialization prefaces the data with a type description.
     We can statically create the type description in Ocaml code,
     store it in the program, and just copy it to the beginning of the message.

     At some point this can be factored into a function from Motoko type to IDL,
     type and a function like this for IDL types. But due to recursion handling
     it is easier to start like this.
  *)

  module TM = Map.Make (struct type t = Type.typ let compare = compare end)
  let to_idl_prim = let open Type in function
    | Prim Null | Tup [] -> Some 1l
    | Prim Bool -> Some 2l
    | Prim Nat -> Some 3l
    | Prim Int -> Some 4l
    | Prim Nat8 -> Some 5l
    | Prim Nat16 -> Some 6l
    | Prim (Nat32|Char) -> Some 7l
    | Prim Nat64 -> Some 8l
    | Prim Int8 -> Some 9l
    | Prim Int16 -> Some 10l
    | Prim Int32 -> Some 11l
    | Prim Int64 -> Some 12l
    | Prim Float -> Some 14l
    | Prim Text -> Some 15l
    (* NB: Prim Blob does not map to a primitive IDL type *)
    | Any -> Some 16l
    | Non -> Some 17l
    | Prim Principal -> Some 24l
    | _ -> None

  (* some constants, also see rts/idl.c *)
  let idl_opt       = -18l
  let idl_vec       = -19l
  let idl_record    = -20l
  let idl_variant   = -21l
  let idl_func      = -22l
  let idl_service   = -23l
  let idl_alias     = 1l (* see Note [mutable stable values] *)


  let type_desc env ts : string =
    let open Type in

    (* Type traversal *)
    (* We do a first traversal to find out the indices of non-primitive types *)
    let (typs, idx) =
      let typs = ref [] in
      let idx = ref TM.empty in
      let rec go t =
        let t = Type.normalize t in
        if to_idl_prim t <> None then () else
        if TM.mem t !idx then () else begin
          idx := TM.add t (Lib.List32.length !typs) !idx;
          typs := !typs @ [ t ];
          match t with
          | Tup ts -> List.iter go ts
          | Obj (_, fs) ->
            List.iter (fun f -> go f.typ) fs
          | Array (Mut t) -> go (Array t)
          | Array t -> go t
          | Opt t -> go t
          | Variant vs -> List.iter (fun f -> go f.typ) vs
          | Func (s, c, tbs, ts1, ts2) ->
            List.iter go ts1; List.iter go ts2
          | Prim Blob -> ()
          | Mut t -> go t
          | _ ->
            Printf.eprintf "type_desc: unexpected type %s\n" (string_of_typ t);
            assert false
        end
      in
      List.iter go ts;
      (!typs, !idx)
    in

    (* buffer utilities *)
    let buf = Buffer.create 16 in

    let add_u8 i =
      Buffer.add_char buf (Char.chr (i land 0xff)) in

    let rec add_leb128_32 (i : Lib.Uint32.t) =
      let open Lib.Uint32 in
      let b = logand i (of_int32 0x7fl) in
      if of_int32 0l <= i && i < of_int32 128l
      then add_u8 (to_int b)
      else begin
        add_u8 (to_int (logor b (of_int32 0x80l)));
        add_leb128_32 (shift_right_logical i 7)
      end in

    let add_leb128 i =
      assert (i >= 0);
      add_leb128_32 (Lib.Uint32.of_int i) in

    let rec add_sleb128 (i : int32) =
      let open Int32 in
      let b = logand i 0x7fl in
      if -64l <= i && i < 64l
      then add_u8 (to_int b)
      else begin
        add_u8 (to_int (logor b 0x80l));
        add_sleb128 (shift_right i 7)
      end in

    (* Actual binary data *)

    let add_idx t =
      let t = Type.normalize t in
      match to_idl_prim t with
      | Some i -> add_sleb128 (Int32.neg i)
      | None -> add_sleb128 (TM.find (normalize t) idx) in

    let rec add_typ t =
      match t with
      | Non -> assert false
      | Prim Blob ->
        add_typ Type.(Array (Prim Nat8))
      | Prim _ -> assert false
      | Tup ts ->
        add_sleb128 idl_record;
        add_leb128 (List.length ts);
        List.iteri (fun i t ->
          add_leb128 i;
          add_idx t;
        ) ts
      | Obj ((Object | Memory), fs) ->
        add_sleb128 idl_record;
        add_leb128 (List.length fs);
        List.iter (fun (h, f) ->
          add_leb128_32 h;
          add_idx f.typ
        ) (sort_by_hash fs)
      | Array (Mut t) ->
        add_sleb128 idl_alias; add_idx (Array t)
      | Array t ->
        add_sleb128 idl_vec; add_idx t
      | Opt t ->
        add_sleb128 idl_opt; add_idx t
      | Variant vs ->
        add_sleb128 idl_variant;
        add_leb128 (List.length vs);
        List.iter (fun (h, f) ->
          add_leb128_32 h;
          add_idx f.typ
        ) (sort_by_hash vs)
      | Func (s, c, tbs, ts1, ts2) ->
        assert (Type.is_shared_sort s);
        add_sleb128 idl_func;
        add_leb128 (List.length ts1);
        List.iter add_idx ts1;
        add_leb128 (List.length ts2);
        List.iter add_idx ts2;
        begin match s, c with
          | _, Returns ->
            add_leb128 1; add_u8 2; (* oneway *)
          | Shared Write, _ ->
            add_leb128 0; (* no annotation *)
          | Shared Query, _ ->
            add_leb128 1; add_u8 1; (* query *)
          | _ -> assert false
        end
      | Obj (Actor, fs) ->
        add_sleb128 idl_service;
        add_leb128 (List.length fs);
        List.iter (fun f ->
          add_leb128 (String.length f.lab);
          Buffer.add_string buf f.lab;
          add_idx f.typ
        ) fs
      | Mut t ->
        add_sleb128 idl_alias; add_idx t
      | _ -> assert false in

    Buffer.add_string buf "DIDL";
    add_leb128 (List.length typs);
    List.iter add_typ typs;
    add_leb128 (List.length ts);
    List.iter add_idx ts;
    Buffer.contents buf

  (* Returns data (in bytes) and reference buffer size (in entries) needed *)
  let rec buffer_size env t =
    let open Type in
    let t = Type.normalize t in
    let name = "@buffer_size<" ^ typ_hash t ^ ">" in
    Func.share_code1 env name ("x", I32Type) [I32Type; I32Type]
    (fun env get_x ->

      (* Some combinators for writing values *)
      let (set_data_size, get_data_size) = new_local64 env "data_size" in
      let (set_ref_size, get_ref_size) = new_local env "ref_size" in
      compile_const_64 0L ^^ set_data_size ^^
      compile_unboxed_const 0l ^^ set_ref_size ^^

      let inc_data_size code =
        get_data_size ^^
        code ^^ G.i (Convert (Wasm.Values.I64 I64Op.ExtendUI32)) ^^
        G.i (Binary (Wasm.Values.I64 I64Op.Add)) ^^
        set_data_size
      in

      let size_word env code =
        let (set_word, get_word) = new_local env "word" in
        code ^^ set_word ^^
        inc_data_size (I32Leb.compile_leb128_size get_word)
      in

      let size env t =
        let (set_inc, get_inc) = new_local env "inc" in
        buffer_size env t ^^
        get_ref_size ^^ G.i (Binary (Wasm.Values.I32 I32Op.Add)) ^^ set_ref_size ^^
        set_inc ^^ inc_data_size get_inc
      in

      let size_alias size_thing =
        (* see Note [mutable stable values] *)
        let (set_tag, get_tag) = new_local env "tag" in
        get_x ^^ Tagged.load ^^ set_tag ^^
        (* Sanity check *)
        get_tag ^^ compile_eq_const Tagged.(int_of_tag StableSeen) ^^
        get_tag ^^ compile_eq_const Tagged.(int_of_tag MutBox) ^^
        G.i (Binary (Wasm.Values.I32 I32Op.Or)) ^^
        get_tag ^^ compile_eq_const Tagged.(int_of_tag ObjInd) ^^
        G.i (Binary (Wasm.Values.I32 I32Op.Or)) ^^
        get_tag ^^ compile_eq_const Tagged.(int_of_tag Array) ^^
        G.i (Binary (Wasm.Values.I32 I32Op.Or)) ^^
        E.else_trap_with env "object_size/Mut: Unexpected tag" ^^
        (* Check if we have seen this before *)
        get_tag ^^ compile_eq_const Tagged.(int_of_tag StableSeen) ^^
        G.if0 begin
          (* Seen before *)
          (* One byte marker, one word offset *)
          inc_data_size (compile_unboxed_const 5l)
        end begin
          (* Not yet seen *)
          (* One byte marker, two words scratch space *)
          inc_data_size (compile_unboxed_const 9l) ^^
          (* Mark it as seen *)
          get_x ^^ Tagged.(store StableSeen) ^^
          (* and descend *)
          size_thing ()
        end
      in

      (* Now the actual type-dependent code *)
      begin match t with
      | Prim Nat -> inc_data_size (get_x ^^ BigNum.compile_data_size_unsigned env)
      | Prim Int -> inc_data_size (get_x ^^ BigNum.compile_data_size_signed env)
      | Prim (Int8|Nat8) -> inc_data_size (compile_unboxed_const 1l)
      | Prim (Int16|Nat16) -> inc_data_size (compile_unboxed_const 2l)
      | Prim (Int32|Nat32|Char) -> inc_data_size (compile_unboxed_const 4l)
      | Prim (Int64|Nat64|Float) -> inc_data_size (compile_unboxed_const 8l)
      | Prim Bool -> inc_data_size (compile_unboxed_const 1l)
      | Prim Null -> G.nop
      | Any -> G.nop
      | Tup [] -> G.nop (* e(()) = null *)
      | Tup ts ->
        G.concat_mapi (fun i t ->
          get_x ^^ Tuple.load_n (Int32.of_int i) ^^
          size env t
          ) ts
      | Obj ((Object | Memory), fs) ->
        G.concat_map (fun (_h, f) ->
          get_x ^^ Object.load_idx_raw env f.Type.lab ^^
          size env f.typ
          ) (sort_by_hash fs)
      | Array (Mut t) ->
        size_alias (fun () -> get_x ^^ size env (Array t))
      | Array t ->
        size_word env (get_x ^^ Heap.load_field Arr.len_field) ^^
        get_x ^^ Heap.load_field Arr.len_field ^^
        from_0_to_n env (fun get_i ->
          get_x ^^ get_i ^^ Arr.idx env ^^ load_ptr ^^
          size env t
        )
      | Prim Blob ->
        let (set_len, get_len) = new_local env "len" in
        get_x ^^ Blob.len env ^^ set_len ^^
        size_word env get_len ^^
        inc_data_size get_len
      | Prim Text ->
        let (set_len, get_len) = new_local env "len" in
        get_x ^^ Text.size env ^^ set_len ^^
        size_word env get_len ^^
        inc_data_size get_len
      | Opt t ->
        inc_data_size (compile_unboxed_const 1l) ^^ (* one byte tag *)
        get_x ^^ Opt.is_some env ^^
        G.if0 (get_x ^^ Opt.project env ^^ size env t) G.nop
      | Variant vs ->
        List.fold_right (fun (i, {lab = l; typ = t; _}) continue ->
            get_x ^^
            Variant.test_is env l ^^
            G.if0
              ( size_word env (compile_unboxed_const (Int32.of_int i)) ^^
                get_x ^^ Variant.project ^^ size env t
              ) continue
          )
          ( List.mapi (fun i (_h, f) -> (i,f)) (sort_by_hash vs) )
          ( E.trap_with env "buffer_size: unexpected variant" )
      | Func _ ->
        inc_data_size (compile_unboxed_const 1l) ^^ (* one byte tag *)
        get_x ^^ Arr.load_field 0l ^^ size env (Obj (Actor, [])) ^^
        get_x ^^ Arr.load_field 1l ^^ size env (Prim Text)
      | Obj (Actor, _) | Prim Principal ->
        inc_data_size (compile_unboxed_const 1l) ^^ (* one byte tag *)
        get_x ^^ size env (Prim Blob)
      | Non ->
        E.trap_with env "buffer_size called on value of type None"
      | Mut t ->
        size_alias (fun () -> get_x ^^ Heap.load_field MutBox.field ^^ size env t)
      | _ -> todo "buffer_size" (Arrange_ir.typ t) G.nop
      end ^^
      (* Check 32-bit overflow of buffer_size *)
      get_data_size ^^
      compile_shrU64_const 32L ^^
      G.i (Test (Wasm.Values.I64 I64Op.Eqz)) ^^
      E.else_trap_with env "buffer_size overflow" ^^
      (* Convert to 32-bit *)
      get_data_size ^^
      G.i (Convert (Wasm.Values.I32 I32Op.WrapI64)) ^^
      get_ref_size
    )

  (* Copies x to the data_buffer, storing references after ref_count entries in ref_base *)
  let rec serialize_go env t =
    let open Type in
    let t = Type.normalize t in
    let name = Strm.name_for "serialize_go" [t] in
    Func.share_code3 env name (("x", I32Type), ("data_buffer", I32Type), ("ref_buffer", I32Type)) [I32Type; I32Type]
    (fun env get_x get_data_buf get_ref_buf ->
      let set_ref_buf = G.setter_for get_ref_buf in

      (* Some combinators for writing values *)
      let open Strm in

      let write env t =
        get_data_buf ^^
        get_ref_buf ^^
        serialize_go env t ^^
        set_ref_buf ^^
        checkpoint env get_data_buf
      in

      let write_alias write_thing =
        (* see Note [mutable stable values] *)
        (* Check heap tag *)
        let (set_tag, get_tag) = new_local env "tag" in
        get_x ^^ Tagged.load ^^ set_tag ^^
        get_tag ^^ compile_eq_const Tagged.(int_of_tag StableSeen) ^^
        G.if0
        begin
          (* This is the real data *)
          write_byte env get_data_buf (compile_unboxed_const 0l) ^^
          (* Remember the current offset in the tag word *)
          get_x ^^ Strm.absolute_offset env get_data_buf ^^ Heap.store_field Tagged.tag_field ^^
          (* Leave space in the output buffer for the decoder's bookkeeping *)
          write_word_32 env get_data_buf (compile_unboxed_const 0l) ^^
          write_word_32 env get_data_buf (compile_unboxed_const 0l) ^^
          (* Now the data, following the object field mutbox indirection *)
          write_thing ()
        end
        begin
          (* This is a reference *)
          write_byte env get_data_buf (compile_unboxed_const 1l) ^^
          (* Sanity Checks *)
          get_tag ^^ compile_eq_const Tagged.(int_of_tag MutBox) ^^
          E.then_trap_with env "unvisited mutable data in serialize_go (MutBox)" ^^
          get_tag ^^ compile_eq_const Tagged.(int_of_tag ObjInd) ^^
          E.then_trap_with env "unvisited mutable data in serialize_go (ObjInd)" ^^
          get_tag ^^ compile_eq_const Tagged.(int_of_tag Array) ^^
          E.then_trap_with env "unvisited mutable data in serialize_go (Array)" ^^
          (* Second time we see this *)
          (* Calculate relative offset *)
          let set_offset, get_offset = new_local env "offset" in
          get_tag ^^ Strm.absolute_offset env get_data_buf ^^ G.i (Binary (Wasm.Values.I32 I32Op.Sub)) ^^
          set_offset ^^
          (* A sanity check *)
          get_offset ^^ compile_unboxed_const 0l ^^
          G.i (Compare (Wasm.Values.I32 I32Op.LtS)) ^^
          E.else_trap_with env "Odd offset" ^^
          (* Write the offset to the output buffer *)
          write_word_32 env get_data_buf get_offset
        end
      in

      (* Now the actual serialization *)

      begin match t with
      | Prim Nat ->
        write_bignum_leb env get_data_buf get_x
      | Prim Int ->
        write_bignum_sleb env get_data_buf get_x
      | Prim Float ->
        reserve env get_data_buf 8l ^^
        get_x ^^ Float.unbox env ^^
        G.i (Store {ty = F64Type; align = 0; offset = 0l; sz = None})
      | Prim (Int64|Nat64) ->
        reserve env get_data_buf 8l ^^
        get_x ^^ BoxedWord64.unbox env ^^
        G.i (Store {ty = I64Type; align = 0; offset = 0l; sz = None})
      | Prim (Int32|Nat32) ->
        write_word_32 env get_data_buf (get_x ^^ BoxedSmallWord.unbox env)
      | Prim Char ->
        write_word_32 env get_data_buf (get_x ^^ TaggedSmallWord.untag_codepoint)
      | Prim (Int16|Nat16) ->
        reserve env get_data_buf 2l ^^
        get_x ^^ TaggedSmallWord.lsb_adjust Nat16 ^^
        G.i (Store {ty = I32Type; align = 0; offset = 0l; sz = Some Wasm.Types.Pack16})
      | Prim (Int8|Nat8) ->
        write_byte env get_data_buf (get_x ^^ TaggedSmallWord.lsb_adjust Nat8)
      | Prim Bool ->
        write_byte env get_data_buf get_x
      | Tup [] -> (* e(()) = null *)
        G.nop
      | Tup ts ->
        G.concat_mapi (fun i t ->
          get_x ^^ Tuple.load_n (Int32.of_int i) ^^
          write env t
        ) ts
      | Obj ((Object | Memory), fs) ->
        G.concat_map (fun (_h, f) ->
          get_x ^^ Object.load_idx_raw env f.Type.lab ^^
          write env f.typ
        ) (sort_by_hash fs)
      | Array (Mut t) ->
        write_alias (fun () -> get_x ^^ write env (Array t))
      | Array t ->
        write_word_leb env get_data_buf (get_x ^^ Heap.load_field Arr.len_field) ^^
        get_x ^^ Heap.load_field Arr.len_field ^^
        from_0_to_n env (fun get_i ->
          get_x ^^ get_i ^^ Arr.idx env ^^ load_ptr ^^
          write env t
        )
      | Prim Null -> G.nop
      | Any -> G.nop
      | Opt t ->
        get_x ^^
        Opt.is_some env ^^
        G.if0
          (write_byte env get_data_buf (compile_unboxed_const 1l) ^^ get_x ^^ Opt.project env ^^ write env t)
          (write_byte env get_data_buf (compile_unboxed_const 0l))
      | Variant vs ->
        List.fold_right (fun (i, {lab = l; typ = t; _}) continue ->
            get_x ^^
            Variant.test_is env l ^^
            G.if0
              ( write_word_leb env get_data_buf (compile_unboxed_const (Int32.of_int i)) ^^
                get_x ^^ Variant.project ^^ write env t)
              continue
          )
          ( List.mapi (fun i (_h, f) -> (i,f)) (sort_by_hash vs) )
          ( E.trap_with env "serialize_go: unexpected variant" )
      | Prim Blob ->
        write_blob env get_data_buf get_x
      | Prim Text ->
        write_text env get_data_buf get_x
      | Func _ ->
        write_byte env get_data_buf (compile_unboxed_const 1l) ^^
        get_x ^^ Arr.load_field 0l ^^ write env (Obj (Actor, [])) ^^
        get_x ^^ Arr.load_field 1l ^^ write env (Prim Text)
      | Obj (Actor, _) | Prim Principal ->
        write_byte env get_data_buf (compile_unboxed_const 1l) ^^
        get_x ^^ write env (Prim Blob)
      | Non ->
        E.trap_with env "serializing value of type None"
      | Mut t ->
        write_alias (fun () ->
          get_x ^^ Heap.load_field MutBox.field ^^ write env t
        )
      | _ -> todo "serialize" (Arrange_ir.typ t) G.nop
      end ^^
      get_data_buf ^^
      get_ref_buf
    )

  (* This value is returned by deserialize_go if deserialization fails in a way
     that should be recoverable by opt parsing.
     By virtue of being a deduped static value, it can be detected by pointer
     comparison.
  *)
  let coercion_error_value env : int32 =
    E.add_static env StaticBytes.[
      I32 Tagged.(int_of_tag CoercionFailure);
    ]

  (* The main deserialization function, generated once per type hash.
     Is parameters are:
       * data_buffer: The current position of the input data buffer
       * ref_buffer:  The current position of the input references buffer
       * typtbl:      The type table, as returned by parse_idl_header
       * idltyp:      The idl type (prim type or table index) to decode now
       * typtbl_size: The size of the type table, used to limit recursion
       * depth:       Recursion counter; reset when we make progres on the value
       * can_recover: Whether coercion errors are recoverable, see coercion_failed below

     It returns the value of type t (vanilla representation) or coercion_error_value,
     It advances the data_buffer past the decoded value (even if it returns coercion_error_value!)
   *)
  let rec deserialize_go env t =
    let open Type in
    let t = Type.normalize t in
    let name = "@deserialize_go<" ^ typ_hash t ^ ">" in
    Func.share_code7 env name
      (("data_buffer", I32Type),
       ("ref_buffer", I32Type),
       ("typtbl", I32Type),
       ("idltyp", I32Type),
       ("typtbl_size", I32Type),
       ("depth", I32Type),
       ("can_recover", I32Type)
      ) [I32Type]
    (fun env get_data_buf get_ref_buf get_typtbl get_idltyp get_typtbl_size get_depth get_can_recover ->

      (* Check recursion depth (protects against empty record etc.) *)
      (* Factor 2 because at each step, the expected type could go through one
         level of opt that is not present in the value type
      *)
      get_depth ^^
      get_typtbl_size ^^ compile_add_const 1l ^^ compile_mul_const 2l ^^
      G.i (Compare (Wasm.Values.I32 I32Op.LeU)) ^^
      E.else_trap_with env ("IDL error: circular record read") ^^

      (* Remember data buffer position, to detect progress *)
      let (set_old_pos, get_old_pos) = new_local env "old_pos" in
      ReadBuf.get_ptr get_data_buf ^^ set_old_pos ^^

      let go' can_recover env t =
        let (set_idlty, get_idlty) = new_local env "idl_ty" in
        set_idlty ^^
        get_data_buf ^^
        get_ref_buf ^^
        get_typtbl ^^
        get_idlty ^^
        get_typtbl_size ^^
        ( (* Reset depth counter if we made progress *)
          ReadBuf.get_ptr get_data_buf ^^ get_old_pos ^^
          G.i (Compare (Wasm.Values.I32 I32Op.Eq)) ^^
          G.if1 I32Type
          (get_depth ^^ compile_add_const 1l)
          (compile_unboxed_const 0l)
        ) ^^
        (if can_recover
         then compile_unboxed_const 1l
         else get_can_recover) ^^
        deserialize_go env t
      in

      let go = go' false in
      let go_can_recover = go' true in

      let skip get_typ =
        get_data_buf ^^ get_typtbl ^^ get_typ ^^ compile_unboxed_const 0l ^^
        E.call_import env "rts" "skip_any"
      in

      (* This flag is set to return a coercion error at the very end
         We cannot use (G.i Return) for early exit, or we’d leak stack space,
         as Stack.with_words is used to allocate scratch space.
      *)
      let (set_failed, get_failed) = new_local env "failed" in
      let set_failure = compile_unboxed_const 1l ^^ set_failed in
      let when_failed f = get_failed ^^ G.if0 f G.nop in

      (* This looks at a value and if it is coercion_error_value, sets the failure flag.
         This propagates the error out of arrays, records, etc.
       *)
      let remember_failure get_val =
          get_val ^^ compile_eq_const (coercion_error_value env) ^^
          G.if0 set_failure G.nop
      in

      (* This sets the failure flag and puts coercion_error_value on the stack *)
      let coercion_failed msg =
        (* If we know that there is no backtracking `opt t` around, then just trap.
           This gives a better error message
        *)
        get_can_recover ^^ E.else_trap_with env msg ^^
        set_failure ^^ compile_unboxed_const (coercion_error_value env) in

      (* returns true if we are looking at primitive type with this id *)
      let check_prim_typ t =
        get_idltyp ^^
        compile_eq_const (Int32.neg (Option.get (to_idl_prim t)))
      in

      let with_prim_typ t f =
        check_prim_typ t ^^
        G.if1 I32Type f
          ( skip get_idltyp ^^
            coercion_failed ("IDL error: unexpected IDL type when parsing " ^ string_of_typ t)
          )
      in

      let read_byte_tagged = function
        | [code0; code1] ->
          ReadBuf.read_byte env get_data_buf ^^
          let (set_b, get_b) = new_local env "b" in
          set_b ^^
          get_b ^^
          compile_eq_const 0l ^^
          G.if1 I32Type
          begin code0
          end begin
            get_b ^^ compile_eq_const 1l ^^
            E.else_trap_with env "IDL error: byte tag not 0 or 1" ^^
            code1
          end
        | _ -> assert false; (* can be generalized later as needed *)
      in

      let read_blob () =
        let (set_len, get_len) = new_local env "len" in
        let (set_x, get_x) = new_local env "x" in
        ReadBuf.read_leb128 env get_data_buf ^^ set_len ^^

        get_len ^^ Blob.alloc env ^^ set_x ^^
        get_x ^^ Blob.payload_ptr_unskewed ^^
        ReadBuf.read_blob env get_data_buf get_len ^^
        get_x
      in

      let read_principal () =
        let (set_len, get_len) = new_local env "len" in
        let (set_x, get_x) = new_local env "x" in
        ReadBuf.read_leb128 env get_data_buf ^^ set_len ^^

        (* at most 29 bytes, according to
           https://sdk.dfinity.org/docs/interface-spec/index.html#principal
        *)
        get_len ^^ compile_unboxed_const 29l ^^ G.i (Compare (Wasm.Values.I32 I32Op.LeU)) ^^
        E.else_trap_with env "IDL error: principal too long" ^^

        get_len ^^ Blob.alloc env ^^ set_x ^^
        get_x ^^ Blob.payload_ptr_unskewed ^^
        ReadBuf.read_blob env get_data_buf get_len ^^
        get_x
      in

      let read_text () =
        let (set_len, get_len) = new_local env "len" in
        ReadBuf.read_leb128 env get_data_buf ^^ set_len ^^
        let (set_ptr, get_ptr) = new_local env "x" in
        ReadBuf.get_ptr get_data_buf ^^ set_ptr ^^
        ReadBuf.advance get_data_buf get_len ^^
        (* validate *)
        get_ptr ^^ get_len ^^ E.call_import env "rts" "utf8_validate" ^^
        (* copy *)
        get_ptr ^^ get_len ^^ Text.of_ptr_size env
      in

      let read_actor_data () =
        read_byte_tagged
          [ E.trap_with env "IDL error: unexpected actor reference"
          ; read_principal ()
          ]
      in

      (* returns true if get_arg_typ is a composite type of this id *)
      let check_composite_typ get_arg_typ idl_tycon_id =
        get_arg_typ ^^
        compile_unboxed_const 0l ^^ G.i (Compare (Wasm.Values.I32 I32Op.GeS)) ^^
        G.if1 I32Type
        begin
          ReadBuf.alloc env (fun get_typ_buf ->
            (* Update typ_buf *)
            ReadBuf.set_ptr get_typ_buf (
              get_typtbl ^^
              get_arg_typ ^^ compile_mul_const Heap.word_size ^^
              G.i (Binary (Wasm.Values.I32 I32Op.Add)) ^^
              load_unskewed_ptr
            ) ^^
            ReadBuf.set_end get_typ_buf (ReadBuf.get_end get_data_buf) ^^
            (* read sleb128 *)
            ReadBuf.read_sleb128 env get_typ_buf ^^
            (* Check it is the expected value *)
            compile_eq_const idl_tycon_id
          )
        end
        (compile_unboxed_const 0l)
      in


      (* checks that arg_typ is positive, looks it up in the table,
         creates a fresh typ_buf pointing into the type description,
         reads the type constructor index and traps or fails if it is the wrong one.
         and passes the typ_buf to a subcomputation to read the type arguments *)
      let with_composite_arg_typ get_arg_typ idl_tycon_id f =
        (* make sure index is not negative *)
        get_arg_typ ^^
        compile_unboxed_const 0l ^^ G.i (Compare (Wasm.Values.I32 I32Op.GeS)) ^^
        G.if1 I32Type
        begin
          ReadBuf.alloc env (fun get_typ_buf ->
            (* Update typ_buf *)
            ReadBuf.set_ptr get_typ_buf (
              get_typtbl ^^
              get_arg_typ ^^ compile_mul_const Heap.word_size ^^
              G.i (Binary (Wasm.Values.I32 I32Op.Add)) ^^
              load_unskewed_ptr
            ) ^^
            ReadBuf.set_end get_typ_buf (ReadBuf.get_end get_data_buf) ^^
            (* read sleb128 *)
            ReadBuf.read_sleb128 env get_typ_buf ^^
            (* Check it is the expected type constructor *)
            compile_eq_const idl_tycon_id ^^
            G.if1 I32Type
            begin
              f get_typ_buf
            end
            begin
              skip get_arg_typ ^^
              coercion_failed ("IDL error: unexpected IDL type when parsing " ^ string_of_typ t)
            end
          )
        end
        begin
          skip get_arg_typ ^^
          coercion_failed ("IDL error: unexpected IDL type when parsing " ^ string_of_typ t)
        end
      in

      let with_composite_typ idl_tycon_id f =
        with_composite_arg_typ get_idltyp idl_tycon_id f
      in

      let with_record_typ f = with_composite_typ idl_record (fun get_typ_buf ->
        Stack.with_words env "get_n_ptr" 1l (fun get_n_ptr ->
          get_n_ptr ^^
          ReadBuf.read_leb128 env get_typ_buf ^^
          store_unskewed_ptr ^^
          f get_typ_buf get_n_ptr
        )
      ) in

      let with_blob_typ env f =
        with_composite_typ idl_vec (fun get_typ_buf ->
          ReadBuf.read_sleb128 env get_typ_buf ^^
          compile_eq_const (-5l) (* Nat8 *) ^^
          G.if1 I32Type
            f
            begin
              skip get_idltyp ^^
              coercion_failed "IDL error: blob not a vector of nat8"
            end
        )
      in

      let read_alias env t read_thing =
        (* see Note [mutable stable values] *)
        let (set_is_ref, get_is_ref) = new_local env "is_ref" in
        let (set_result, get_result) = new_local env "result" in
        let (set_cur, get_cur) = new_local env "cur" in
        let (set_memo, get_memo) = new_local env "memo" in

        let (set_arg_typ, get_arg_typ) = new_local env "arg_typ" in
        with_composite_typ idl_alias (ReadBuf.read_sleb128 env) ^^ set_arg_typ ^^

        (* Find out if it is a reference or not *)
        ReadBuf.read_byte env get_data_buf ^^ set_is_ref ^^

        (* If it is a reference, temporarily set the read buffer to that place *)
        get_is_ref ^^
        G.if0 begin
          let (set_offset, get_offset) = new_local env "offset" in
          ReadBuf.read_word32 env get_data_buf ^^ set_offset ^^
          (* A sanity check *)
          get_offset ^^ compile_unboxed_const 0l ^^
          G.i (Compare (Wasm.Values.I32 I32Op.LtS)) ^^
          E.else_trap_with env "Odd offset" ^^

          ReadBuf.get_ptr get_data_buf ^^ set_cur ^^
          ReadBuf.advance get_data_buf (get_offset ^^ compile_add_const (-4l))
        end G.nop ^^

        (* Remember location of ptr *)
        ReadBuf.get_ptr get_data_buf ^^ set_memo ^^
        (* Did we decode this already? *)
        ReadBuf.read_word32 env get_data_buf ^^ set_result ^^
        get_result ^^ compile_eq_const 0l ^^
        G.if0 begin
          (* No, not yet decoded *)
          (* Skip over type hash field *)
          ReadBuf.read_word32 env get_data_buf ^^ compile_eq_const 0l ^^
          E.else_trap_with env "Odd: Type hash scratch space not empty" ^^

          (* Read the content *)
          read_thing get_arg_typ (fun get_thing ->
            (* This is called after allocation, but before descending
               We update the memo location here so that loops work
            *)
            get_thing ^^ set_result ^^
            get_memo ^^ get_result ^^ store_unskewed_ptr ^^
            get_memo ^^ compile_add_const 4l ^^ Blob.lit env (typ_hash t) ^^ store_unskewed_ptr
          )
        end begin
          (* Decoded before. Check type hash *)
          ReadBuf.read_word32 env get_data_buf ^^ Blob.lit env (typ_hash t) ^^
          G.i (Compare (Wasm.Values.I32 I32Op.Eq)) ^^
          E.else_trap_with env ("Stable memory error: Aliased at wrong type, expected: " ^ typ_hash t)
        end ^^

        (* If this was a reference, reset read buffer *)
        get_is_ref ^^
        G.if0 (ReadBuf.set_ptr get_data_buf get_cur) G.nop ^^

        get_result
      in


      (* Now the actual deserialization *)
      begin match t with
      (* Primitive types *)
      | Prim Nat ->
        with_prim_typ t
        begin
          BigNum.compile_load_from_data_buf env get_data_buf false
        end
      | Prim Int ->
        (* Subtyping with nat *)
        check_prim_typ (Prim Nat) ^^
        G.if1 I32Type
          begin
            BigNum.compile_load_from_data_buf env get_data_buf false
          end
          begin
            with_prim_typ t
            begin
              BigNum.compile_load_from_data_buf env get_data_buf true
            end
          end
      | Prim Float ->
        with_prim_typ t
        begin
          ReadBuf.read_float64 env get_data_buf ^^
          Float.box env
        end
      | Prim (Int64|Nat64) ->
        with_prim_typ t
        begin
          ReadBuf.read_word64 env get_data_buf ^^
          BoxedWord64.box env
        end
      | Prim (Int32|Nat32) ->
        with_prim_typ t
        begin
          ReadBuf.read_word32 env get_data_buf ^^
          BoxedSmallWord.box env
        end
      | Prim Char ->
        with_prim_typ t
        begin
          ReadBuf.read_word32 env get_data_buf ^^
          TaggedSmallWord.check_and_tag_codepoint env
        end
      | Prim (Int16|Nat16) ->
        with_prim_typ t
        begin
          ReadBuf.read_word16 env get_data_buf ^^
          TaggedSmallWord.msb_adjust Nat16
        end
      | Prim (Int8|Nat8) ->
        with_prim_typ t
        begin
          ReadBuf.read_byte env get_data_buf ^^
          TaggedSmallWord.msb_adjust Nat8
        end
      | Prim Bool ->
        with_prim_typ t
        begin
          read_byte_tagged
            [ Bool.lit false
            ; Bool.lit true
            ]
        end
      | Prim Null ->
        with_prim_typ t (Opt.null_lit env)
      | Any ->
        skip get_idltyp ^^
        (* Any vanilla value works here *)
        Opt.null_lit env
      | Prim Blob ->
        with_blob_typ env (read_blob ())
      | Prim Principal ->
        with_prim_typ t
        begin
          read_byte_tagged
            [ E.trap_with env "IDL error: unexpected principal reference"
            ; read_principal ()
            ]
        end
      | Prim Text ->
        with_prim_typ t (read_text ())
      | Tup [] -> (* e(()) = null *)
        with_prim_typ t (Tuple.from_stack env 0)
      (* Composite types *)
      | Tup ts ->
        with_record_typ (fun get_typ_buf get_n_ptr ->
          let (set_val, get_val) = new_local env "val" in

          G.concat_mapi (fun i t ->
            (* skip all possible intermediate extra fields *)
            get_typ_buf ^^ get_data_buf ^^ get_typtbl ^^ compile_unboxed_const (Int32.of_int i) ^^ get_n_ptr ^^
            E.call_import env "rts" "find_field" ^^
            G.if1 I32Type
              begin
                ReadBuf.read_sleb128 env get_typ_buf ^^
                go env t ^^ set_val ^^
                remember_failure get_val ^^
                get_val
              end
              begin
                match normalize t with
                | Opt _ | Any -> Opt.null_lit env
                | _ -> coercion_failed "IDL error: did not find tuple field in record"
              end
          ) ts ^^

          (* skip all possible trailing extra fields *)
          get_typ_buf ^^ get_data_buf ^^ get_typtbl ^^ get_n_ptr ^^
          E.call_import env "rts" "skip_fields" ^^

          Tuple.from_stack env (List.length ts)
        )
      | Obj ((Object | Memory), fs) ->
        with_record_typ (fun get_typ_buf get_n_ptr ->
          let (set_val, get_val) = new_local env "val" in

          Object.lit_raw env (List.map (fun (h,f) ->
            f.Type.lab, fun () ->
              (* skip all possible intermediate extra fields *)
              get_typ_buf ^^ get_data_buf ^^ get_typtbl ^^ compile_unboxed_const (Lib.Uint32.to_int32 h) ^^ get_n_ptr ^^
              E.call_import env "rts" "find_field" ^^
              G.if1 I32Type
                begin
                  ReadBuf.read_sleb128 env get_typ_buf ^^
                  go env f.typ ^^ set_val ^^
                  remember_failure get_val ^^
                  get_val
                  end
                begin
                  match normalize f.typ with
                  | Opt _ | Any -> Opt.null_lit env
                  | _ -> coercion_failed (Printf.sprintf "IDL error: did not find field %s in record" f.lab)
                end
          ) (sort_by_hash fs)) ^^

          (* skip all possible trailing extra fields *)
          get_typ_buf ^^ get_data_buf ^^ get_typtbl ^^ get_n_ptr ^^
          E.call_import env "rts" "skip_fields"
          )
      | Array (Mut t) ->
        read_alias env (Array (Mut t)) (fun get_array_typ on_alloc ->
          let (set_len, get_len) = new_local env "len" in
          let (set_x, get_x) = new_local env "x" in
          let (set_val, get_val) = new_local env "val" in
          let (set_arg_typ, get_arg_typ) = new_local env "arg_typ" in
          with_composite_arg_typ get_array_typ idl_vec (ReadBuf.read_sleb128 env) ^^ set_arg_typ ^^
          ReadBuf.read_leb128 env get_data_buf ^^ set_len ^^
          get_len ^^ Arr.alloc env ^^ set_x ^^
          on_alloc get_x ^^
          get_len ^^ from_0_to_n env (fun get_i ->
            get_x ^^ get_i ^^ Arr.idx env ^^
            get_arg_typ ^^ go env t ^^ set_val ^^
            remember_failure get_val ^^
            get_val ^^ store_ptr
          )
        )
      | Array t ->
        let (set_len, get_len) = new_local env "len" in
        let (set_x, get_x) = new_local env "x" in
        let (set_val, get_val) = new_local env "val" in
        let (set_arg_typ, get_arg_typ) = new_local env "arg_typ" in
        with_composite_typ idl_vec (ReadBuf.read_sleb128 env) ^^ set_arg_typ ^^
        ReadBuf.read_leb128 env get_data_buf ^^ set_len ^^
        get_len ^^ Arr.alloc env ^^ set_x ^^
        get_len ^^ from_0_to_n env (fun get_i ->
          get_x ^^ get_i ^^ Arr.idx env ^^
          get_arg_typ ^^ go env t ^^ set_val ^^
          remember_failure get_val ^^
          get_val ^^ store_ptr
        ) ^^
        get_x
      | Opt t ->
        check_prim_typ (Prim Null) ^^
        G.if1 I32Type (Opt.null_lit env)
        begin
          check_prim_typ Any ^^ (* reserved *)
          G.if1 I32Type (Opt.null_lit env)
          begin
            check_composite_typ get_idltyp idl_opt ^^
            G.if1 I32Type
            begin
              let (set_arg_typ, get_arg_typ) = new_local env "arg_typ" in
              with_composite_typ idl_opt (ReadBuf.read_sleb128 env) ^^ set_arg_typ ^^
              read_byte_tagged
                [ Opt.null_lit env
                ; let (set_val, get_val) = new_local env "val" in
                  get_arg_typ ^^ go_can_recover env t ^^ set_val ^^
                  get_val ^^ compile_eq_const (coercion_error_value env) ^^
                  G.if1 I32Type
                    (* decoding failed, but this is opt, so: return null *)
                    (Opt.null_lit env)
                    (* decoding succeeded, return opt value *)
                    (Opt.inject env get_val)
                ]
            end
            begin
              (* this check corresponds to `not (null <: <t>)` in the spec *)
              match normalize t with
              | Prim Null | Opt _ | Any ->
                (* Ignore and return null *)
                skip get_idltyp ^^
                Opt.null_lit env
              | _ ->
                (* Try constituent type *)
                let (set_val, get_val) = new_local env "val" in
                get_idltyp ^^ go_can_recover env t ^^ set_val ^^
                get_val ^^ compile_eq_const (coercion_error_value env) ^^
                G.if1 I32Type
                  (* decoding failed, but this is opt, so: return null *)
                  (Opt.null_lit env)
                  (* decoding succeeded, return opt value *)
                  (Opt.inject env get_val)
            end
          end
        end
      | Variant vs ->
        let (set_val, get_val) = new_local env "val" in
        with_composite_typ idl_variant (fun get_typ_buf ->
          (* Find the tag *)
          let (set_n, get_n) = new_local env "len" in
          ReadBuf.read_leb128 env get_typ_buf ^^ set_n ^^

          let (set_tagidx, get_tagidx) = new_local env "tagidx" in
          ReadBuf.read_leb128 env get_data_buf ^^ set_tagidx ^^

          get_tagidx ^^ get_n ^^
          G.i (Compare (Wasm.Values.I32 I32Op.LtU)) ^^
          E.else_trap_with env "IDL error: variant index out of bounds" ^^

          (* Zoom past the previous entries *)
          get_tagidx ^^ from_0_to_n env (fun _ ->
            get_typ_buf ^^ E.call_import env "rts" "skip_leb128" ^^
            get_typ_buf ^^ E.call_import env "rts" "skip_leb128"
          ) ^^

          (* Now read the tag *)
          let (set_tag, get_tag) = new_local env "tag" in
          ReadBuf.read_leb128 env get_typ_buf ^^ set_tag ^^
          let (set_arg_typ, get_arg_typ) = new_local env "arg_typ" in
          ReadBuf.read_sleb128 env get_typ_buf ^^ set_arg_typ ^^

          List.fold_right (fun (h, {lab = l; typ = t; _}) continue ->
              get_tag ^^ compile_eq_const (Lib.Uint32.to_int32 h) ^^
              G.if1 I32Type
                ( Variant.inject env l (
                  get_arg_typ ^^ go env t ^^ set_val ^^
                  remember_failure get_val ^^
                  get_val
                ))
                continue
            )
            ( sort_by_hash vs )
            ( coercion_failed "IDL error: unexpected variant tag" )
        )
      | Func _ ->
        with_composite_typ idl_func (fun _get_typ_buf ->
          read_byte_tagged
            [ E.trap_with env "IDL error: unexpected function reference"
            ; read_actor_data () ^^
              read_text () ^^
              Tuple.from_stack env 2
            ]
        );
      | Obj (Actor, _) ->
        with_composite_typ idl_service (fun _get_typ_buf -> read_actor_data ())
      | Mut t ->
        read_alias env (Mut t) (fun get_arg_typ on_alloc ->
          let (set_result, get_result) = new_local env "result" in
          Tagged.obj env Tagged.ObjInd [ compile_unboxed_const 0l ] ^^ set_result ^^
          on_alloc get_result ^^
          get_result ^^
            get_arg_typ ^^ go env t ^^
          Heap.store_field MutBox.field
        )
      | Non ->
        E.trap_with env "IDL error: deserializing value of type None"
      | _ -> todo_trap env "deserialize" (Arrange_ir.typ t)
      end ^^
      (* Parsed value on the stack, return that, unless the failure flag is set *)
      when_failed (compile_unboxed_const (coercion_error_value env) ^^ G.i Return)
    )

  let serialize env ts : G.t =
    let name = Strm.name_for "serialize" ts in
    (* returns data/length pointers (will be GC’ed next time!) *)
    Func.share_code1 env name ("x", I32Type) [I32Type; I32Type] (fun env get_x ->
      let (set_data_size, get_data_size) = new_local env "data_size" in
      let (set_refs_size, get_refs_size) = new_local env "refs_size" in

      let tydesc = type_desc env ts in
      let tydesc_len = Int32.of_int (String.length tydesc) in

      (* Get object sizes *)
      get_x ^^
      buffer_size env (Type.seq ts) ^^
      set_refs_size ^^
      set_data_size ^^
      (* check for overflow *)
      get_data_size ^^
      compile_add_const tydesc_len ^^
      compile_unboxed_const tydesc_len ^^
      G.i (Compare (Wasm.Values.I32 I32Op.LtU)) ^^
      E.then_trap_with env "serialization overflow" ^^

      let (set_data_start, get_data_start) = new_local env "data_start" in
      let (set_refs_start, get_refs_start) = new_local env "refs_start" in

      (* Create a stream with suitable capacity and given header *)
      Strm.create env get_data_size set_data_start get_data_start tydesc ^^
      get_refs_size ^^ compile_mul_const Heap.word_size ^^ Blob.dyn_alloc_scratch env ^^ set_refs_start ^^

      (* Serialize x into the buffer *)
      get_x ^^
      get_data_start ^^
      get_refs_start ^^
      serialize_go env (Type.seq ts) ^^

      (* Sanity check: Did we fill exactly the buffer *)
      get_refs_start ^^ get_refs_size ^^ compile_mul_const Heap.word_size ^^ G.i (Binary (Wasm.Values.I32 I32Op.Add)) ^^
      G.i (Compare (Wasm.Values.I32 I32Op.Eq)) ^^
      E.else_trap_with env "reference buffer not filled" ^^

      (* Verify that the stream is correctly filled *)
      Strm.check_filled env get_data_start get_data_size ^^
      get_refs_size ^^
      compile_eq_const 0l ^^
      E.else_trap_with env "cannot send references on IC System API" ^^

      (* Extract the payload if possible *)
      Strm.terminate env get_data_start get_data_size tydesc_len
    )

  let deserialize_from_blob extended env ts =
    let ts_name = typ_seq_hash ts in
    let name =
      if extended
      then "@deserialize_extended<" ^ ts_name ^ ">"
      else "@deserialize<" ^ ts_name ^ ">" in
    Func.share_code2 env name (("blob", I32Type), ("can_recover", I32Type)) (List.map (fun _ -> I32Type) ts) (fun env get_blob get_can_recover ->
      let (set_data_size, get_data_size) = new_local env "data_size" in
      let (set_refs_size, get_refs_size) = new_local env "refs_size" in
      let (set_data_start, get_data_start) = new_local env "data_start" in
      let (set_refs_start, get_refs_start) = new_local env "refs_start" in
      let (set_arg_count, get_arg_count) = new_local env "arg_count" in
      let (set_val, get_val) = new_local env "val" in

      get_blob ^^ Blob.len env ^^ set_data_size ^^
      get_blob ^^ Blob.payload_ptr_unskewed ^^ set_data_start ^^

      (* Allocate space for the reference buffer and copy it *)
      compile_unboxed_const 0l ^^ set_refs_size (* none yet *) ^^

      (* Allocate space for out parameters of parse_idl_header *)
      Stack.with_words env "get_typtbl_size_ptr" 1l (fun get_typtbl_size_ptr ->
      Stack.with_words env "get_typtbl_ptr" 1l (fun get_typtbl_ptr ->
      Stack.with_words env "get_maintyps_ptr" 1l (fun get_maintyps_ptr ->

      (* Set up read buffers *)
      ReadBuf.alloc env (fun get_data_buf -> ReadBuf.alloc env (fun get_ref_buf ->

      ReadBuf.set_ptr get_data_buf get_data_start ^^
      ReadBuf.set_size get_data_buf get_data_size ^^
      ReadBuf.set_ptr get_ref_buf get_refs_start ^^
      ReadBuf.set_size get_ref_buf (get_refs_size ^^ compile_mul_const Heap.word_size) ^^

      (* Go! *)
      Bool.lit extended ^^ get_data_buf ^^ get_typtbl_ptr ^^ get_typtbl_size_ptr ^^ get_maintyps_ptr ^^
      E.call_import env "rts" "parse_idl_header" ^^

      (* set up a dedicated read buffer for the list of main types *)
      ReadBuf.alloc env (fun get_main_typs_buf ->
        ReadBuf.set_ptr get_main_typs_buf (get_maintyps_ptr ^^ load_unskewed_ptr) ^^
        ReadBuf.set_end get_main_typs_buf (ReadBuf.get_end get_data_buf) ^^
        ReadBuf.read_leb128 env get_main_typs_buf ^^ set_arg_count ^^

        get_arg_count ^^
        compile_rel_const I32Op.GeU (Int32.of_int (List.length ts)) ^^
        E.else_trap_with env ("IDL error: too few arguments " ^ ts_name) ^^

        G.concat_map (fun t ->
          get_data_buf ^^ get_ref_buf ^^
          get_typtbl_ptr ^^ load_unskewed_ptr ^^
          ReadBuf.read_sleb128 env get_main_typs_buf ^^
          get_typtbl_size_ptr ^^ load_unskewed_ptr ^^
          compile_unboxed_const 0l ^^ (* initial depth *)
          get_can_recover ^^
          deserialize_go env t ^^ set_val ^^
          get_can_recover ^^
          G.if0
            (G.nop)
            (get_val ^^ compile_eq_const (coercion_error_value env) ^^
             E.then_trap_with env ("IDL error: coercion failure encountered")) ^^
          get_val
        ) ts ^^

        (* Skip any extra arguments *)
        get_arg_count ^^ compile_sub_const (Int32.of_int (List.length ts)) ^^
        from_0_to_n env (fun _ ->
          get_data_buf ^^
          get_typtbl_ptr ^^ load_unskewed_ptr ^^
          ReadBuf.read_sleb128 env get_main_typs_buf ^^
          compile_unboxed_const 0l ^^
          E.call_import env "rts" "skip_any"
        ) ^^

        ReadBuf.is_empty env get_data_buf ^^
        E.else_trap_with env ("IDL error: left-over bytes " ^ ts_name) ^^
        ReadBuf.is_empty env get_ref_buf ^^
        E.else_trap_with env ("IDL error: left-over references " ^ ts_name)
      ))))))
    )

  let deserialize env ts =
    IC.arg_data env ^^
    Bool.lit false ^^ (* can't recover *)
    deserialize_from_blob false env ts

(*
Note [speculating for short (S)LEB encoded bignums]
~~~~~~~~~~~~~~~~~~~~~~~~~~~~~~~~~~~~~~~~~~~~~~~~~~~

#3098 highlighted that a lot of heap garbage can be generated while reading in
(S)LEB-encoded bignums. To make heap consumption optimal for every compactly
representable `Int`, we resort to speculatively reading a 64-byte chunk from
the `ReadBuf`. We call it speculative, because it may read past the end of the
buffer (and thus end up containing junk bytes) or even fail because reading
across Wasm page boundaries could cause trapping. (Consider the buffer ending
3 bytes before the last-memory-page boundary and issuing a speculative 64-bit read for the
address 2 bytes less than buffer end.) In case of failure to read data, `-1`
(a sentinel) is returned. (The sentinel could be use-case specific when later
the need arises.)

In most cases the speculative read will come back with valid bytes. How many
of those are relevant, can be judged by consulting the buffer-end pointer or
analysing the 64-bit word directly. In the case of (S)LEB, the continuation and
termination bits can be filtered and thus the encoding's last byte detected when
present in the 64-bit word.

If such a LEB boundary is detected, avenues open up for a much faster (than
bytewise-sequential) parsing.

After the data is interpreted, it's the client's responsibility to adjust the
current buffer position.

 *)

(*
Note [mutable stable values]
~~~~~~~~~~~~~~~~~~~~~~~~~~~~

We currently use a Candid derivative to serialize stable values. In addition to
storing sharable data, we can also store mutable data (records with mutable
fields and mutable arrays), and we need to preserve aliasing.

To that end we extend Candid with a type constructor `alias t`.

In the type table, alias t is represented by type code 1. All Candid type constructors
are represented by negative numbers, so this cannot clash with anything and,
conveniently, makes such values illegal Candid.

The values of `alias t` are either

 * i8(0) 0x00000000 0x00000000 M(v)
   for one (typically the first) occurrence of v
   The first 0x00000000 is the “memo field”, the second is the “type hash field”.
   Both are scratch spaces for the benefit of the decoder.

or

 * i8(1) i32(offset) M(v)
   for all other occurrences of v, where offset is the relative position of the
   above occurrences from this reference.

We map Motoko types to this as follows:

  e([var t]) = alias e([t]) = alias vec e(t)
  e({var field : t}) = record { field : alias e(t) }

Why different? Because we need to alias arrays as a whole (we can’t even alias
their fields, as they are manifestly part of the array heap structure), but
aliasing records does not work, as aliased record values may appear at
different types (due to subtyping), and Candid serialization is type-driven.
Luckily records put all mutable fields behind an indirection (ObjInd), so this
works.

The type-driven code in this module treats `Type.Mut` to always refer to an
`ObjInd`; for arrays the mutable case is handled directly.

To detect and preserve aliasing, these steps are taken:

 * In `buffer_size`, when we see a mutable thing (`Array` or `ObjInd`), the
   first time, we mark it by setting the heap tag to `StableSeen`.
   This way, when we see it a second time, we can skip the value in the size
   calculation.
 * In `serialize`, when we see it a first time (tag still `StableSeen`),
   we serialize it (first form above), and remember the absolute position
   in the output buffer, abusing the heap tag here.
   (Invariant: This absolute position is never `StableSeen`)
   Upon a second visit (tag not `StableSeen`), we can thus fetch that absolute
   position and calculate the offset.
 * In `deserialize`, when we come across a `alias t`, we follow the offset (if
   needed) to find the content.

   If the memo field is still `0x00000000`, this is the first time we read
   this, so we deserialize to the Motoko heap, and remember the heap position
   (vanilla pointer) by overwriting the memo field.
   We also store the type hash of the type we are serializing at in the type
   hash field.

   If it is not `0x00000000` then we can simply read the pointer from there,
   after checking the type hash field to make sure we are aliasing at the same
   type.

*)

end (* MakeSerialization *)

module Serialization = MakeSerialization(BumpStream)

module BlobStream : Stream = struct
  let create env get_data_size set_token get_token header =
    let header_size = Int32.of_int (String.length header) in
    get_data_size ^^ compile_add_const header_size ^^
    E.call_import env "rts" "alloc_stream" ^^ set_token ^^
    get_token ^^
    Blob.lit env header ^^
    E.call_import env "rts" "stream_write_text"

  let check_filled env get_token get_data_size =
    G.i Drop

  let terminate env get_token _get_data_size _header_size =
    get_token ^^ E.call_import env "rts" "stream_split" ^^
    let set_blob, get_blob = new_local env "blob" in
    set_blob ^^
    get_blob ^^ Blob.payload_ptr_unskewed ^^
    get_blob ^^ Blob.len env

  let finalize_buffer code = code

  let name_for fn_name ts = "@Bl_" ^ fn_name ^ "<" ^ Typ_hash.typ_seq_hash ts ^ ">"

  let absolute_offset _env get_token =
    let filled_field = Int32.add Blob.len_field 8l in (* see invariant in `stream.rs` *)
    get_token ^^ Heap.load_field_unskewed filled_field

  let checkpoint _env _get_token = G.i Drop

  let reserve env get_token bytes =
    get_token ^^ compile_unboxed_const bytes ^^ E.call_import env "rts" "stream_reserve"

  let write_word_leb env get_token code =
    let set_word, get_word = new_local env "word" in
    code ^^ set_word ^^
    I32Leb.compile_store_to_data_buf_unsigned env get_word
      (get_token ^^ I32Leb.compile_leb128_size get_word ^^ E.call_import env "rts" "stream_reserve") ^^
    G.i Drop

  let write_word_32 env get_token code =
    reserve env get_token Heap.word_size ^^
    code ^^
    G.i (Store {ty = I32Type; align = 0; offset = 0l; sz = None})

  let write_byte env get_token code =
    get_token ^^ code ^^
    E.call_import env "rts" "stream_write_byte"

  let write_blob env get_token get_x =
    let set_len, get_len = new_local env "len" in
    get_x ^^ Blob.len env ^^ set_len ^^
    write_word_leb env get_token get_len ^^
    get_token ^^
    get_x ^^ Blob.payload_ptr_unskewed ^^
    get_len ^^
    E.call_import env "rts" "stream_write"

  let write_text env get_token get_x =
    write_word_leb env get_token (get_x ^^ Text.size env) ^^
    get_token ^^ get_x ^^
    E.call_import env "rts" "stream_write_text"

  let write_bignum_leb env get_token get_x =
    get_token ^^ get_x ^^
    BigNum.compile_store_to_stream_unsigned env

  let write_bignum_sleb env get_token get_x =
    get_token ^^ get_x ^^
    BigNum.compile_store_to_stream_signed env

end


(* Stabilization (serialization to/from stable memory) of both:
   * stable variables; and
   * virtual stable memory.
   c.f.
   * ../../design/Stable.md
   * ../../design/StableMemory.md
*)

module Stabilization = struct

  let extend64 code = code ^^ G.i (Convert (Wasm.Values.I64 I64Op.ExtendUI32))

  (* The below stream implementation is geared towards the
     tail section of stable memory, where the serialised
     stable variables go. As such a few intimate details of
     the stable memory layout are burnt in, such as the
     variable `N` from the design document. *)
  module StableMemoryStream : Stream = struct
    include BlobStream

    let name_for fn_name ts = "@Sm_" ^ fn_name ^ "<" ^ Typ_hash.typ_seq_hash ts ^ ">"

    let create env get_data_size set_token get_token header =
      create env (compile_unboxed_const 0x8000l) set_token get_token header ^^
        (* TODO: push header directly? *)

      let (set_len, get_len) = new_local env "len" in
      get_data_size ^^
      compile_add_const (Int32.of_int (String.length header)) ^^
      set_len ^^

      let (set_dst, get_dst) = new_local64 env "dst" in
      StableMem.get_mem_size env ^^
      compile_shl64_const (Int64.of_int page_size_bits) ^^
      compile_add64_const 4L ^^ (* `N` is now on the stack *)
      set_dst ^^ 
      
      get_dst ^^
      extend64 get_len ^^
      StableMem.ensure env ^^

      get_token ^^
      get_dst ^^
      get_dst ^^ extend64 get_len ^^
      G.i (Binary (Wasm.Values.I64 I64Op.Add)) ^^
      E.call_import env "rts" "stream_stable_dest"

    let ptr64_field = Int32.add Blob.len_field 1l (* see invariant in `stream.rs` *)

    let terminate env get_token get_data_size header_size =
      get_token ^^
      E.call_import env "rts" "stream_shutdown" ^^
      compile_unboxed_zero ^^ (* no need to write *)
      get_token ^^
      Heap.load_field64_unskewed ptr64_field ^^
      StableMem.get_mem_size env ^^
      compile_shl64_const (Int64.of_int page_size_bits) ^^
      G.i (Binary (Wasm.Values.I64 I64Op.Sub)) ^^
      compile_sub64_const 4L ^^  (* `N` is now subtracted *)
      G.i (Convert (Wasm.Values.I32 I32Op.WrapI64))

    let finalize_buffer _ = G.nop (* everything is outputted already *)

    (* Returns a 32-bit unsigned int that is the number of bytes that would
       have been written to stable memory if flushed. The difference
       of two such numbers will always be an exact byte distance. *)
    let absolute_offset env get_token =
      let start64_field = Int32.add ptr64_field 2l in (* see invariant in `stream.rs` *)
      absolute_offset env get_token ^^
      get_token ^^
      Heap.load_field64_unskewed ptr64_field ^^
      get_token ^^
      Heap.load_field64_unskewed start64_field ^^
      G.i (Binary (Wasm.Values.I64 I64Op.Sub)) ^^
      G.i (Convert (Wasm.Values.I32 I32Op.WrapI64)) ^^
      G.i (Binary (Wasm.Values.I32 I32Op.Add))
  end

  module Externalization = MakeSerialization(StableMemoryStream)

  let stabilize env t =
    let (set_dst, get_dst) = new_local env "dst" in
    let (set_len, get_len) = new_local env "len" in
    Externalization.serialize env [t] ^^
    set_len ^^
    set_dst ^^

    StableMem.get_mem_size env ^^
    G.i (Test (Wasm.Values.I64 I64Op.Eqz)) ^^
    G.if0
      begin (* ensure [0,..,3,...len+4) *)
        compile_const_64 0L ^^
        extend64 get_len ^^
        compile_add64_const 4L ^^  (* reserve one word for size *)
        StableMem.ensure env ^^

        (* write len to initial word of stable memory*)
        compile_const_64 0L ^^
        get_len ^^
        StableMem.write_word32 env ^^

        (* copy data to following stable memory *)
        Externalization.Strm.finalize_buffer
          begin
            compile_const_64 4L ^^
            extend64 get_dst ^^
            extend64 get_len ^^
            IC.system_call env "stable64_write"
          end
      end
      begin
        let (set_N, get_N) = new_local64 env "N" in

        (* let N = !size * page_size *)
        StableMem.get_mem_size env ^^
        compile_shl64_const (Int64.of_int page_size_bits) ^^
        set_N ^^

        (* grow mem to page including address
           N + 4 + len + 4 + 4 + 4 = N + len + 16
        *)
        get_N ^^
        extend64 get_len ^^
        compile_add64_const 16L ^^
        StableMem.ensure env  ^^

        get_N ^^
        get_len ^^
        StableMem.write_word32 env ^^

        (* copy data to following stable memory *)
        Externalization.Strm.finalize_buffer
          begin
            get_N ^^
            compile_add64_const 4L ^^
            extend64 get_dst ^^
            extend64 get_len ^^
            IC.system_call env "stable64_write"
          end ^^

        (* let M = pagesize * ic0.stable64_size64() - 1 *)
        (* M is beginning of last page *)
        let (set_M, get_M) = new_local64 env "M" in
        IC.system_call env "stable64_size" ^^
        compile_sub64_const 1L ^^
        compile_shl64_const (Int64.of_int page_size_bits) ^^
        set_M ^^

        (* store mem_size at M + (pagesize - 12) *)
        get_M ^^
        compile_add64_const (Int64.sub page_size64 12L) ^^
        StableMem.get_mem_size env ^^
        G.i (Convert (Wasm.Values.I32 I32Op.WrapI64)) ^^
        (* TODO: write word64 *)
        StableMem.write_word32 env ^^

        (* save first word at M + (pagesize - 8);
           mark first word as 0 *)
        get_M ^^
        compile_add64_const (Int64.sub page_size64 8L) ^^
        compile_const_64 0L ^^
        StableMem.read_and_clear_word32 env ^^
        StableMem.write_word32 env ^^

        (* save version at M + (pagesize - 4) *)
        get_M ^^
          compile_add64_const (Int64.sub page_size64 4L) ^^
        (* TODO bump version? *)
        compile_unboxed_const StableMem.version ^^
        StableMem.write_word32 env

      end

  let destabilize env ty =
    match E.mode env with
    | Flags.ICMode | Flags.RefMode ->
      let (set_pages, get_pages) = new_local64 env "pages" in
      IC.system_call env "stable64_size" ^^
      set_pages ^^

      get_pages ^^
      G.i (Test (Wasm.Values.I64 I64Op.Eqz)) ^^
      G.if1 I32Type
        begin
          let (_, fs) = Type.as_obj ty in
          let fs' = List.map
           (fun f -> (f.Type.lab, fun () -> Opt.null_lit env))
           fs
          in
          StableMem.get_mem_size env ^^
          G.i (Test (Wasm.Values.I64 I64Op.Eqz)) ^^
          E.else_trap_with env "StableMem.mem_size non-zero" ^^
          Object.lit_raw env fs'
        end
        begin
          let (set_marker, get_marker) = new_local env "marker" in
          let (set_len, get_len) = new_local env "len" in
          let (set_offset, get_offset) = new_local64 env "offset" in
          compile_const_64 0L ^^
          StableMem.read_and_clear_word32 env ^^
          set_marker ^^

          get_marker ^^
          G.i (Test (Wasm.Values.I32 I32Op.Eqz)) ^^
          G.if0
            begin
              let (set_M, get_M) = new_local64 env "M" in
              let (set_version, get_version) = new_local env "version" in
              let (set_N, get_N) = new_local64 env "N" in

              IC.system_call env "stable64_size" ^^
              compile_sub64_const 1L ^^
              compile_shl64_const (Int64.of_int page_size_bits) ^^
              set_M ^^

              (* read version *)
              get_M ^^
              compile_add64_const (Int64.sub page_size64 4L) ^^
              StableMem.read_and_clear_word32 env ^^
              set_version ^^

              (* check version *)
              get_version ^^
              compile_unboxed_const StableMem.version ^^
              G.i (Compare (Wasm.Values.I32 I32Op.GtU)) ^^
              E.then_trap_with env (Printf.sprintf
                "higher stable memory version (expected %s)"
                (Int32.to_string StableMem.version)) ^^

              (* restore StableMem bytes [0..4) *)
              compile_const_64 0L ^^
              get_M ^^
              compile_add64_const (Int64.sub page_size64 8L) ^^
              StableMem.read_and_clear_word32 env ^^
              StableMem.write_word32 env ^^

              (* restore mem_size *)
              get_M ^^
              compile_add64_const (Int64.sub page_size64 12L) ^^
              extend64 (StableMem.read_and_clear_word32 env) ^^ (*TODO: use 64 bits *)
              StableMem.set_mem_size env ^^

              StableMem.get_mem_size env ^^
              compile_shl64_const (Int64.of_int page_size_bits) ^^
              set_N ^^

              (* set len *)
              get_N ^^
              StableMem.read_and_clear_word32 env ^^
              set_len ^^

              (* set offset *)
              get_N ^^
              compile_add64_const 4L ^^
              set_offset
            end
            begin
              (* assert mem_size == 0 *)
              StableMem.get_mem_size env ^^
              G.i (Test (Wasm.Values.I64 I64Op.Eqz)) ^^
              E.else_trap_with env "unexpected, non-zero stable memory size" ^^

              (* set len *)
              get_marker ^^
              set_len ^^

              (* set offset *)
              compile_const_64 4L ^^
              set_offset
            end ^^ (* if_ *)

          let (set_blob, get_blob) = new_local env "blob" in
          (* read blob from stable memory *)
          get_len ^^ Blob.alloc env ^^ set_blob ^^
          extend64 (get_blob ^^ Blob.payload_ptr_unskewed) ^^
          get_offset ^^
          extend64 get_len ^^
          IC.system_call env "stable64_read" ^^

          let (set_val, get_val) = new_local env "val" in
          (* deserialize blob to val *)
          get_blob ^^
          Bool.lit false ^^ (* can't recover *)
          Serialization.deserialize_from_blob true env [ty] ^^
          set_val ^^

          (* clear blob contents *)
          get_blob ^^
          Blob.clear env ^^

          (* copy zeros from blob to stable memory *)
          get_offset ^^
          extend64 (get_blob ^^ Blob.payload_ptr_unskewed) ^^
          extend64 (get_blob ^^ Blob.len env) ^^
          IC.system_call env "stable64_write" ^^

          (* return val *)
          get_val
        end
    | _ -> assert false
end

module GC = struct

  let register env static_roots =

    let get_static_roots = E.add_fun env "get_static_roots" (Func.of_body env [] [I32Type] (fun env ->
      compile_unboxed_const static_roots
    )) in

    E.add_export env (nr {
      name = Wasm.Utf8.decode "get_static_roots";
      edesc = nr (FuncExport (nr get_static_roots))
    })

  let store_static_roots env =
    Arr.vanilla_lit env (E.get_static_roots env)

end (* GC *)

module StackRep = struct
  open SR

  (*
     Most expressions have a “preferred”, most optimal, form. Hence,
     compile_exp put them on the stack in that form, and also returns
     the form it chose.

     But the users of compile_exp usually want a specific form as well.
     So they use compile_exp_as, indicating the form they expect.
     compile_exp_as then does the necessary coercions.
   *)

  let of_arity n =
    if n = 1 then Vanilla else UnboxedTuple n

  (* The stack rel of a primitive type, i.e. what the binary operators expect *)
  let of_type t =
    let open Type in
    match normalize t with
    | Prim Bool -> SR.bool
    | Prim (Nat | Int) -> Vanilla
    | Prim (Nat64 | Int64) -> UnboxedWord64
    | Prim (Nat32 | Int32) -> UnboxedWord32
    | Prim (Nat8 | Nat16 | Int8 | Int16 | Char) -> Vanilla
    | Prim (Text | Blob | Principal) -> Vanilla
    | Prim Float -> UnboxedFloat64
    | Obj (Actor, _) -> Vanilla
    | Func (Shared _, _, _, _, _) -> Vanilla
    | p -> todo "StackRep.of_type" (Arrange_ir.typ p) Vanilla

  (* The env looks unused, but will be needed once we can use multi-value, to register
     the complex types in the environment *)
  let to_block_type env = function
    | Vanilla -> [I32Type]
    | UnboxedWord64 -> [I64Type]
    | UnboxedWord32 -> [I32Type]
    | UnboxedFloat64 -> [F64Type]
    | UnboxedTuple n ->
      if n > 1 then assert !Flags.multi_value;
      Lib.List.make n I32Type
    | Const _ -> []
    | Unreachable -> []

  let to_string = function
    | Vanilla -> "Vanilla"
    | UnboxedWord64 -> "UnboxedWord64"
    | UnboxedWord32 -> "UnboxedWord32"
    | UnboxedFloat64 -> "UnboxedFloat64"
    | UnboxedTuple n -> Printf.sprintf "UnboxedTuple %d" n
    | Unreachable -> "Unreachable"
    | Const _ -> "Const"

  let join (sr1 : t) (sr2 : t) = match sr1, sr2 with
    | _, _ when SR.eq sr1 sr2 -> sr1
    | Unreachable, sr2 -> sr2
    | sr1, Unreachable -> sr1
    | UnboxedWord64, UnboxedWord64 -> UnboxedWord64
    | UnboxedTuple n, UnboxedTuple m when n = m -> sr1
    | _, Vanilla -> Vanilla
    | Vanilla, _ -> Vanilla
    | Const _, Const _ -> Vanilla

    | Const _, UnboxedWord32 -> UnboxedWord32
    | UnboxedWord32, Const _ -> UnboxedWord32
    | Const _, UnboxedWord64 -> UnboxedWord64
    | UnboxedWord64, Const _ -> UnboxedWord64
    | Const _, UnboxedFloat64 -> UnboxedFloat64
    | UnboxedFloat64, Const _ -> UnboxedFloat64

    | Const _, UnboxedTuple 0 -> UnboxedTuple 0
    | UnboxedTuple 0, Const _-> UnboxedTuple 0
    | _, _ ->
      Printf.eprintf "Invalid stack rep join (%s, %s)\n"
        (to_string sr1) (to_string sr2); sr1

  (* This is used when two blocks join, e.g. in an if. In that
     case, they cannot return multiple values. *)
  let relax =
    if !Flags.multi_value
    then fun sr -> sr
    else function
      | UnboxedTuple n when n > 1 -> Vanilla
      | sr -> sr

  let drop env (sr_in : t) =
    match sr_in with
    | Vanilla | UnboxedWord64 | UnboxedWord32 | UnboxedFloat64 -> G.i Drop
    | UnboxedTuple n -> G.table n (fun _ -> G.i Drop)
    | Const _ | Unreachable -> G.nop

  (* Materializes a Const.lit: If necessary, puts
     bytes into static memory, and returns a vanilla value.
  *)
  let materialize_lit env (lit : Const.lit) : int32 =
    match lit with
      | Const.Vanilla n  -> n
      | Const.Bool n     -> Bool.vanilla_lit n
      | Const.BigInt n   -> BigNum.vanilla_lit env n
      | Const.Word32 n   -> BoxedSmallWord.vanilla_lit env n
      | Const.Word64 n   -> BoxedWord64.vanilla_lit env n
      | Const.Float64 f  -> Float.vanilla_lit env f
      | Const.Blob t     -> Blob.vanilla_lit env t

  let rec materialize_const_t env (p, cv) : int32 =
    Lib.Promise.lazy_value p (fun () -> materialize_const_v env cv)

  and materialize_const_v env = function
    | Const.Fun (get_fi, _) -> Closure.static_closure env (get_fi ())
    | Const.Message fi -> assert false
    | Const.Obj fs ->
      let fs' = List.map (fun (n, c) -> (n, materialize_const_t env c)) fs in
      Object.vanilla_lit env fs'
    | Const.Unit -> Tuple.unit_vanilla_lit
    | Const.Array cs ->
      let ptrs = List.map (materialize_const_t env) cs in
      Arr.vanilla_lit env ptrs
    | Const.Lit l -> materialize_lit env l

  let adjust env (sr_in : t) sr_out =
    if eq sr_in sr_out
    then G.nop
    else match sr_in, sr_out with
    | Unreachable, Unreachable -> G.nop
    | Unreachable, _ -> G.i Unreachable

    | UnboxedTuple n, Vanilla -> Tuple.from_stack env n
    | Vanilla, UnboxedTuple n -> Tuple.to_stack env n

    | UnboxedWord64, Vanilla -> BoxedWord64.box env
    | Vanilla, UnboxedWord64 -> BoxedWord64.unbox env

    | UnboxedWord32, Vanilla -> BoxedSmallWord.box env
    | Vanilla, UnboxedWord32 -> BoxedSmallWord.unbox env

    | UnboxedFloat64, Vanilla -> Float.box env
    | Vanilla, UnboxedFloat64 -> Float.unbox env

    | Const (_, Const.Lit (Const.Bool b)), Vanilla -> Bool.lit b
    | Const c, Vanilla -> compile_unboxed_const (materialize_const_t env c)
    | Const (_, Const.Lit (Const.Word32 n)), UnboxedWord32 -> compile_unboxed_const n
    | Const (_, Const.Lit (Const.Word64 n)), UnboxedWord64 -> compile_const_64 n
    | Const (_, Const.Lit (Const.Float64 f)), UnboxedFloat64 -> Float.compile_unboxed_const f
    | Const c, UnboxedTuple 0 -> G.nop
    | Const (_, Const.Array cs), UnboxedTuple n ->
      assert (n = List.length cs);
      G.concat_map (fun c -> compile_unboxed_const (materialize_const_t env c)) cs
    | _, _ ->
      Printf.eprintf "Unknown stack_rep conversion %s -> %s\n"
        (to_string sr_in) (to_string sr_out);
      G.nop

end (* StackRep *)

module VarEnv = struct

  (* A type to record where Motoko names are stored. *)
  type varloc =
    (* A Wasm Local of the current function, directly containing the value,
       in the given stackrep (Vanilla, UnboxedWord32, …) so far
       Used for immutable and mutable, non-captured data *)
    | Local of SR.t * int32
    (* A Wasm Local of the current function, that points to memory location,
       which is a MutBox.  Used for mutable captured data *)
    | HeapInd of int32
    (* A static mutable memory location (static address of a MutBox object) *)
    (* TODO: Do we need static immutable? *)
    | HeapStatic of int32
    (* Not materialized (yet), statically known constant, static location on demand *)
    | Const of Const.t
    (* public method *)
    | PublicMethod of int32 * string

  let is_non_local : varloc -> bool = function
    | Local _
    | HeapInd _ -> false
    | HeapStatic _
    | PublicMethod _
    | Const _ -> true

  type lvl = TopLvl | NotTopLvl

  (*
  The source variable environment:
   - Whether we are on the top level
   - In-scope variables
   - scope jump labels
  *)


  module NameEnv = Env.Make(String)
  type t = {
    lvl : lvl;
    vars : varloc NameEnv.t; (* variables ↦ their location *)
    labels : G.depth NameEnv.t; (* jump label ↦ their depth *)
  }

  let empty_ae = {
    lvl = TopLvl;
    vars = NameEnv.empty;
    labels = NameEnv.empty;
  }

  (* Creating a local environment, resetting the local fields,
     and removing bindings for local variables (unless they are at global locations)
  *)

  let mk_fun_ae ae = { ae with
    lvl = NotTopLvl;
    vars = NameEnv.filter (fun v l ->
      let non_local = is_non_local l in
      (* For debugging, enable this:
      (if not non_local then Printf.eprintf "VarEnv.mk_fun_ae: Removing %s\n" v);
      *)
      non_local
    ) ae.vars;
  }
  let lookup_var ae var =
    match NameEnv.find_opt var ae.vars with
      | Some l -> Some l
      | None   -> Printf.eprintf "Could not find %s\n" var; None

  let needs_capture ae var = match lookup_var ae var with
    | Some l -> not (is_non_local l)
    | None -> assert false

  let add_local_with_heap_ind env (ae : t) name =
      let i = E.add_anon_local env I32Type in
      E.add_local_name env i name;
      ({ ae with vars = NameEnv.add name (HeapInd i) ae.vars }, i)

  let add_local_heap_static (ae : t) name ptr =
      { ae with vars = NameEnv.add name (HeapStatic ptr) ae.vars }

  let add_local_public_method (ae : t) name (fi, exported_name) =
      { ae with vars = NameEnv.add name (PublicMethod (fi, exported_name) : varloc) ae.vars }

  let add_local_const (ae : t) name cv =
      { ae with vars = NameEnv.add name (Const cv : varloc) ae.vars }

  let add_local_local env (ae : t) name sr i =
      { ae with vars = NameEnv.add name (Local (sr, i)) ae.vars }

  let add_direct_local env (ae : t) name sr =
      let i = E.add_anon_local env (SR.to_var_type sr) in
      E.add_local_name env i name;
      (add_local_local env ae name sr i, i)

  (* Adds the names to the environment and returns a list of setters *)
  let rec add_arguments env (ae : t) as_local = function
    | [] -> ae
    | (name :: names) ->
      if as_local name then
        let i = E.add_anon_local env I32Type in
        E.add_local_name env i name;
        let ae' = { ae with vars = NameEnv.add name (Local (SR.Vanilla, i)) ae.vars } in
        add_arguments env ae' as_local names
      else (* needs to go to static memory *)
        let ptr = MutBox.static env in
        let ae' = add_local_heap_static ae name ptr in
        add_arguments env ae' as_local names

  let add_argument_locals env (ae : t) =
    add_arguments env ae (fun _ -> true)

  let add_label (ae : t) name (d : G.depth) =
      { ae with labels = NameEnv.add name d ae.labels }

  let get_label_depth (ae : t) name : G.depth  =
    match NameEnv.find_opt name ae.labels with
      | Some d -> d
      | None   -> raise (CodegenError (Printf.sprintf "Could not find %s\n" name))

end (* VarEnv *)

(* type for wrapping code with context, context is establishment
   of (pattern) binding, argument is the code using the binding,
   result is e.g. the code for `case p e`. *)
type scope_wrap = G.t -> G.t

let unmodified : scope_wrap = fun code -> code

module Var = struct
  (* This module is all about looking up Motoko variables in the environment,
     and dealing with mutable variables *)

  open VarEnv

  (* Desired stack rep, and code to store payload on the stack *)
  let set_val env ae var = match VarEnv.lookup_var ae var with
    | Some (Local (sr, i)) ->
      sr,
      G.i (LocalSet (nr i))
    | Some (HeapInd i) ->
      SR.Vanilla,
      let (set_new_val, get_new_val) = new_local env "new_val" in
      set_new_val ^^
      G.i (LocalGet (nr i)) ^^
      get_new_val ^^
      Heap.store_field MutBox.field
    | Some (HeapStatic ptr) ->
      SR.Vanilla,
      let (set_new_val, get_new_val) = new_local env "new_val" in
      set_new_val ^^
      compile_unboxed_const ptr ^^
      get_new_val ^^
      Heap.store_field MutBox.field
    | Some (Const _) -> fatal "set_val: %s is const" var
    | Some (PublicMethod _) -> fatal "set_val: %s is PublicMethod" var
    | None   -> fatal "set_val: %s missing" var

  (* Stores the payload (which is found on the stack, in Vanilla stackrep) *)
  let set_val_vanilla env ae var =
    let (sr, code) = set_val env ae var in
    StackRep.adjust env SR.Vanilla sr ^^ code

  (* Returns the payload (optimized representation) *)
  let get_val (env : E.t) (ae : VarEnv.t) var = match VarEnv.lookup_var ae var with
    | Some (Local (sr, i)) ->
      sr, G.i (LocalGet (nr i))
    | Some (HeapInd i) ->
      SR.Vanilla, G.i (LocalGet (nr i)) ^^ Heap.load_field MutBox.field
    | Some (HeapStatic i) ->
      SR.Vanilla, compile_unboxed_const i ^^ Heap.load_field MutBox.field
    | Some (Const c) ->
      SR.Const c, G.nop
    | Some (PublicMethod (_, name)) ->
      SR.Vanilla,
      IC.get_self_reference env ^^
      IC.actor_public_field env name
    | None -> assert false

  (* Returns the payload (vanilla representation) *)
  let get_val_vanilla (env : E.t) (ae : VarEnv.t) var =
    let sr, code = get_val env ae var in
    code ^^ StackRep.adjust env sr SR.Vanilla

  (* Returns the value to put in the closure,
     and code to restore it, including adding to the environment
  *)
  let capture old_env ae0 var : G.t * (E.t -> VarEnv.t -> VarEnv.t * scope_wrap) =
    match VarEnv.lookup_var ae0 var with
    | Some (Local (sr, i)) ->
      ( G.i (LocalGet (nr i)) ^^ StackRep.adjust old_env sr SR.Vanilla
      , fun new_env ae1 ->
        (* we use SR.Vanilla in the restored environment. We could use sr;
           like for parameters hard to predict what’s better *)
        let ae2, j = VarEnv.add_direct_local new_env ae1 var SR.Vanilla in
        let restore_code = G.i (LocalSet (nr j))
        in ae2, fun body -> restore_code ^^ body
      )
    | Some (HeapInd i) ->
      ( G.i (LocalGet (nr i))
      , fun new_env ae1 ->
        let ae2, j = VarEnv.add_local_with_heap_ind new_env ae1 var in
        let restore_code = G.i (LocalSet (nr j))
        in ae2, fun body -> restore_code ^^ body
      )
    | _ -> assert false

  (* This is used when putting a mutable field into an object.
     In the IR, mutable fields of objects are pre-allocated as MutBox objects,
     to allow the async/await.
     So we expect the variable to be in a HeapInd (pointer to MutBox on the heap),
     or HeapStatic (statically known MutBox in the static memory) and we use
     the pointer.
  *)
  let get_aliased_box env ae var = match VarEnv.lookup_var ae var with
    | Some (HeapInd i) -> G.i (LocalGet (nr i))
<<<<<<< HEAD
    | Some (HeapStatic _) -> assert false (* we never do this on the toplevel *)
    | Some (Local _) ->
      let sr, code = get_val env ae var in
      assert (sr = Vanilla);
      code
    | _  -> Tagged.obj env Tagged.ObjInd [ get_val_vanilla env ae var ]
=======
    | Some (HeapStatic i) -> compile_unboxed_const i
    | _ -> assert false
>>>>>>> 7cd3e63c

end (* Var *)

(* Calling well-known prelude functions *)
(* FIXME: calling into the prelude will not work if we ever need to compile a program
   that requires top-level cps conversion;
   use new prims instead *)
module Internals = struct
  let call_prelude_function env ae var =
    match VarEnv.lookup_var ae var with
    | Some (VarEnv.Const (_, Const.Fun (mk_fi, _))) ->
       compile_unboxed_zero ^^ (* A dummy closure *)
       G.i (Call (nr (mk_fi ())))
    | _ -> assert false

  let add_cycles env ae = call_prelude_function env ae "@add_cycles"
  let reset_cycles env ae = call_prelude_function env ae "@reset_cycles"
  let reset_refund env ae = call_prelude_function env ae "@reset_refund"
end

(* This comes late because it also deals with messages *)
module FuncDec = struct
  let bind_args env ae0 first_arg args =
    let rec go i ae = function
    | [] -> ae
    | a::args ->
      (* Function arguments are always vanilla, due to subtyping and uniform representation.
         We keep them as such here for now. We _could_ always unpack those that can be unpacked
         (Nat32 etc.). It is generally hard to predict which strategy is better. *)
      let ae' = VarEnv.add_local_local env ae a.it SR.Vanilla (Int32.of_int i) in
      go (i+1) ae' args in
    go first_arg ae0 args

  (* Create a WebAssembly func from a pattern (for the argument) and the body.
   Parameter `captured` should contain the, well, captured local variables that
   the function will find in the closure. *)
  let compile_local_function outer_env outer_ae restore_env args mk_body ret_tys at =
    let arg_names = List.map (fun a -> a.it, I32Type) args in
    let return_arity = List.length ret_tys in
    let retty = Lib.List.make return_arity I32Type in
    let ae0 = VarEnv.mk_fun_ae outer_ae in
    Func.of_body outer_env (["clos", I32Type] @ arg_names) retty (fun env -> G.with_region at (
      let get_closure = G.i (LocalGet (nr 0l)) in

      let ae1, closure_codeW = restore_env env ae0 get_closure in

      (* Add arguments to the environment (shifted by 1) *)
      let ae2 = bind_args env ae1 1 args in

      closure_codeW (mk_body env ae2)
    ))

  let message_start env sort = match sort with
      | Type.Shared Type.Write ->
        Lifecycle.trans env Lifecycle.InUpdate
      | Type.Shared Type.Query ->
        Lifecycle.trans env Lifecycle.InQuery
      | _ -> assert false

  let message_cleanup env sort = match sort with
      | Type.Shared Type.Write ->
        E.collect_garbage env ^^
        Lifecycle.trans env Lifecycle.Idle
      | Type.Shared Type.Query ->
        Lifecycle.trans env Lifecycle.PostQuery
      | _ -> assert false

  let compile_const_message outer_env outer_ae sort control args mk_body ret_tys at : E.func_with_names =
    let ae0 = VarEnv.mk_fun_ae outer_ae in
    Func.of_body outer_env [] [] (fun env -> G.with_region at (
      message_start env sort ^^
      (* cycles *)
      Internals.reset_cycles env outer_ae ^^
      Internals.reset_refund env outer_ae ^^
      (* reply early for a oneway *)
      (if control = Type.Returns
       then
         Tuple.compile_unit ^^
         Serialization.serialize env [] ^^
         IC.reply_with_data env
       else G.nop) ^^
      (* Deserialize argument and add params to the environment *)
      let arg_names = List.map (fun a -> a.it) args in
      let arg_tys = List.map (fun a -> a.note) args in
      let ae1 = VarEnv.add_argument_locals env ae0 arg_names in
      Serialization.deserialize env arg_tys ^^
      G.concat_map (Var.set_val_vanilla env ae1) (List.rev arg_names) ^^
      mk_body env ae1 ^^
      message_cleanup env sort
    ))

  (* Compile a closed function declaration (captures no local variables) *)
  let closed pre_env sort control name args mk_body fun_rhs ret_tys at =
    if Type.is_shared_sort sort
    then begin
      let (fi, fill) = E.reserve_fun pre_env name in
      ( Const.t_of_v (Const.Message fi), fun env ae ->
        fill (compile_const_message env ae sort control args mk_body ret_tys at)
      )
    end else begin
      assert (control = Type.Returns);
      let lf = E.make_lazy_function pre_env name in
      ( Const.t_of_v (Const.Fun ((fun () -> Lib.AllocOnUse.use lf), fun_rhs)), fun env ae ->
        let restore_no_env _env ae _ = ae, unmodified in
        Lib.AllocOnUse.def lf (lazy (compile_local_function env ae restore_no_env args mk_body ret_tys at))
      )
    end

  (* Compile a closure declaration (captures local variables) *)
  let closure env ae sort control name captured args mk_body ret_tys at =
      let is_local = sort = Type.Local in

      let set_clos, get_clos = new_local env (name ^ "_clos") in

      let len = Wasm.I32.of_int_u (List.length captured) in
      let store_env, restore_env =
        let rec go i = function
          | [] -> (G.nop, fun _env ae1 _ -> ae1, unmodified)
          | (v::vs) ->
              let store_rest, restore_rest = go (i + 1) vs in
              let store_this, restore_this = Var.capture env ae v in
              let store_env =
                get_clos ^^
                store_this ^^
                Closure.store_data (Wasm.I32.of_int_u i) ^^
                store_rest in
              let restore_env env ae1 get_env =
                let ae2, codeW = restore_this env ae1 in
                let ae3, code_restW = restore_rest env ae2 get_env in
                (ae3,
                 fun body ->
                 get_env ^^
                 Closure.load_data (Wasm.I32.of_int_u i) ^^
                 codeW (code_restW body)
                )
              in store_env, restore_env in
        go 0 captured in

      let f =
        if is_local
        then compile_local_function env ae restore_env args mk_body ret_tys at
        else assert false (* no first class shared functions yet *) in

      let fi = E.add_fun env name f in

      let code =
        (* Allocate a heap object for the closure *)
        Heap.alloc env (Int32.add Closure.header_size len) ^^
        set_clos ^^

        (* Store the tag *)
        get_clos ^^
        Tagged.(store Closure) ^^

        (* Store the function pointer number: *)
        get_clos ^^
        compile_unboxed_const (E.add_fun_ptr env fi) ^^
        Heap.store_field Closure.funptr_field ^^

        (* Store the length *)
        get_clos ^^
        compile_unboxed_const len ^^
        Heap.store_field Closure.len_field ^^

        (* Store all captured values *)
        store_env
      in

      if is_local
      then
        SR.Vanilla,
        code ^^
        get_clos
      else assert false (* no first class shared functions *)

  let lit env ae name sort control free_vars args mk_body ret_tys at =
    let captured = List.filter (VarEnv.needs_capture ae) free_vars in

    if ae.VarEnv.lvl = VarEnv.TopLvl then assert (captured = []);

    if captured = []
    then
      let (ct, fill) = closed env sort control name args mk_body Const.Complicated ret_tys at in
      fill env ae;
      (SR.Const ct, G.nop)
    else closure env ae sort control name captured args mk_body ret_tys at

  (* Returns a closure corresponding to a future (async block) *)
  let async_body env ae ts free_vars mk_body at =
    (* We compile this as a local, returning function, so set return type to [] *)
    let sr, code = lit env ae "anon_async" Type.Local Type.Returns free_vars [] mk_body [] at in
    code ^^
    StackRep.adjust env sr SR.Vanilla

  (* Takes the reply and reject callbacks, tuples them up (with administrative extras),
     adds them to the continuation table, and returns the two callbacks expected by
     ic.call_new.

     The tupling is necessary because we want to free _both_/_all_ closures
     when the call is answered.

     The reply callback function exists once per type (as it has to do
     deserialization); the reject callback function is unique.
  *)

  let closures_to_reply_reject_callbacks_aux env ts_opt =
    let arity, reply_name, from_arg_data =
      match ts_opt with
      | Some ts ->
        (List.length ts,
         "@callback<" ^ Typ_hash.typ_hash (Type.Tup ts) ^ ">",
         fun env -> Serialization.deserialize env ts)
      | None ->
        (1,
         "@callback",
         (fun env ->
           Blob.of_size_copy env
           (fun env -> IC.system_call env "msg_arg_data_size")
           (fun env -> IC.system_call env "msg_arg_data_copy")
           (fun env -> compile_unboxed_const 0l)))
    in
    Func.define_built_in env reply_name ["env", I32Type] [] (fun env ->
        message_start env (Type.Shared Type.Write) ^^
        (* Look up continuation *)
        let (set_closure, get_closure) = new_local env "closure" in
        G.i (LocalGet (nr 0l)) ^^
        ContinuationTable.recall env ^^
        Arr.load_field 0l ^^ (* get the reply closure *)
        set_closure ^^
        get_closure ^^

        (* Deserialize/Blobify reply arguments  *)
        from_arg_data env ^^

        get_closure ^^
        Closure.call_closure env arity 0 ^^

        message_cleanup env (Type.Shared Type.Write)
      );

    let reject_name = "@reject_callback" in
    Func.define_built_in env reject_name ["env", I32Type] [] (fun env ->
        message_start env (Type.Shared Type.Write) ^^
        (* Look up continuation *)
        let (set_closure, get_closure) = new_local env "closure" in
        G.i (LocalGet (nr 0l)) ^^
        ContinuationTable.recall env ^^
        Arr.load_field 1l ^^ (* get the reject closure *)
        set_closure ^^
        get_closure ^^
        (* Synthesize value of type `Text`, the error message
           (The error code is fetched via a prim)
        *)
        IC.error_value env ^^

        get_closure ^^
        Closure.call_closure env 1 0 ^^

        message_cleanup env (Type.Shared Type.Write)
      );

    (* result is a function that accepts a list of closure getters, from which
       the first and second must be the reply and reject continuations. *)
    fun closure_getters ->
      let (set_cb_index, get_cb_index) = new_local env "cb_index" in
      Arr.lit env closure_getters ^^
      ContinuationTable.remember env ^^
      set_cb_index ^^

      (* return arguments for the ic.call *)
      compile_unboxed_const (E.add_fun_ptr env (E.built_in env reply_name)) ^^
      get_cb_index ^^
      compile_unboxed_const (E.add_fun_ptr env (E.built_in env reject_name)) ^^
      get_cb_index

  let closures_to_reply_reject_callbacks env ts =
    closures_to_reply_reject_callbacks_aux env (Some ts)
  let closures_to_raw_reply_reject_callbacks env  =
    closures_to_reply_reject_callbacks_aux env None

  let ignoring_callback env =
    (* for one-way calls, we use an invalid table entry as the callback. this
       way, the callback, when it comes back, will (safely) trap, even if the
       module has completely changed in between. This way, one-way calls do not
       get in the way of safe instantaneous upgrades *)
    compile_unboxed_const (-1l)

  let cleanup_callback env =
    let name = "@cleanup_callback" in
    Func.define_built_in env name ["env", I32Type] [] (fun env ->
        G.i (LocalGet (nr 0l)) ^^
        ContinuationTable.recall env ^^
        G.i Drop);
    compile_unboxed_const (E.add_fun_ptr env (E.built_in env name))

  let ic_call_threaded env purpose get_meth_pair push_continuations add_data add_cycles =
    match E.mode env with
    | Flags.ICMode
    | Flags.RefMode ->
      let (set_cb_index, get_cb_index) = new_local env "cb_index" in
      (* The callee *)
      get_meth_pair ^^ Arr.load_field 0l ^^ Blob.as_ptr_len env ^^
      (* The method name *)
      get_meth_pair ^^ Arr.load_field 1l ^^ Blob.as_ptr_len env ^^
      (* The reply and reject callback *)
      push_continuations ^^
      set_cb_index  ^^ get_cb_index ^^
      (* initiate call *)
      IC.system_call env "call_new" ^^
      cleanup_callback env ^^ get_cb_index ^^
      IC.system_call env "call_on_cleanup" ^^
      (* the data *)
      add_data get_cb_index ^^
      IC.system_call env "call_data_append" ^^
      (* the cycles *)
      add_cycles ^^
      (* done! *)
      IC.system_call env "call_perform" ^^
      (* Check error code *)
      G.i (Test (Wasm.Values.I32 I32Op.Eqz)) ^^
      E.else_trap_with env (Printf.sprintf "could not perform %s" purpose)
    | _ ->
      E.trap_with env (Printf.sprintf "cannot perform %s when running locally" purpose)

  let ic_call env ts1 ts2 get_meth_pair get_arg get_k get_r =
    ic_call_threaded
      env
      "remote call"
      get_meth_pair
      (closures_to_reply_reject_callbacks env ts2 [get_k; get_r])
      (fun _ -> get_arg ^^ Serialization.serialize env ts1)

  let ic_call_raw env get_meth_pair get_arg get_k get_r =
    ic_call_threaded
      env
      "raw call"
      get_meth_pair
      (closures_to_raw_reply_reject_callbacks env [get_k; get_r])
      (fun _ -> get_arg ^^ Blob.as_ptr_len env)

  let ic_self_call env ts get_meth_pair get_future get_k get_r =
    ic_call_threaded
      env
      "self call"
      get_meth_pair
      (* Storing the tuple away, future_array_index = 2, keep in sync with rts/continuation_table.rs *)
      (closures_to_reply_reject_callbacks env ts [get_k; get_r; get_future])
      (fun get_cb_index ->
        get_cb_index ^^
        BoxedSmallWord.box env ^^
        Serialization.serialize env Type.[Prim Nat32])

  let ic_call_one_shot env ts get_meth_pair get_arg add_cycles =
    match E.mode env with
    | Flags.ICMode
    | Flags.RefMode ->
      (* The callee *)
      get_meth_pair ^^ Arr.load_field 0l ^^ Blob.as_ptr_len env ^^
      (* The method name *)
      get_meth_pair ^^ Arr.load_field 1l ^^ Blob.as_ptr_len env ^^
      (* The reply callback *)
      ignoring_callback env ^^
      compile_unboxed_zero ^^
      (* The reject callback *)
      ignoring_callback env ^^
      compile_unboxed_zero ^^
      IC.system_call env "call_new" ^^
      (* the data *)
      get_arg ^^ Serialization.serialize env ts ^^
      IC.system_call env "call_data_append" ^^
      (* the cycles *)
      add_cycles ^^
      IC.system_call env "call_perform" ^^
      (* This is a one-shot function: Ignore error code *)
      G.i Drop
    | _ -> assert false

  let equate_msgref env =
    let (set_meth_pair1, get_meth_pair1) = new_local env "meth_pair1" in
    let (set_meth_pair2, get_meth_pair2) = new_local env "meth_pair2" in
    set_meth_pair2 ^^ set_meth_pair1 ^^
    get_meth_pair1 ^^ Arr.load_field 0l ^^
    get_meth_pair2 ^^ Arr.load_field 0l ^^
    Blob.compare env Operator.EqOp ^^
    G.if1 I32Type
    begin
      get_meth_pair1 ^^ Arr.load_field 1l ^^
      get_meth_pair2 ^^ Arr.load_field 1l ^^
      Blob.compare env Operator.EqOp
    end
    begin
      Bool.lit false
    end

  let export_async_method env =
    let name = IC.async_method_name in
    begin match E.mode env with
    | Flags.ICMode | Flags.RefMode ->
      Func.define_built_in env name [] [] (fun env ->
        let (set_closure, get_closure) = new_local env "closure" in

        message_start env (Type.Shared Type.Write) ^^

        (* Check that we are calling this *)
        IC.assert_caller_self env ^^

        (* Deserialize and look up continuation argument *)
        Serialization.deserialize env Type.[Prim Nat32] ^^
        BoxedSmallWord.unbox env ^^
        ContinuationTable.peek_future env ^^
        set_closure ^^ get_closure ^^ get_closure ^^
        Closure.call_closure env 0 0 ^^
        message_cleanup env (Type.Shared Type.Write)
      );

      let fi = E.built_in env name in
      E.add_export env (nr {
        name = Wasm.Utf8.decode ("canister_update " ^ name);
        edesc = nr (FuncExport (nr fi))
      })
    | _ -> ()
    end

end (* FuncDec *)


module PatCode = struct
  (* Pattern failure code on demand.

  Patterns in general can fail, so we want a block around them with a
  jump-label for the fail case. But many patterns cannot fail, in particular
  function arguments that are simple variables. In these cases, we do not want
  to create the block and the (unused) jump label. So we first generate the
  code, either as plain code (CannotFail) or as code with hole for code to fun
  in case of failure (CanFail).
  *)

  type patternCode =
    | CannotFail of G.t
    | CanFail of (G.t -> G.t)

  let (^^^) : patternCode -> patternCode -> patternCode = function
    | CannotFail is1 ->
      begin function
      | CannotFail is2 -> CannotFail (is1 ^^ is2)
      | CanFail is2 -> CanFail (fun k -> is1 ^^ is2 k)
      end
    | CanFail is1 ->
      begin function
      | CannotFail is2 -> CanFail (fun k ->  is1 k ^^ is2)
      | CanFail is2 -> CanFail (fun k -> is1 k ^^ is2 k)
      end

  let with_fail (fail_code : G.t) : patternCode -> G.t = function
    | CannotFail is -> is
    | CanFail is -> is fail_code

  let orElse : patternCode -> patternCode -> patternCode = function
    | CannotFail is1 -> fun _ -> CannotFail is1
    | CanFail is1 -> function
      | CanFail is2 -> CanFail (fun fail_code ->
          let inner_fail = G.new_depth_label () in
          let inner_fail_code = Bool.lit false ^^ G.branch_to_ inner_fail in
          G.labeled_block1 I32Type inner_fail (is1 inner_fail_code ^^ Bool.lit true) ^^
          G.if0 G.nop (is2 fail_code)
        )
      | CannotFail is2 -> CannotFail (
          let inner_fail = G.new_depth_label () in
          let inner_fail_code = Bool.lit false ^^ G.branch_to_ inner_fail in
          G.labeled_block1 I32Type inner_fail (is1 inner_fail_code ^^ Bool.lit true) ^^
          G.if0 G.nop is2
        )

  let orTrap env = with_fail (E.trap_with env "pattern failed")

  let with_region at = function
    | CannotFail is -> CannotFail (G.with_region at is)
    | CanFail is -> CanFail (fun k -> G.with_region at (is k))

end (* PatCode *)
open PatCode

(* All the code above is independent of the IR *)
open Ir

module AllocHow = struct
  (*
  When compiling a (recursive) block, we need to do a dependency analysis, to
  find out how the things are allocated. The options are:
  - const:  completely known, constant, not stored anywhere (think static function)
            (no need to mention in a closure)
  - local:  only needed locally, stored in a Wasm local, immutable
            (can be copied into a closure by value)
  - local mutable: only needed locally, stored in a Wasm local, mutable
            (cannot be copied into a closure)
  - heap allocated: stored on the dynamic heap, address in Wasm local
            (can be copied into a closure by reference)
  - static heap: stored on the static heap, address known statically
            (no need to mention in a closure)

  The goal is to avoid dynamic allocation where possible (and use locals), and
  to avoid turning function references into closures.

  The rules are:
  - functions are const, unless they capture something that is not a const
    function or a static heap allocation.
    in particular, top-level functions are always const
  - everything that is captured on the top-level needs to be statically
    heap-allocated
  - everything that is captured before it is defined, or is captured and mutable
    needs to be dynamically heap-allocated
  - the rest can be local
  *)

  module M = Freevars.M
  module S = Freevars.S

  (*
  We represent this as a lattice as follows:
  *)
  type how = Const | LocalImmut of SR.t | LocalMut of SR.t | StoreHeap | StoreStatic
  type allocHow = how M.t

  let disjoint_union : allocHow -> allocHow -> allocHow =
    M.union (fun v _ _ -> fatal "AllocHow.disjoint_union: %s" v)

  let join : allocHow -> allocHow -> allocHow =
    M.union (fun _ x y -> Some (match x, y with
      | StoreStatic, StoreHeap | StoreHeap, StoreStatic
      ->  fatal "AllocHow.join: cannot join StoreStatic and StoreHeap"

      | _, StoreHeap     | StoreHeap,      _ -> StoreHeap
      | _, StoreStatic   | StoreStatic,    _ -> StoreStatic
      | _, LocalMut sr   | LocalMut sr,    _ -> LocalMut sr
      | _, LocalImmut sr | LocalImmut sr,  _ -> LocalImmut sr

      | Const, Const -> Const
    ))
  let joins = List.fold_left join M.empty

  let map_of_set = Freevars.map_of_set
  let set_of_map = Freevars.set_of_map

  (* Various filters used in the set operations below *)
  let is_local_mut _ = function
    | LocalMut _ -> true
    | _ -> false

  let is_local _ = function
    | LocalImmut _ | LocalMut _ -> true
    | _ -> false

  let how_captured lvl how seen captured =
    (* What to do so that we can capture something?
       * For local blocks, put on the dynamic heap:
         - mutable things
         - not yet defined things
       * For top-level blocks, put on the static heap:
         - everything that is non-static (i.e. still in locals)
    *)
    match lvl with
    | VarEnv.NotTopLvl ->
      map_of_set StoreHeap (S.union
        (S.inter (set_of_map (M.filter is_local_mut how)) captured)
        (S.inter (set_of_map (M.filter is_local how)) (S.diff captured seen))
      )
    | VarEnv.TopLvl ->
      map_of_set StoreStatic
        (S.inter (set_of_map (M.filter is_local how)) captured)

  (* A bit like StackRep.of_type, but only for those types and stackreps that
     we support in local variables *)
  let stackrep_of_type t =
    let open Type in
    match normalize t with
    | Prim (Nat32 | Int32) -> SR.UnboxedWord32
    | Prim (Nat64 | Int64) -> SR.UnboxedWord64
    | Prim Float -> SR.UnboxedFloat64
    | _ -> SR.Vanilla

  let dec lvl how_outer (seen, how0) dec =
    let how_all = disjoint_union how_outer how0 in

    let (f,d) = Freevars.dec dec in
    let captured = S.inter (set_of_map how0) (Freevars.captured_vars f) in

    (* Which allocation is required for the things defined here? *)
    let how1 = match dec.it with
      (* Mutable variables are, well, mutable *)
      | VarD _ ->
      M.map (fun t -> LocalMut (stackrep_of_type t)) d

      (* Constant expressions (trusting static_vals.ml) *)
      | LetD (_, e) when e.note.Note.const ->
      M.map (fun _t -> Const) d

      (* Mutbox references always live on the heap
      | RefD _ ->
      M.map (fun _t -> StoreHeap) d !!! BUT NOT *IN* A MUTBOX *)

      (* Everything else needs at least a local *)
      | _ ->
      M.map (fun t -> LocalImmut (stackrep_of_type t)) d in

    (* Which allocation does this require for its captured things? *)
    let how2 = how_captured lvl how_all seen captured in

    let how = joins [how0; how1; how2] in
    let seen' = S.union seen (set_of_map d)
    in (seen', how)

  (* find the allocHow for the variables currently in scope *)
  (* we assume things are mutable, as we do not know better here *)
  let how_of_ae ae : allocHow = M.map (function
    | VarEnv.Const _        -> (Const : how)
    | VarEnv.HeapStatic _   -> StoreStatic
    | VarEnv.HeapInd _      -> StoreHeap
    | VarEnv.Local (sr, _)  -> LocalMut sr (* conservatively assume mutable *)
    | VarEnv.PublicMethod _ -> LocalMut SR.Vanilla
    ) ae.VarEnv.vars

  let decs (ae : VarEnv.t) decs captured_in_body : allocHow =
    let lvl = ae.VarEnv.lvl in
    let how_outer = how_of_ae ae in
    let defined_here = snd (Freevars.decs decs) in (* TODO: implement gather_decs more directly *)
    let how_outer = Freevars.diff how_outer defined_here in (* shadowing *)
    let how0 = M.map (fun _t -> (Const : how)) defined_here in
    let captured = S.inter (set_of_map defined_here) captured_in_body in
    let rec go how =
      let seen, how1 = List.fold_left (dec lvl how_outer) (S.empty, how) decs in
      assert (S.equal seen (set_of_map defined_here));
      let how2 = how_captured lvl how1 seen captured in
      let how' = join how1 how2 in
      if M.equal (=) how how' then how' else go how' in
    go how0

  (* Functions to extend the environment (and possibly allocate memory)
     based on how we want to store them. *)
  let add_local env ae how name : VarEnv.t * G.t =
    match M.find name how with
    | (Const : how) -> (ae, G.nop)
    | LocalImmut sr | LocalMut sr ->
      let (ae1, i) = VarEnv.add_direct_local env ae name sr in
      (ae1, G.nop)
    | StoreHeap ->
      let (ae1, i) = VarEnv.add_local_with_heap_ind env ae name in
      let alloc_code = MutBox.alloc env ^^ G.i (LocalSet (nr i)) in
      (ae1, alloc_code)
    | StoreStatic ->
      let ptr = MutBox.static env in
      let ae1 = VarEnv.add_local_heap_static ae name ptr in
      (ae1, G.nop)

end (* AllocHow *)

(* The actual compiler code that looks at the AST *)

(* wraps a bigint in range [0…2^32-1] into range [-2^31…2^31-1] *)
let nat32_to_int32 n =
  let open Big_int in
  if ge_big_int n (power_int_positive_int 2 31)
  then sub_big_int n (power_int_positive_int 2 32)
  else n

(* wraps a bigint in range [0…2^64-1] into range [-2^63…2^63-1] *)
let nat64_to_int64 n =
  let open Big_int in
  if ge_big_int n (power_int_positive_int 2 63)
  then sub_big_int n (power_int_positive_int 2 64)
  else n

let const_lit_of_lit env : Ir.lit -> Const.lit = function
  | BoolLit b     -> Const.Bool b
  | IntLit n
  | NatLit n      -> Const.BigInt (Numerics.Nat.to_big_int n)
  | Int8Lit n     -> Const.Vanilla (TaggedSmallWord.vanilla_lit Type.Int8 (Numerics.Int_8.to_int n))
  | Nat8Lit n     -> Const.Vanilla (TaggedSmallWord.vanilla_lit Type.Nat8 (Numerics.Nat8.to_int n))
  | Int16Lit n    -> Const.Vanilla (TaggedSmallWord.vanilla_lit Type.Int16 (Numerics.Int_16.to_int n))
  | Nat16Lit n    -> Const.Vanilla (TaggedSmallWord.vanilla_lit Type.Nat16 (Numerics.Nat16.to_int n))
  | Int32Lit n    -> Const.Word32 (Big_int.int32_of_big_int (Numerics.Int_32.to_big_int n))
  | Nat32Lit n    -> Const.Word32 (Big_int.int32_of_big_int (nat32_to_int32 (Numerics.Nat32.to_big_int n)))
  | Int64Lit n    -> Const.Word64 (Big_int.int64_of_big_int (Numerics.Int_64.to_big_int n))
  | Nat64Lit n    -> Const.Word64 (Big_int.int64_of_big_int (nat64_to_int64 (Numerics.Nat64.to_big_int n)))
  | CharLit c     -> Const.Vanilla Int32.(shift_left (of_int c) 8)
  | NullLit       -> Const.Vanilla (Opt.null_vanilla_lit env)
  | TextLit t
  | BlobLit t     -> Const.Blob t
  | FloatLit f    -> Const.Float64 f

let const_of_lit env lit =
  Const.t_of_v (Const.Lit (const_lit_of_lit env lit))

let compile_lit env lit =
  SR.Const (const_of_lit env lit), G.nop

let compile_lit_as env sr_out lit =
  let sr_in, code = compile_lit env lit in
  code ^^ StackRep.adjust env sr_in sr_out


(* helper, traps with message *)
let then_arithmetic_overflow env =
  E.then_trap_with env "arithmetic overflow"

(* The first returned StackRep is for the arguments (expected), the second for the results (produced) *)
let compile_unop env t op =
  let open Operator in
  match op, t with
  | _, Type.Non ->
    SR.Vanilla, SR.Unreachable, G.i Unreachable
  | NegOp, Type.(Prim Int) ->
    SR.Vanilla, SR.Vanilla,
    BigNum.compile_neg env
  | NegOp, Type.(Prim Int64) ->
      SR.UnboxedWord64, SR.UnboxedWord64,
      Func.share_code1 env "neg_trap" ("n", I64Type) [I64Type] (fun env get_n ->
        get_n ^^
        compile_eq64_const 0x8000000000000000L ^^
        then_arithmetic_overflow env ^^
        compile_const_64 0L ^^
        get_n ^^
        G.i (Binary (Wasm.Values.I64 I64Op.Sub))
      )
  | NegOp, Type.(Prim (Int8 | Int16 | Int32)) ->
    StackRep.of_type t, StackRep.of_type t,
    Func.share_code1 env "neg32_trap" ("n", I32Type) [I32Type] (fun env get_n ->
      get_n ^^
      compile_eq_const 0x80000000l ^^
      then_arithmetic_overflow env ^^
      compile_unboxed_zero ^^
      get_n ^^
      G.i (Binary (Wasm.Values.I32 I32Op.Sub))
    )
  | NegOp, Type.(Prim Float) ->
    SR.UnboxedFloat64, SR.UnboxedFloat64,
    let (set_f, get_f) = new_float_local env "f" in
    set_f ^^ Float.compile_unboxed_zero ^^ get_f ^^ G.i (Binary (Wasm.Values.F64 F64Op.Sub))
  | NotOp, Type.(Prim (Nat64|Int64)) ->
     SR.UnboxedWord64, SR.UnboxedWord64,
     compile_xor64_const (-1L)
  | NotOp, Type.(Prim (Nat8|Nat16|Nat32|Int8|Int16|Int32 as ty)) ->
     StackRep.of_type t, StackRep.of_type t,
     compile_unboxed_const (TaggedSmallWord.mask_of_type ty) ^^
     G.i (Binary (Wasm.Values.I32 I32Op.Xor))
  | _ ->
    todo "compile_unop"
      (Wasm.Sexpr.Node ("BinOp", [ Arrange_ops.unop op ]))
      (SR.Vanilla, SR.Unreachable, E.trap_with env "TODO: compile_unop")

(* Logarithmic helpers for deciding whether we can carry out operations in constant bitwidth *)

(* helper, traps with message *)
let else_arithmetic_overflow env =
  E.else_trap_with env "arithmetic overflow"

(* helpers to decide if Int64 arithmetic can be carried out on the fast path *)
let additiveInt64_shortcut fast env get_a get_b slow =
  get_a ^^ get_a ^^ compile_shl64_const 1L ^^ G.i (Binary (Wasm.Values.I64 I64Op.Xor)) ^^ compile_shrU64_const 63L ^^
  get_b ^^ get_b ^^ compile_shl64_const 1L ^^ G.i (Binary (Wasm.Values.I64 I64Op.Xor)) ^^ compile_shrU64_const 63L ^^
  G.i (Binary (Wasm.Values.I64 I64Op.Or)) ^^
  G.i (Test (Wasm.Values.I64 I64Op.Eqz)) ^^
  G.if1 I64Type
    (get_a ^^ get_b ^^ fast)
    slow

let mulInt64_shortcut fast env get_a get_b slow =
  get_a ^^ get_a ^^ compile_shl64_const 1L ^^ G.i (Binary (Wasm.Values.I64 I64Op.Xor)) ^^ G.i (Unary (Wasm.Values.I64 I64Op.Clz)) ^^
  get_b ^^ get_b ^^ compile_shl64_const 1L ^^ G.i (Binary (Wasm.Values.I64 I64Op.Xor)) ^^ G.i (Unary (Wasm.Values.I64 I64Op.Clz)) ^^
  G.i (Binary (Wasm.Values.I64 I64Op.Add)) ^^
  compile_const_64 65L ^^ G.i (Compare (Wasm.Values.I64 I64Op.GeU)) ^^
  G.if1 I64Type
    (get_a ^^ get_b ^^ fast)
    slow

let powInt64_shortcut fast env get_a get_b slow =
  get_b ^^ G.i (Test (Wasm.Values.I64 I64Op.Eqz)) ^^
  G.if1 I64Type
    (compile_const_64 1L) (* ^0 *)
    begin (* ^(1+n) *)
      get_a ^^ compile_const_64 (-1L) ^^ G.i (Compare (Wasm.Values.I64 I64Op.Eq)) ^^
      G.if1 I64Type
        begin (* -1 ** (1+exp) == if even (1+exp) then 1 else -1 *)
          get_b ^^ compile_const_64 1L ^^
          G.i (Binary (Wasm.Values.I64 I64Op.And)) ^^ G.i (Test (Wasm.Values.I64 I64Op.Eqz)) ^^
          G.if1 I64Type
            (compile_const_64 1L)
            get_a
        end
        begin
          get_a ^^ compile_shrS64_const 1L ^^
          G.i (Test (Wasm.Values.I64 I64Op.Eqz)) ^^
          G.if1 I64Type
            get_a (* {0,1}^(1+n) *)
            begin
              get_b ^^ compile_const_64 64L ^^
              G.i (Compare (Wasm.Values.I64 I64Op.GeU)) ^^ then_arithmetic_overflow env ^^
              get_a ^^ get_a ^^ compile_shl64_const 1L ^^ G.i (Binary (Wasm.Values.I64 I64Op.Xor)) ^^
              G.i (Unary (Wasm.Values.I64 I64Op.Clz)) ^^ compile_sub64_const 63L ^^
              get_b ^^ G.i (Binary (Wasm.Values.I64 I64Op.Mul)) ^^
              compile_const_64 (-63L) ^^ G.i (Compare (Wasm.Values.I64 I64Op.GeS)) ^^
              G.if1 I64Type
                (get_a ^^ get_b ^^ fast)
                slow
            end
        end
    end


(* kernel for Int64 arithmetic, invokes estimator for fast path *)
let compile_Int64_kernel env name op shortcut =
  Func.share_code2 env (prim_fun_name Type.Int64 name)
    (("a", I64Type), ("b", I64Type)) [I64Type]
    BigNum.(fun env get_a get_b ->
    shortcut
      env
      get_a
      get_b
      begin
        let (set_res, get_res) = new_local env "res" in
        get_a ^^ from_signed_word64 env ^^
        get_b ^^ from_signed_word64 env ^^
        op env ^^
        set_res ^^ get_res ^^
        fits_signed_bits env 64 ^^
        else_arithmetic_overflow env ^^
        get_res ^^ truncate_to_word64 env
      end)


(* helpers to decide if Nat64 arithmetic can be carried out on the fast path *)
let additiveNat64_shortcut fast env get_a get_b slow =
  get_a ^^ compile_shrU64_const 62L ^^
  get_b ^^ compile_shrU64_const 62L ^^
  G.i (Binary (Wasm.Values.I64 I64Op.Or)) ^^
  G.i (Test (Wasm.Values.I64 I64Op.Eqz)) ^^
  G.if1 I64Type
    (get_a ^^ get_b ^^ fast)
    slow

let mulNat64_shortcut fast env get_a get_b slow =
  get_a ^^ G.i (Unary (Wasm.Values.I64 I64Op.Clz)) ^^
  get_b ^^ G.i (Unary (Wasm.Values.I64 I64Op.Clz)) ^^
  G.i (Binary (Wasm.Values.I64 I64Op.Add)) ^^
  compile_const_64 64L ^^ G.i (Compare (Wasm.Values.I64 I64Op.GeU)) ^^
  G.if1 I64Type
    (get_a ^^ get_b ^^ fast)
    slow

let powNat64_shortcut fast env get_a get_b slow =
  get_b ^^ G.i (Test (Wasm.Values.I64 I64Op.Eqz)) ^^
  G.if1 I64Type
    (compile_const_64 1L) (* ^0 *)
    begin (* ^(1+n) *)
      get_a ^^ compile_shrU64_const 1L ^^
      G.i (Test (Wasm.Values.I64 I64Op.Eqz)) ^^
      G.if1 I64Type
        get_a (* {0,1}^(1+n) *)
        begin
          get_b ^^ compile_const_64 64L ^^ G.i (Compare (Wasm.Values.I64 I64Op.GeU)) ^^ then_arithmetic_overflow env ^^
          get_a ^^ G.i (Unary (Wasm.Values.I64 I64Op.Clz)) ^^ compile_sub64_const 64L ^^
          get_b ^^ G.i (Binary (Wasm.Values.I64 I64Op.Mul)) ^^ compile_const_64 (-64L) ^^ G.i (Compare (Wasm.Values.I64 I64Op.GeS)) ^^
          G.if1 I64Type
            (get_a ^^ get_b ^^ fast)
            slow
        end
    end


(* kernel for Nat64 arithmetic, invokes estimator for fast path *)
let compile_Nat64_kernel env name op shortcut =
  Func.share_code2 env (prim_fun_name Type.Nat64 name)
    (("a", I64Type), ("b", I64Type)) [I64Type]
    BigNum.(fun env get_a get_b ->
    shortcut
      env
      get_a
      get_b
      begin
        let (set_res, get_res) = new_local env "res" in
        get_a ^^ from_word64 env ^^
        get_b ^^ from_word64 env ^^
        op env ^^
        set_res ^^ get_res ^^
        fits_unsigned_bits env 64 ^^
        else_arithmetic_overflow env ^^
        get_res ^^ truncate_to_word64 env
      end)


(* Compiling Int/Nat32 ops by conversion to/from i64. *)

(* helper, expects i64 on stack *)
let enforce_32_unsigned_bits env =
  compile_bitand64_const 0xFFFFFFFF00000000L ^^
  G.i (Test (Wasm.Values.I64 I64Op.Eqz)) ^^
  else_arithmetic_overflow env

(* helper, expects two identical i64s on stack *)
let enforce_32_signed_bits env =
  compile_shl64_const 1L ^^
  G.i (Binary (Wasm.Values.I64 I64Op.Xor)) ^^
  enforce_32_unsigned_bits env

let compile_Int32_kernel env name op =
     Func.share_code2 env (prim_fun_name Type.Int32 name)
       (("a", I32Type), ("b", I32Type)) [I32Type]
       (fun env get_a get_b ->
         let (set_res, get_res) = new_local64 env "res" in
         get_a ^^ G.i (Convert (Wasm.Values.I64 I64Op.ExtendSI32)) ^^
         get_b ^^ G.i (Convert (Wasm.Values.I64 I64Op.ExtendSI32)) ^^
         G.i (Binary (Wasm.Values.I64 op)) ^^
         set_res ^^ get_res ^^ get_res ^^
         enforce_32_signed_bits env ^^
         get_res ^^ G.i (Convert (Wasm.Values.I32 I32Op.WrapI64)))

let compile_Nat32_kernel env name op =
     Func.share_code2 env (prim_fun_name Type.Nat32 name)
       (("a", I32Type), ("b", I32Type)) [I32Type]
       (fun env get_a get_b ->
         let (set_res, get_res) = new_local64 env "res" in
         get_a ^^ G.i (Convert (Wasm.Values.I64 I64Op.ExtendUI32)) ^^
         get_b ^^ G.i (Convert (Wasm.Values.I64 I64Op.ExtendUI32)) ^^
         G.i (Binary (Wasm.Values.I64 op)) ^^
         set_res ^^ get_res ^^
         enforce_32_unsigned_bits env ^^
         get_res ^^ G.i (Convert (Wasm.Values.I32 I32Op.WrapI64)))

(* Customisable kernels for 8/16bit arithmetic via 32 bits. *)

(* helper, expects i32 on stack *)
let enforce_unsigned_bits env n =
  compile_bitand_const Int32.(shift_left minus_one n) ^^
  then_arithmetic_overflow env

let enforce_16_unsigned_bits env = enforce_unsigned_bits env 16

(* helper, expects two identical i32s on stack *)
let enforce_signed_bits env n =
  compile_shl_const 1l ^^ G.i (Binary (Wasm.Values.I32 I32Op.Xor)) ^^
  enforce_unsigned_bits env n

let enforce_16_signed_bits env = enforce_signed_bits env 16

let compile_smallInt_kernel' env ty name op =
  Func.share_code2 env (prim_fun_name ty name)
    (("a", I32Type), ("b", I32Type)) [I32Type]
    (fun env get_a get_b ->
      let (set_res, get_res) = new_local env "res" in
      get_a ^^ compile_shrS_const 16l ^^
      get_b ^^ compile_shrS_const 16l ^^
      op ^^
      set_res ^^ get_res ^^ get_res ^^
      enforce_16_signed_bits env ^^
      get_res ^^ compile_shl_const 16l)

let compile_smallInt_kernel env ty name op =
  compile_smallInt_kernel' env ty name (G.i (Binary (Wasm.Values.I32 op)))

let compile_smallNat_kernel' env ty name op =
  Func.share_code2 env (prim_fun_name ty name)
    (("a", I32Type), ("b", I32Type)) [I32Type]
    (fun env get_a get_b ->
      let (set_res, get_res) = new_local env "res" in
      get_a ^^ compile_shrU_const 16l ^^
      get_b ^^ compile_shrU_const 16l ^^
      op ^^
      set_res ^^ get_res ^^
      enforce_16_unsigned_bits env ^^
      get_res ^^ compile_shl_const 16l)

let compile_smallNat_kernel env ty name op =
  compile_smallNat_kernel' env ty name (G.i (Binary (Wasm.Values.I32 op)))

(* The first returned StackRep is for the arguments (expected), the second for the results (produced) *)
let compile_binop env t op : SR.t * SR.t * G.t =
  if t = Type.Non then SR.Vanilla, SR.Unreachable, G.i Unreachable else
  StackRep.of_type t,
  StackRep.of_type t,
  Operator.(match t, op with
  | Type.(Prim (Nat | Int)),                  AddOp -> BigNum.compile_add env
  | Type.(Prim (Nat64|Int64)),                WAddOp -> G.i (Binary (Wasm.Values.I64 I64Op.Add))
  | Type.(Prim Int64),                        AddOp ->
    compile_Int64_kernel env "add" BigNum.compile_add
      (additiveInt64_shortcut (G.i (Binary (Wasm.Values.I64 I64Op.Add))))
  | Type.(Prim Nat64),                        AddOp ->
    compile_Nat64_kernel env "add" BigNum.compile_add
      (additiveNat64_shortcut (G.i (Binary (Wasm.Values.I64 I64Op.Add))))
  | Type.(Prim Nat),                          SubOp -> BigNum.compile_unsigned_sub env
  | Type.(Prim Int),                          SubOp -> BigNum.compile_signed_sub env
  | Type.(Prim (Nat | Int)),                  MulOp -> BigNum.compile_mul env
  | Type.(Prim (Nat64|Int64)),                WMulOp -> G.i (Binary (Wasm.Values.I64 I64Op.Mul))
  | Type.(Prim Int64),                        MulOp ->
    compile_Int64_kernel env "mul" BigNum.compile_mul
      (mulInt64_shortcut (G.i (Binary (Wasm.Values.I64 I64Op.Mul))))
  | Type.(Prim Nat64),                        MulOp ->
    compile_Nat64_kernel env "mul" BigNum.compile_mul
      (mulNat64_shortcut (G.i (Binary (Wasm.Values.I64 I64Op.Mul))))
  | Type.(Prim Nat64),                        DivOp -> G.i (Binary (Wasm.Values.I64 I64Op.DivU))
  | Type.(Prim Nat64) ,                       ModOp -> G.i (Binary (Wasm.Values.I64 I64Op.RemU))
  | Type.(Prim Int64),                        DivOp -> G.i (Binary (Wasm.Values.I64 I64Op.DivS))
  | Type.(Prim Int64) ,                       ModOp -> G.i (Binary (Wasm.Values.I64 I64Op.RemS))
  | Type.(Prim Nat),                          DivOp -> BigNum.compile_unsigned_div env
  | Type.(Prim Nat),                          ModOp -> BigNum.compile_unsigned_rem env
  | Type.(Prim (Nat64|Int64)),                WSubOp -> G.i (Binary (Wasm.Values.I64 I64Op.Sub))
  | Type.(Prim Int64),                        SubOp ->
    compile_Int64_kernel env "sub" BigNum.compile_signed_sub
      (additiveInt64_shortcut (G.i (Binary (Wasm.Values.I64 I64Op.Sub))))
  | Type.(Prim Nat64),                        SubOp ->
    compile_Nat64_kernel env "sub" BigNum.compile_unsigned_sub
      (fun env get_a get_b ->
        additiveNat64_shortcut
          (G.i (Compare (Wasm.Values.I64 I64Op.GeU)) ^^
           else_arithmetic_overflow env ^^
           get_a ^^ get_b ^^ G.i (Binary (Wasm.Values.I64 I64Op.Sub)))
          env get_a get_b)
  | Type.(Prim Int),                          DivOp -> BigNum.compile_signed_div env
  | Type.(Prim Int),                          ModOp -> BigNum.compile_signed_mod env

  | Type.Prim Type.(Nat8|Nat16|Nat32|Int8|Int16|Int32),
                                              WAddOp -> G.i (Binary (Wasm.Values.I32 I32Op.Add))
  | Type.(Prim Int32),                        AddOp -> compile_Int32_kernel env "add" I64Op.Add
  | Type.Prim Type.(Int8 | Int16 as ty),      AddOp -> compile_smallInt_kernel env ty "add" I32Op.Add
  | Type.(Prim Nat32),                        AddOp -> compile_Nat32_kernel env "add" I64Op.Add
  | Type.Prim Type.(Nat8 | Nat16 as ty),      AddOp -> compile_smallNat_kernel env ty "add" I32Op.Add
  | Type.(Prim Float),                        AddOp -> G.i (Binary (Wasm.Values.F64 F64Op.Add))
  | Type.Prim Type.(Nat8|Nat16|Nat32|Int8|Int16|Int32),
                                              WSubOp -> G.i (Binary (Wasm.Values.I32 I32Op.Sub))
  | Type.(Prim Int32),                        SubOp -> compile_Int32_kernel env "sub" I64Op.Sub
  | Type.(Prim (Int8|Int16 as ty)),           SubOp -> compile_smallInt_kernel env ty "sub" I32Op.Sub
  | Type.(Prim Nat32),                        SubOp -> compile_Nat32_kernel env "sub" I64Op.Sub
  | Type.(Prim (Nat8|Nat16 as ty)),           SubOp -> compile_smallNat_kernel env ty "sub" I32Op.Sub
  | Type.(Prim Float),                        SubOp -> G.i (Binary (Wasm.Values.F64 F64Op.Sub))
  | Type.Prim Type.(Nat8|Nat16|Nat32|Int8|Int16|Int32 as ty),
                                              WMulOp -> TaggedSmallWord.compile_word_mul env ty
  | Type.(Prim Int32),                        MulOp -> compile_Int32_kernel env "mul" I64Op.Mul
  | Type.(Prim Int16),                        MulOp -> compile_smallInt_kernel env Type.Int16 "mul" I32Op.Mul
  | Type.(Prim Int8),                         MulOp -> compile_smallInt_kernel' env Type.Int8 "mul"
                                                         (compile_shrS_const 8l ^^ G.i (Binary (Wasm.Values.I32 I32Op.Mul)))
  | Type.(Prim Nat32),                        MulOp -> compile_Nat32_kernel env "mul" I64Op.Mul
  | Type.(Prim Nat16),                        MulOp -> compile_smallNat_kernel env Type.Nat16 "mul" I32Op.Mul
  | Type.(Prim Nat8),                         MulOp -> compile_smallNat_kernel' env Type.Nat8 "mul"
                                                         (compile_shrU_const 8l ^^ G.i (Binary (Wasm.Values.I32 I32Op.Mul)))
  | Type.(Prim Float),                        MulOp -> G.i (Binary (Wasm.Values.F64 F64Op.Mul))
  | Type.(Prim (Nat8|Nat16|Nat32 as ty)),     DivOp -> G.i (Binary (Wasm.Values.I32 I32Op.DivU)) ^^
                                                       TaggedSmallWord.msb_adjust ty
  | Type.(Prim (Nat8|Nat16|Nat32)),           ModOp -> G.i (Binary (Wasm.Values.I32 I32Op.RemU))
  | Type.(Prim Int32),                        DivOp -> G.i (Binary (Wasm.Values.I32 I32Op.DivS))
  | Type.(Prim (Int8|Int16 as ty)),           DivOp ->
    Func.share_code2 env (prim_fun_name ty "div")
      (("a", I32Type), ("b", I32Type)) [I32Type]
      (fun env get_a get_b ->
        let (set_res, get_res) = new_local env "res" in
        get_a ^^ get_b ^^ G.i (Binary (Wasm.Values.I32 I32Op.DivS)) ^^
        TaggedSmallWord.msb_adjust ty ^^ set_res ^^
        get_a ^^ compile_eq_const 0x80000000l ^^
        E.if_ env (StackRep.to_block_type env SR.UnboxedWord32)
          begin
            get_b ^^ TaggedSmallWord.lsb_adjust ty ^^ compile_eq_const (-1l) ^^
            E.if_ env (StackRep.to_block_type env SR.UnboxedWord32)
              (G.i Unreachable)
              get_res
          end
          get_res)
  | Type.(Prim Float),                        DivOp -> G.i (Binary (Wasm.Values.F64 F64Op.Div))
  | Type.(Prim Float),                        ModOp -> E.call_import env "rts" "fmod" (* musl *)
  | Type.(Prim (Int8|Int16|Int32)),           ModOp -> G.i (Binary (Wasm.Values.I32 I32Op.RemS))
  | Type.(Prim (Nat8|Nat16|Nat32 as ty)),     WPowOp -> TaggedSmallWord.compile_nat_power env ty
  | Type.(Prim (Int8|Int16|Int32 as ty)),     WPowOp -> TaggedSmallWord.compile_int_power env ty
  | Type.(Prim ((Nat8|Nat16) as ty)),         PowOp ->
    Func.share_code2 env (prim_fun_name ty "pow")
      (("n", I32Type), ("exp", I32Type)) [I32Type]
      (fun env get_n get_exp ->
        let (set_res, get_res) = new_local env "res" in
        let bits = TaggedSmallWord.bits_of_type ty in
        get_exp ^^
        G.if1 I32Type
          begin
            get_n ^^ compile_shrU_const Int32.(sub 33l (of_int bits)) ^^
            G.if1 I32Type
              begin
                unsigned_dynamics get_n ^^ compile_sub_const (Int32.of_int bits) ^^
                get_exp ^^ TaggedSmallWord.lsb_adjust ty ^^ G.i (Binary (Wasm.Values.I32 I32Op.Mul)) ^^
                compile_unboxed_const (-30l) ^^
                G.i (Compare (Wasm.Values.I32 I32Op.LtS)) ^^ then_arithmetic_overflow env ^^
                get_n ^^ TaggedSmallWord.lsb_adjust ty ^^
                get_exp ^^ TaggedSmallWord.lsb_adjust ty ^^
                TaggedSmallWord.compile_nat_power env Type.Nat32 ^^ set_res ^^
                get_res ^^ enforce_unsigned_bits env bits ^^
                get_res ^^ TaggedSmallWord.msb_adjust ty
              end
              get_n (* n@{0,1} ** (1+exp) == n *)
          end
          (compile_unboxed_const
             Int32.(shift_left one (to_int (TaggedSmallWord.shift_of_type ty))))) (* x ** 0 == 1 *)
  | Type.(Prim Nat32),                        PowOp ->
    Func.share_code2 env (prim_fun_name Type.Nat32 "pow")
      (("n", I32Type), ("exp", I32Type)) [I32Type]
      (fun env get_n get_exp ->
        let (set_res, get_res) = new_local64 env "res" in
        get_exp ^^
        G.if1 I32Type
          begin
            get_n ^^ compile_shrU_const 1l ^^
            G.if1 I32Type
              begin
                get_exp ^^ compile_unboxed_const 32l ^^
                G.i (Compare (Wasm.Values.I32 I32Op.GeU)) ^^ then_arithmetic_overflow env ^^
                unsigned_dynamics get_n ^^ compile_sub_const 32l ^^
                get_exp ^^ TaggedSmallWord.lsb_adjust Type.Nat32 ^^ G.i (Binary (Wasm.Values.I32 I32Op.Mul)) ^^
                compile_unboxed_const (-62l) ^^
                G.i (Compare (Wasm.Values.I32 I32Op.LtS)) ^^ then_arithmetic_overflow env ^^
                get_n ^^ G.i (Convert (Wasm.Values.I64 I64Op.ExtendUI32)) ^^
                get_exp ^^ G.i (Convert (Wasm.Values.I64 I64Op.ExtendUI32)) ^^
                Word64.compile_unsigned_pow env ^^
                set_res ^^ get_res ^^ enforce_32_unsigned_bits env ^^
                get_res ^^ G.i (Convert (Wasm.Values.I32 I32Op.WrapI64))
              end
              get_n (* n@{0,1} ** (1+exp) == n *)
          end
          compile_unboxed_one) (* x ** 0 == 1 *)
  | Type.(Prim ((Int8|Int16) as ty)),         PowOp ->
    Func.share_code2 env (prim_fun_name ty "pow")
      (("n", I32Type), ("exp", I32Type)) [I32Type]
      (fun env get_n get_exp ->
        let (set_res, get_res) = new_local env "res" in
        let bits = TaggedSmallWord.bits_of_type ty in
        get_exp ^^ compile_unboxed_zero ^^
        G.i (Compare (Wasm.Values.I32 I32Op.LtS)) ^^ E.then_trap_with env "negative power" ^^
        get_exp ^^
        G.if1 I32Type
          begin
            get_n ^^ compile_shrS_const Int32.(sub 33l (of_int bits)) ^^
            G.if1 I32Type
              begin
                signed_dynamics get_n ^^ compile_sub_const (Int32.of_int (bits - 1)) ^^
                get_exp ^^ TaggedSmallWord.lsb_adjust ty ^^ G.i (Binary (Wasm.Values.I32 I32Op.Mul)) ^^
                compile_unboxed_const (-30l) ^^
                G.i (Compare (Wasm.Values.I32 I32Op.LtS)) ^^ then_arithmetic_overflow env ^^
                get_n ^^ TaggedSmallWord.lsb_adjust ty ^^
                get_exp ^^ TaggedSmallWord.lsb_adjust ty ^^
                TaggedSmallWord.compile_nat_power env Type.Nat32 ^^
                set_res ^^ get_res ^^ get_res ^^ enforce_signed_bits env bits ^^
                get_res ^^ TaggedSmallWord.msb_adjust ty
              end
              get_n (* n@{0,1} ** (1+exp) == n *)
          end
          (compile_unboxed_const
             Int32.(shift_left one (to_int (TaggedSmallWord.shift_of_type ty))))) (* x ** 0 == 1 *)
  | Type.(Prim Int32),                        PowOp ->
    Func.share_code2 env (prim_fun_name Type.Int32 "pow")
      (("n", I32Type), ("exp", I32Type)) [I32Type]
      (fun env get_n get_exp ->
        let (set_res, get_res) = new_local64 env "res" in
        get_exp ^^ compile_unboxed_zero ^^
        G.i (Compare (Wasm.Values.I32 I32Op.LtS)) ^^ E.then_trap_with env "negative power" ^^
        get_exp ^^
        G.if1 I32Type
          begin
            get_n ^^ compile_unboxed_one ^^ G.i (Compare (Wasm.Values.I32 I32Op.LeS)) ^^
            get_n ^^ compile_unboxed_const (-1l) ^^ G.i (Compare (Wasm.Values.I32 I32Op.GeS)) ^^
            G.i (Binary (Wasm.Values.I32 I32Op.And)) ^^
            G.if1 I32Type
              begin
                get_n ^^ compile_unboxed_zero ^^ G.i (Compare (Wasm.Values.I32 I32Op.LtS)) ^^
                G.if1 I32Type
                  begin
                    (* -1 ** (1+exp) == if even (1+exp) then 1 else -1 *)
                    get_exp ^^ compile_unboxed_one ^^ G.i (Binary (Wasm.Values.I32 I32Op.And)) ^^
                    G.if1 I32Type
                      get_n
                      compile_unboxed_one
                  end
                  get_n (* n@{0,1} ** (1+exp) == n *)
              end
              begin
                get_exp ^^ compile_unboxed_const 32l ^^
                G.i (Compare (Wasm.Values.I32 I32Op.GeU)) ^^ then_arithmetic_overflow env ^^
                signed_dynamics get_n ^^ compile_sub_const 31l ^^
                get_exp ^^ TaggedSmallWord.lsb_adjust Type.Int32 ^^ G.i (Binary (Wasm.Values.I32 I32Op.Mul)) ^^
                compile_unboxed_const (-62l) ^^
                G.i (Compare (Wasm.Values.I32 I32Op.LtS)) ^^ then_arithmetic_overflow env ^^
                get_n ^^ G.i (Convert (Wasm.Values.I64 I64Op.ExtendSI32)) ^^
                get_exp ^^ G.i (Convert (Wasm.Values.I64 I64Op.ExtendSI32)) ^^
                Word64.compile_unsigned_pow env ^^
                set_res ^^ get_res ^^ get_res ^^ enforce_32_signed_bits env ^^
                get_res ^^ G.i (Convert (Wasm.Values.I32 I32Op.WrapI64))
              end
          end
          compile_unboxed_one) (* x ** 0 == 1 *)
  | Type.(Prim Int),                          PowOp ->
    let pow = BigNum.compile_unsigned_pow env in
    let (set_n, get_n) = new_local env "n" in
    let (set_exp, get_exp) = new_local env "exp" in
    set_exp ^^ set_n ^^
    get_exp ^^ BigNum.compile_is_negative env ^^
    E.then_trap_with env "negative power" ^^
    get_n ^^ get_exp ^^ pow
  | Type.(Prim Nat64),                        WPowOp -> Word64.compile_unsigned_pow env
  | Type.(Prim Int64),                        WPowOp -> Word64.compile_signed_wpow env
  | Type.(Prim Nat64),                        PowOp ->
    compile_Nat64_kernel env "pow"
      BigNum.compile_unsigned_pow
      (powNat64_shortcut (Word64.compile_unsigned_pow env))
  | Type.(Prim Int64),                        PowOp ->
    let (set_exp, get_exp) = new_local64 env "exp" in
    set_exp ^^ get_exp ^^
    compile_const_64 0L ^^
    G.i (Compare (Wasm.Values.I64 I64Op.LtS)) ^^
    E.then_trap_with env "negative power" ^^
    get_exp ^^
    compile_Int64_kernel
      env "pow" BigNum.compile_unsigned_pow
      (powInt64_shortcut (Word64.compile_unsigned_pow env))
  | Type.(Prim Nat),                          PowOp -> BigNum.compile_unsigned_pow env
  | Type.(Prim Float),                        PowOp -> E.call_import env "rts" "pow" (* musl *)
  | Type.(Prim (Nat64|Int64)),                AndOp -> G.i (Binary (Wasm.Values.I64 I64Op.And))
  | Type.(Prim (Nat8|Nat16|Nat32|Int8|Int16|Int32)),
                                              AndOp -> G.i (Binary (Wasm.Values.I32 I32Op.And))
  | Type.(Prim (Nat64|Int64)),                OrOp  -> G.i (Binary (Wasm.Values.I64 I64Op.Or))
  | Type.(Prim (Nat8|Nat16|Nat32|Int8|Int16|Int32)),
                                              OrOp  -> G.i (Binary (Wasm.Values.I32 I32Op.Or))
  | Type.(Prim (Nat64|Int64)),                XorOp -> G.i (Binary (Wasm.Values.I64 I64Op.Xor))
  | Type.(Prim (Nat8|Nat16|Nat32|Int8|Int16|Int32)),
                                              XorOp -> G.i (Binary (Wasm.Values.I32 I32Op.Xor))
  | Type.(Prim (Nat64|Int64)),                ShLOp -> G.i (Binary (Wasm.Values.I64 I64Op.Shl))
  | Type.(Prim (Nat8|Nat16|Nat32|Int8|Int16|Int32 as ty)),
                                              ShLOp -> TaggedSmallWord.(
     lsb_adjust ty ^^ clamp_shift_amount ty ^^
     G.i (Binary (Wasm.Values.I32 I32Op.Shl)))
  | Type.(Prim Nat64),                        ShROp -> G.i (Binary (Wasm.Values.I64 I64Op.ShrU))
  | Type.(Prim (Nat8|Nat16|Nat32 as ty)),     ShROp -> TaggedSmallWord.(
     lsb_adjust ty ^^ clamp_shift_amount ty ^^
     G.i (Binary (Wasm.Values.I32 I32Op.ShrU)) ^^
     sanitize_word_result ty)
  | Type.(Prim Int64),                        ShROp -> G.i (Binary (Wasm.Values.I64 I64Op.ShrS))
  | Type.(Prim (Int8|Int16|Int32 as ty)),     ShROp -> TaggedSmallWord.(
     lsb_adjust ty ^^ clamp_shift_amount ty ^^
     G.i (Binary (Wasm.Values.I32 I32Op.ShrS)) ^^
     sanitize_word_result ty)
  | Type.(Prim (Nat64|Int64)),                RotLOp -> G.i (Binary (Wasm.Values.I64 I64Op.Rotl))
  | Type.(Prim (Nat32|Int32)),                RotLOp -> G.i (Binary (Wasm.Values.I32 I32Op.Rotl))
  | Type.(Prim (Nat8|Nat16|Int8|Int16 as ty)),
                                              RotLOp -> TaggedSmallWord.rotl env ty
  | Type.(Prim (Nat64|Int64)),                RotROp -> G.i (Binary (Wasm.Values.I64 I64Op.Rotr))
  | Type.(Prim (Nat32|Int32)),                RotROp -> G.i (Binary (Wasm.Values.I32 I32Op.Rotr))
  | Type.(Prim (Nat8|Nat16|Int8|Int16 as ty)),
                                              RotROp -> TaggedSmallWord.rotr env ty
  | Type.(Prim Text), CatOp -> Text.concat env
  | Type.Non, _ -> G.i Unreachable
  | _ -> todo_trap env "compile_binop" (Wasm.Sexpr.Node ("BinOp", [ Arrange_ops.binop op; Arrange_type.typ t]))
  )

let compile_eq env =
  let open Type in
  function
  | Prim Text -> Text.compare env Operator.EqOp
  | Prim (Blob|Principal) | Obj (Actor, _) -> Blob.compare env Operator.EqOp
  | Func (Shared _, _, _, _, _) -> FuncDec.equate_msgref env
  | Prim (Nat | Int) -> BigNum.compile_eq env
  | Prim (Int64 | Nat64) -> G.i (Compare (Wasm.Values.I64 I64Op.Eq))
  | Prim (Bool | Int8 | Nat8 | Int16 | Nat16 | Int32 | Nat32 | Char) ->
    G.i (Compare (Wasm.Values.I32 I32Op.Eq))
  | Non -> G.i Unreachable
  | Prim Float -> G.i (Compare (Wasm.Values.F64 F64Op.Eq))
  | t -> todo_trap env "compile_eq" (Arrange_type.typ t)

let get_relops = Operator.(function
  | GeOp -> Ge, I64Op.GeU, I64Op.GeS, I32Op.GeU, I32Op.GeS
  | GtOp -> Gt, I64Op.GtU, I64Op.GtS, I32Op.GtU, I32Op.GtS
  | LeOp -> Le, I64Op.LeU, I64Op.LeS, I32Op.LeU, I32Op.LeS
  | LtOp -> Lt, I64Op.LtU, I64Op.LtS, I32Op.LtU, I32Op.LtS
  | NeqOp -> assert false
  | _ -> failwith "uncovered relop")

let compile_comparison env t op =
  let bigintop, u64op, s64op, u32op, s32op = get_relops op in
  let open Type in
  match t with
    | Nat | Int -> BigNum.compile_relop env bigintop
    | Nat64 -> G.i (Compare (Wasm.Values.I64 u64op))
    | Nat8 | Nat16 | Nat32 | Char -> G.i (Compare (Wasm.Values.I32 u32op))
    | Int64 -> G.i (Compare (Wasm.Values.I64 s64op))
    | Int8 | Int16 | Int32 -> G.i (Compare (Wasm.Values.I32 s32op))
    | _ -> todo_trap env "compile_comparison" (Arrange_type.prim t)

let compile_relop env t op =
  if t = Type.Non then SR.Vanilla, G.i Unreachable else
  StackRep.of_type t,
  let open Operator in
  match t, op with
  | Type.(Prim Text), _ -> Text.compare env op
  | Type.(Prim (Blob|Principal)), _ -> Blob.compare env op
  | _, EqOp -> compile_eq env t
  | Type.(Prim (Nat | Nat8 | Nat16 | Nat32 | Nat64 | Int | Int8 | Int16 | Int32 | Int64 | Char as t1)), op1 ->
    compile_comparison env t1 op1
  | Type.(Prim Float), GtOp -> G.i (Compare (Wasm.Values.F64 F64Op.Gt))
  | Type.(Prim Float), GeOp -> G.i (Compare (Wasm.Values.F64 F64Op.Ge))
  | Type.(Prim Float), LeOp -> G.i (Compare (Wasm.Values.F64 F64Op.Le))
  | Type.(Prim Float), LtOp -> G.i (Compare (Wasm.Values.F64 F64Op.Lt))
  | _ -> todo_trap env "compile_relop" (Arrange_ops.relop op)

let compile_load_field env typ name =
  Object.load_idx env typ name


(* compile_lexp is used for expressions on the left of an assignment operator.
   Produces some preparation code, an expected stack rep, and some pure code taking the value in that rep*)
let rec compile_lexp (env : E.t) ae lexp =
  (fun (code, ref_code, sr, fill_code) -> G.(with_region lexp.at code, with_region lexp.at ref_code, sr, with_region lexp.at fill_code)) @@
  match lexp.it with
  | VarLE var ->
     let sr, code = Var.set_val env ae var in
     G.nop, G.nop, sr, code
  | IdxLE (e1, e2) ->
     compile_exp_vanilla env ae e1 ^^ (* offset to array *)
     compile_exp_vanilla env ae e2 ^^ (* idx *)
     Arr.idx_bigint env,
     G.nop, (* FIXME *)
     SR.Vanilla,
     store_ptr
  | DotLE (e, n) ->
     compile_exp_vanilla env ae e ^^
     (* Only real objects have mutable fields, no need to branch on the tag *)
     Object.idx env e.note.Note.typ n,
     compile_exp_vanilla env ae e ^^
     Object.load_idx_raw env n,
     SR.Vanilla,
     store_ptr

and compile_prim_invocation (env : E.t) ae p es at =
  (* for more concise code when all arguments and result use the same sr *)
  let const_sr sr inst = sr, G.concat_map (compile_exp_as env ae sr) es ^^ inst in

  begin match p, es with
  (* Calls *)
  | CallPrim _, [e1; e2] ->
    let sort, control, _, arg_tys, ret_tys = Type.as_func e1.note.Note.typ in
    let n_args = List.length arg_tys in
    let return_arity = match control with
      | Type.Returns -> List.length ret_tys
      | Type.Replies -> 0
      | Type.Promises -> assert false in

    let fun_sr, code1 = compile_exp env ae e1 in

    (* we duplicate this pattern match to emulate pattern guards *)
    let call_as_prim = match fun_sr, sort with
      | SR.Const (_, Const.Fun (mk_fi, Const.PrimWrapper prim)), _ ->
         begin match n_args, e2.it with
         | 0, _ -> true
         | 1, _ -> true
         | n, PrimE (TupPrim, es) when List.length es = n -> true
         | _, _ -> false
         end
      | _ -> false in

    begin match fun_sr, sort with
      | SR.Const (_, Const.Fun (mk_fi, Const.PrimWrapper prim)), _ when call_as_prim ->
         assert (sort = Type.Local);
         (* Handle argument tuples *)
         begin match n_args, e2.it with
         | 0, _ ->
           let sr, code2 = compile_prim_invocation env ae prim [] at in
           sr,
           code1 ^^
           compile_exp_as env ae (StackRep.of_arity 0) e2 ^^
           code2
         | 1, _ ->
           compile_prim_invocation env ae prim [e2] at
         | n, PrimE (TupPrim, es) ->
           assert (List.length es = n);
           compile_prim_invocation env ae prim es at
         | _, _ ->
           (* ugly case; let's just call this as a function for now *)
           raise (Invalid_argument "call_as_prim was true?")
         end
      | SR.Const (_, Const.Fun (mk_fi, _)), _ ->
         assert (sort = Type.Local);
         StackRep.of_arity return_arity,

         code1 ^^
         compile_unboxed_zero ^^ (* A dummy closure *)
         compile_exp_as env ae (StackRep.of_arity n_args) e2 ^^ (* the args *)
         G.i (Call (nr (mk_fi ()))) ^^
         FakeMultiVal.load env (Lib.List.make return_arity I32Type)
      | _, Type.Local ->
         let (set_clos, get_clos) = new_local env "clos" in

         StackRep.of_arity return_arity,
         code1 ^^ StackRep.adjust env fun_sr SR.Vanilla ^^
         set_clos ^^
         get_clos ^^
         compile_exp_as env ae (StackRep.of_arity n_args) e2 ^^
         get_clos ^^
         Closure.call_closure env n_args return_arity
      | _, Type.Shared _ ->
         (* Non-one-shot functions have been rewritten in async.ml *)
         assert (control = Type.Returns);

         let (set_meth_pair, get_meth_pair) = new_local env "meth_pair" in
         let (set_arg, get_arg) = new_local env "arg" in
         let _, _, _, ts, _ = Type.as_func e1.note.Note.typ in
         let add_cycles = Internals.add_cycles env ae in

         StackRep.of_arity return_arity,
         code1 ^^ StackRep.adjust env fun_sr SR.Vanilla ^^
         set_meth_pair ^^
         compile_exp_vanilla env ae e2 ^^ set_arg ^^

         FuncDec.ic_call_one_shot env ts get_meth_pair get_arg add_cycles
    end

  (* Operators *)
  | UnPrim (_, Operator.PosOp), [e1] -> compile_exp env ae e1
  | UnPrim (t, op), [e1] ->
    let sr_in, sr_out, code = compile_unop env t op in
    sr_out,
    compile_exp_as env ae sr_in e1 ^^
    code
  | BinPrim (t, op), [e1;e2] ->
    let sr_in, sr_out, code = compile_binop env t op in
    sr_out,
    compile_exp_as env ae sr_in e1 ^^
    compile_exp_as env ae sr_in e2 ^^
    code
  (* special case: recognize negation *)
  | RelPrim (Type.(Prim Bool), Operator.EqOp), [e1; {it = LitE (BoolLit false); _}] ->
    SR.bool,
    compile_exp_as_test env ae e1 ^^
    G.i (Test (Wasm.Values.I32 I32Op.Eqz))
  | RelPrim (t, op), [e1;e2] ->
    let sr, code = compile_relop env t op in
    SR.bool,
    compile_exp_as env ae sr e1 ^^
    compile_exp_as env ae sr e2 ^^
    code

  (* Tuples *)
  | TupPrim, es ->
    SR.UnboxedTuple (List.length es),
    G.concat_map (compile_exp_vanilla env ae) es
  | ProjPrim n, [e1] ->
    SR.Vanilla,
    compile_exp_vanilla env ae e1 ^^ (* offset to tuple (an array) *)
    Tuple.load_n (Int32.of_int n)

  | OptPrim, [e] ->
    SR.Vanilla,
    Opt.inject env (compile_exp_vanilla env ae e)
  | TagPrim l, [e] ->
    SR.Vanilla,
    Variant.inject env l (compile_exp_vanilla env ae e)

  | DotPrim name, [e] ->
    let sr, code1 = compile_exp env ae e in
    begin match sr with
    | SR.Const (_, Const.Obj fs) ->
      let c = List.assoc name fs in
      SR.Const c, code1
    | _ ->
      SR.Vanilla,
      code1 ^^ StackRep.adjust env sr SR.Vanilla ^^
      Object.load_idx env e.note.Note.typ name
    end
  | ActorDotPrim name, [e] ->
    SR.Vanilla,
    compile_exp_vanilla env ae e ^^
    IC.actor_public_field env name

  | ArrayPrim (m, t), es ->
    SR.Vanilla,
    Arr.lit env (List.map (compile_exp_vanilla env ae) es)
  | IdxPrim, [e1; e2] ->
    SR.Vanilla,
    compile_exp_vanilla env ae e1 ^^ (* offset to array *)
    compile_exp_vanilla env ae e2 ^^ (* idx *)
    Arr.idx_bigint env ^^
    load_ptr
  | NextArrayOffset spacing, [e] ->
    let advance_by =
      match spacing with
      | ElementSize -> Arr.element_size
      | One -> 2l (* 1 : Nat *) in
    SR.Vanilla,
    compile_exp_vanilla env ae e ^^ (* previous byte offset to array *)
    compile_add_const advance_by
  | ValidArrayOffset, [e1; e2] ->
    SR.bool,
    compile_exp_vanilla env ae e1 ^^
    compile_exp_vanilla env ae e2 ^^
    G.i (Compare (Wasm.Values.I32 I32Op.LtU))
  | DerefArrayOffset, [e1; e2] ->
    SR.Vanilla,
    compile_exp_vanilla env ae e1 ^^ (* skewed pointer to array *)
    compile_exp_vanilla env ae e2 ^^ (* byte offset *)
    (* Note: the below two lines compile to `i32.add; i32.load offset=9`,
       thus together also unskewing the pointer and skipping administrative
       fields, effectively arriving at the desired element *)
    G.i (Binary (Wasm.Values.I32 I32Op.Add)) ^^
    Arr.load_field 0l                (* loads the element at the byte offset *)
  | GetPastArrayOffset spacing, [e] ->
    let shift =
      match spacing with
      | ElementSize -> compile_shl_const 2l (* effectively a multiplication by word_size *)
      | One -> BigNum.from_word30 env in    (* make it a compact bignum *)
    SR.Vanilla,
    compile_exp_vanilla env ae e ^^ (* array *)
    Heap.load_field Arr.len_field ^^
    shift

  | BreakPrim name, [e] ->
    let d = VarEnv.get_label_depth ae name in
    SR.Unreachable,
    compile_exp_vanilla env ae e ^^
    G.branch_to_ d
  | AssertPrim, [e1] ->
    SR.unit,
    compile_exp_as env ae SR.bool e1 ^^
    G.if0 G.nop (IC.fail_assert env at)
  | RetPrim, [e] ->
    SR.Unreachable,
    compile_exp_as env ae (StackRep.of_arity (E.get_return_arity env)) e ^^
    FakeMultiVal.store env (Lib.List.make (E.get_return_arity env) I32Type) ^^
    G.i Return

  (* Numeric conversions *)
  | NumConvWrapPrim (t1, t2), [e] -> begin
    let open Type in
    match t1, t2 with
    | (Nat|Int), (Nat8|Nat16|Int8|Int16) ->
      SR.Vanilla,
      compile_exp_vanilla env ae e ^^
      Prim.prim_intToWordNShifted env (TaggedSmallWord.shift_of_type t2)

    | (Nat|Int), (Nat32|Int32) ->
      SR.UnboxedWord32,
      compile_exp_vanilla env ae e ^^
      Prim.prim_intToWord32 env

    | (Nat|Int), (Nat64|Int64) ->
      SR.UnboxedWord64,
      compile_exp_vanilla env ae e ^^
      BigNum.truncate_to_word64 env

    | Nat64, Int64 | Int64, Nat64
    | Nat32, Int32 | Int32, Nat32
    | Nat16, Int16 | Int16, Nat16
    | Nat8, Int8 | Int8, Nat8 ->
      compile_exp env ae e

    | Char, Nat32 ->
      SR.UnboxedWord32,
      compile_exp_vanilla env ae e ^^
      TaggedSmallWord.untag_codepoint

    | _ -> SR.Unreachable, todo_trap env "compile_prim_invocation" (Arrange_ir.prim p)
    end

  | NumConvTrapPrim (t1, t2), [e] -> begin
    let open Type in
    match t1, t2 with

    | Int, Int64 ->
      SR.UnboxedWord64,
      compile_exp_vanilla env ae e ^^
      Func.share_code1 env "Int->Int64" ("n", I32Type) [I64Type] (fun env get_n ->
        get_n ^^
        BigNum.fits_signed_bits env 64 ^^
        E.else_trap_with env "losing precision" ^^
        get_n ^^
        BigNum.truncate_to_word64 env)

    | Int, (Int8|Int16|Int32 as pty) ->
      StackRep.of_type (Prim pty),
      compile_exp_vanilla env ae e ^^
      Func.share_code1 env (prim_fun_name pty "Int->") ("n", I32Type) [I32Type] (fun env get_n ->
        get_n ^^
        BigNum.fits_signed_bits env (TaggedSmallWord.bits_of_type pty) ^^
        E.else_trap_with env "losing precision" ^^
        get_n ^^
        BigNum.truncate_to_word32 env ^^
        TaggedSmallWord.msb_adjust pty)

    | Nat, Nat64 ->
      SR.UnboxedWord64,
      compile_exp_vanilla env ae e ^^
      Func.share_code1 env "Nat->Nat64" ("n", I32Type) [I64Type] (fun env get_n ->
        get_n ^^
        BigNum.fits_unsigned_bits env 64 ^^
        E.else_trap_with env "losing precision" ^^
        get_n ^^
        BigNum.truncate_to_word64 env)

    | Nat, (Nat8|Nat16|Nat32 as pty) ->
      StackRep.of_type (Prim pty),
      compile_exp_vanilla env ae e ^^
      Func.share_code1 env (prim_fun_name pty "Nat->") ("n", I32Type) [I32Type] (fun env get_n ->
        get_n ^^
        BigNum.fits_unsigned_bits env (TaggedSmallWord.bits_of_type pty) ^^
        E.else_trap_with env "losing precision" ^^
        get_n ^^
        BigNum.truncate_to_word32 env ^^
        TaggedSmallWord.msb_adjust pty)

    | (Nat8|Nat16), Nat ->
      SR.Vanilla,
      compile_exp_vanilla env ae e ^^
      Prim.prim_shiftWordNtoUnsigned env (TaggedSmallWord.shift_of_type t1)

    | (Int8|Int16), Int ->
      SR.Vanilla,
      compile_exp_vanilla env ae e ^^
      Prim.prim_shiftWordNtoSigned env (TaggedSmallWord.shift_of_type t1)

    | Nat32, Nat ->
      SR.Vanilla,
      compile_exp_as env ae SR.UnboxedWord32 e ^^
      Prim.prim_word32toNat env

    | Int32, Int ->
      SR.Vanilla,
      compile_exp_as env ae SR.UnboxedWord32 e ^^
      Prim.prim_word32toInt env

    | Nat64, Nat ->
      SR.Vanilla,
      compile_exp_as env ae SR.UnboxedWord64 e ^^
      BigNum.from_word64 env

    | Int64, Int ->
      SR.Vanilla,
      compile_exp_as env ae SR.UnboxedWord64 e ^^
      BigNum.from_signed_word64 env

    | Nat32, Char ->
      SR.Vanilla,
      compile_exp_as env ae SR.UnboxedWord32 e ^^
      TaggedSmallWord.check_and_tag_codepoint env

    | Float, Int ->
      SR.Vanilla,
      compile_exp_as env ae SR.UnboxedFloat64 e ^^
      E.call_import env "rts" "bigint_of_float64"

    | Int, Float ->
      SR.UnboxedFloat64,
      compile_exp_vanilla env ae e ^^
      E.call_import env "rts" "bigint_to_float64"

    | Float, Int64 ->
      SR.UnboxedWord64,
      compile_exp_as env ae SR.UnboxedFloat64 e ^^
      G.i (Convert (Wasm.Values.I64 I64Op.TruncSF64))

    | Int64, Float ->
      SR.UnboxedFloat64,
      compile_exp_as env ae SR.UnboxedWord64 e ^^
      G.i (Convert (Wasm.Values.F64 F64Op.ConvertSI64))

    | _ -> SR.Unreachable, todo_trap env "compile_prim_invocation" (Arrange_ir.prim p)
    end

  | SerializePrim ts, [e] ->
    SR.Vanilla,
    compile_exp_vanilla env ae e ^^
    Serialization.serialize env ts ^^
    Blob.of_ptr_size env

  | DeserializePrim ts, [e] ->
    StackRep.of_arity (List.length ts),
    compile_exp_vanilla env ae e ^^
    Bool.lit false ^^ (* can't recover *)
    Serialization.deserialize_from_blob false env ts

  | DeserializeOptPrim ts, [e] ->
    SR.Vanilla,
    compile_exp_vanilla env ae e ^^
    Bool.lit true ^^ (* can (!) recover *)
    Serialization.deserialize_from_blob false env ts ^^
    begin match ts with
    | [] ->
      (* return some () *)
      Opt.inject env Tuple.compile_unit
    | [t] ->
      (* save to local, propagate error as null or return some value *)
      let (set_val, get_val) = new_local env "val" in
      set_val ^^
      get_val ^^
      compile_eq_const (Serialization.coercion_error_value env) ^^
      G.if1 I32Type
        (Opt.null_lit env)
        (Opt.inject env get_val)
    | ts ->
      (* propagate any errors as null or return some tuples using shared code *)
      let n = List.length ts in
      let name = Printf.sprintf "to_opt_%i_tuple" n in
      let args = Lib.List.table n (fun i -> (Printf.sprintf "arg%i" i, I32Type)) in
      Func.share_code env name args [I32Type] (fun env ->
        let locals =
          Lib.List.table n (fun i -> G.i (LocalGet (nr (Int32.of_int i)))) in
        let rec go ls =
          match ls with
          | get_val::ls' ->
            get_val ^^
            compile_eq_const (Serialization.coercion_error_value env) ^^
            G.if1 I32Type
              (Opt.null_lit env)
              (go ls')
          | [] ->
            Opt.inject env (Arr.lit env locals)
        in
        go locals)
    end

  | ICPerformGC, [] ->
    SR.unit,
    E.collect_garbage env

  | ICStableSize t, [e] ->
    SR.UnboxedWord64,
    let tydesc = Serialization.type_desc env [t] in
    let tydesc_len = Int32.of_int (String.length tydesc) in
    compile_exp_vanilla env ae e ^^
    Serialization.buffer_size env t ^^
    G.i Drop ^^
    compile_add_const tydesc_len  ^^
    G.i (Convert (Wasm.Values.I64 I64Op.ExtendUI32))

  (* Other prims, unary *)

  | OtherPrim "array_len", [e] ->
    SR.Vanilla,
    compile_exp_vanilla env ae e ^^
    Heap.load_field Arr.len_field ^^
    BigNum.from_word30 env

  | OtherPrim "text_len", [e] ->
    SR.Vanilla, compile_exp_vanilla env ae e ^^ Text.len env
  | OtherPrim "text_iter", [e] ->
    SR.Vanilla, compile_exp_vanilla env ae e ^^ Text.iter env
  | OtherPrim "text_iter_done", [e] ->
    SR.bool, compile_exp_vanilla env ae e ^^ Text.iter_done env
  | OtherPrim "text_iter_next", [e] ->
    SR.Vanilla, compile_exp_vanilla env ae e ^^ Text.iter_next env
  | OtherPrim "text_compare", [e1; e2] ->
    SR.Vanilla,
    compile_exp_vanilla env ae e1 ^^
    compile_exp_vanilla env ae e2 ^^
    E.call_import env "rts" "text_compare" ^^
    TaggedSmallWord.msb_adjust Type.Int8

  | OtherPrim "blob_size", [e] ->
    SR.Vanilla, compile_exp_vanilla env ae e ^^ Blob.len env ^^ BigNum.from_word32 env
  | OtherPrim "blob_vals_iter", [e] ->
    SR.Vanilla, compile_exp_vanilla env ae e ^^ Blob.iter env
  | OtherPrim "blob_iter_done", [e] ->
    SR.bool, compile_exp_vanilla env ae e ^^ Blob.iter_done env
  | OtherPrim "blob_iter_next", [e] ->
    SR.Vanilla, compile_exp_vanilla env ae e ^^ Blob.iter_next env

  | OtherPrim "lsh_Nat", [e1; e2] ->
    SR.Vanilla,
    compile_exp_vanilla env ae e1 ^^
    compile_exp_as env ae SR.UnboxedWord32 e2 ^^
    BigNum.compile_lsh env

  | OtherPrim "rsh_Nat", [e1; e2] ->
    SR.Vanilla,
    compile_exp_vanilla env ae e1 ^^
    compile_exp_as env ae SR.UnboxedWord32 e2 ^^
    BigNum.compile_rsh env

  | OtherPrim "abs", [e] ->
    SR.Vanilla,
    compile_exp_vanilla env ae e ^^
    BigNum.compile_abs env

  | OtherPrim "fabs", [e] ->
    SR.UnboxedFloat64,
    compile_exp_as env ae SR.UnboxedFloat64 e ^^
    G.i (Unary (Wasm.Values.F64 F64Op.Abs))

  | OtherPrim "fsqrt", [e] ->
    SR.UnboxedFloat64,
    compile_exp_as env ae SR.UnboxedFloat64 e ^^
    G.i (Unary (Wasm.Values.F64 F64Op.Sqrt))

  | OtherPrim "fceil", [e] ->
    SR.UnboxedFloat64,
    compile_exp_as env ae SR.UnboxedFloat64 e ^^
    G.i (Unary (Wasm.Values.F64 F64Op.Ceil))

  | OtherPrim "ffloor", [e] ->
    SR.UnboxedFloat64,
    compile_exp_as env ae SR.UnboxedFloat64 e ^^
    G.i (Unary (Wasm.Values.F64 F64Op.Floor))

  | OtherPrim "ftrunc", [e] ->
    SR.UnboxedFloat64,
    compile_exp_as env ae SR.UnboxedFloat64 e ^^
    G.i (Unary (Wasm.Values.F64 F64Op.Trunc))

  | OtherPrim "fnearest", [e] ->
    SR.UnboxedFloat64,
    compile_exp_as env ae SR.UnboxedFloat64 e ^^
    G.i (Unary (Wasm.Values.F64 F64Op.Nearest))

  | OtherPrim "fmin", [e; f] ->
    SR.UnboxedFloat64,
    compile_exp_as env ae SR.UnboxedFloat64 e ^^
    compile_exp_as env ae SR.UnboxedFloat64 f ^^
    G.i (Binary (Wasm.Values.F64 F64Op.Min))

  | OtherPrim "fmax", [e; f] ->
    SR.UnboxedFloat64,
    compile_exp_as env ae SR.UnboxedFloat64 e ^^
    compile_exp_as env ae SR.UnboxedFloat64 f ^^
    G.i (Binary (Wasm.Values.F64 F64Op.Max))

  | OtherPrim "fcopysign", [e; f] ->
    SR.UnboxedFloat64,
    compile_exp_as env ae SR.UnboxedFloat64 e ^^
    compile_exp_as env ae SR.UnboxedFloat64 f ^^
    G.i (Binary (Wasm.Values.F64 F64Op.CopySign))

  | OtherPrim "Float->Text", [e] ->
    SR.Vanilla,
    compile_exp_as env ae SR.UnboxedFloat64 e ^^
    compile_unboxed_const (TaggedSmallWord.vanilla_lit Type.Nat8 6) ^^
    compile_unboxed_const (TaggedSmallWord.vanilla_lit Type.Nat8 0) ^^
    E.call_import env "rts" "float_fmt"

  | OtherPrim "fmtFloat->Text", [f; prec; mode] ->
    SR.Vanilla,
    compile_exp_as env ae SR.UnboxedFloat64 f ^^
    compile_exp_vanilla env ae prec ^^
    compile_exp_vanilla env ae mode ^^
    E.call_import env "rts" "float_fmt"

  | OtherPrim "fsin", [e] ->
    SR.UnboxedFloat64,
    compile_exp_as env ae SR.UnboxedFloat64 e ^^
    E.call_import env "rts" "sin" (* musl *)

  | OtherPrim "fcos", [e] ->
    SR.UnboxedFloat64,
    compile_exp_as env ae SR.UnboxedFloat64 e ^^
    E.call_import env "rts" "cos" (* musl *)

  | OtherPrim "ftan", [e] ->
    SR.UnboxedFloat64,
    compile_exp_as env ae SR.UnboxedFloat64 e ^^
    E.call_import env "rts" "tan" (* musl *)

  | OtherPrim "fasin", [e] ->
    SR.UnboxedFloat64,
    compile_exp_as env ae SR.UnboxedFloat64 e ^^
    E.call_import env "rts" "asin" (* musl *)

  | OtherPrim "facos", [e] ->
    SR.UnboxedFloat64,
    compile_exp_as env ae SR.UnboxedFloat64 e ^^
    E.call_import env "rts" "acos" (* musl *)

  | OtherPrim "fatan", [e] ->
    SR.UnboxedFloat64,
    compile_exp_as env ae SR.UnboxedFloat64 e ^^
    E.call_import env "rts" "atan" (* musl *)

  | OtherPrim "fatan2", [y; x] ->
    SR.UnboxedFloat64,
    compile_exp_as env ae SR.UnboxedFloat64 y ^^
    compile_exp_as env ae SR.UnboxedFloat64 x ^^
    E.call_import env "rts" "atan2" (* musl *)

  | OtherPrim "fexp", [e] ->
    SR.UnboxedFloat64,
    compile_exp_as env ae SR.UnboxedFloat64 e ^^
    E.call_import env "rts" "exp" (* musl *)

  | OtherPrim "flog", [e] ->
    SR.UnboxedFloat64,
    compile_exp_as env ae SR.UnboxedFloat64 e ^^
    E.call_import env "rts" "log" (* musl *)

  (* Other prims, nullary *)

  | SystemTimePrim, [] ->
    SR.UnboxedWord64,
    IC.get_system_time env

  | OtherPrim "rts_version", [] ->
    SR.Vanilla,
    E.call_import env "rts" "version"

  | OtherPrim "rts_heap_size", [] ->
    SR.Vanilla,
    Heap.get_heap_size env ^^ Prim.prim_word32toNat env

  | OtherPrim "rts_memory_size", [] ->
    SR.Vanilla,
    Heap.get_memory_size ^^ BigNum.from_word64 env

  | OtherPrim "rts_total_allocation", [] ->
    SR.Vanilla,
    Heap.get_total_allocation env ^^ BigNum.from_word64 env

  | OtherPrim "rts_reclaimed", [] ->
    SR.Vanilla,
    Heap.get_reclaimed env ^^ BigNum.from_word64 env

  | OtherPrim "rts_max_live_size", [] ->
    SR.Vanilla,
    Heap.get_max_live_size env ^^ BigNum.from_word32 env

  | OtherPrim "rts_callback_table_count", [] ->
    SR.Vanilla,
    ContinuationTable.count env ^^ Prim.prim_word32toNat env

  | OtherPrim "rts_callback_table_size", [] ->
    SR.Vanilla,
    ContinuationTable.size env ^^ Prim.prim_word32toNat env

  | OtherPrim "crc32Hash", [e] ->
    SR.UnboxedWord32,
    compile_exp_vanilla env ae e ^^
    E.call_import env "rts" "compute_crc32"

  | OtherPrim "idlHash", [e] ->
    SR.Vanilla,
    E.trap_with env "idlHash only implemented in interpreter"


  | OtherPrim "popcnt8", [e] ->
    SR.Vanilla,
    compile_exp_vanilla env ae e ^^
    G.i (Unary (Wasm.Values.I32 I32Op.Popcnt)) ^^
    TaggedSmallWord.msb_adjust Type.Nat8
  | OtherPrim "popcnt16", [e] ->
    SR.Vanilla,
    compile_exp_vanilla env ae e ^^
    G.i (Unary (Wasm.Values.I32 I32Op.Popcnt)) ^^
    TaggedSmallWord.msb_adjust Type.Nat16
  | OtherPrim "popcnt32", [e] ->
    SR.UnboxedWord32,
    compile_exp_as env ae SR.UnboxedWord32 e ^^
    G.i (Unary (Wasm.Values.I32 I32Op.Popcnt))
  | OtherPrim "popcnt64", [e] ->
    SR.UnboxedWord64,
    compile_exp_as env ae SR.UnboxedWord64 e ^^
    G.i (Unary (Wasm.Values.I64 I64Op.Popcnt))
  | OtherPrim "clz8", [e] -> SR.Vanilla, compile_exp_vanilla env ae e ^^ TaggedSmallWord.clz_kernel Type.Nat8
  | OtherPrim "clz16", [e] -> SR.Vanilla, compile_exp_vanilla env ae e ^^ TaggedSmallWord.clz_kernel Type.Nat16
  | OtherPrim "clz32", [e] -> SR.UnboxedWord32, compile_exp_as env ae SR.UnboxedWord32 e ^^ G.i (Unary (Wasm.Values.I32 I32Op.Clz))
  | OtherPrim "clz64", [e] -> SR.UnboxedWord64, compile_exp_as env ae SR.UnboxedWord64 e ^^ G.i (Unary (Wasm.Values.I64 I64Op.Clz))
  | OtherPrim "ctz8", [e] -> SR.Vanilla, compile_exp_vanilla env ae e ^^ TaggedSmallWord.ctz_kernel Type.Nat8
  | OtherPrim "ctz16", [e] -> SR.Vanilla, compile_exp_vanilla env ae e ^^ TaggedSmallWord.ctz_kernel Type.Nat16
  | OtherPrim "ctz32", [e] -> SR.UnboxedWord32, compile_exp_as env ae SR.UnboxedWord32 e ^^ G.i (Unary (Wasm.Values.I32 I32Op.Ctz))
  | OtherPrim "ctz64", [e] -> SR.UnboxedWord64, compile_exp_as env ae SR.UnboxedWord64 e ^^ G.i (Unary (Wasm.Values.I64 I64Op.Ctz))

  | OtherPrim "conv_Char_Text", [e] ->
    SR.Vanilla,
    compile_exp_vanilla env ae e ^^
    Text.prim_showChar env

  | OtherPrim "char_to_upper", [e] ->
    compile_char_to_char_rts env ae e "char_to_upper"

  | OtherPrim "char_to_lower", [e] ->
    compile_char_to_char_rts env ae e "char_to_lower"

  | OtherPrim "char_is_whitespace", [e] ->
    compile_char_to_bool_rts env ae e "char_is_whitespace"

  | OtherPrim "char_is_lowercase", [e] ->
    compile_char_to_bool_rts env ae e "char_is_lowercase"

  | OtherPrim "char_is_uppercase", [e] ->
    compile_char_to_bool_rts env ae e "char_is_uppercase"

  | OtherPrim "char_is_alphabetic", [e] ->
    compile_char_to_bool_rts env ae e "char_is_alphabetic"

  | OtherPrim "print", [e] ->
    SR.unit,
    compile_exp_vanilla env ae e ^^
    IC.print_text env

  | OtherPrim "performanceCounter", [e] ->
    SR.UnboxedWord64,
    compile_exp_as env ae SR.UnboxedWord32 e ^^
    IC.performance_counter env

  | OtherPrim "trap", [e] ->
    SR.unit,
    compile_exp_vanilla env ae e ^^
    IC.trap_text env

  | OtherPrim ("blobToArray"|"blobToArrayMut"), e ->
    const_sr SR.Vanilla (Arr.ofBlob env)
  | OtherPrim ("arrayToBlob"|"arrayMutToBlob"), e ->
    const_sr SR.Vanilla (Arr.toBlob env)

  | OtherPrim ("stableMemoryLoadNat32"|"stableMemoryLoadInt32"), [e] ->
    SR.UnboxedWord32,
    compile_exp_as env ae SR.UnboxedWord64 e ^^
    StableMem.load_word32 env

  | OtherPrim ("stableMemoryStoreNat32"|"stableMemoryStoreInt32"), [e1; e2] ->
    SR.unit,
    compile_exp_as env ae SR.UnboxedWord64 e1 ^^
    compile_exp_as env ae SR.UnboxedWord32 e2 ^^
    StableMem.store_word32 env

  | OtherPrim ("stableMemoryLoadNat8"), [e] ->
    SR.Vanilla,
    compile_exp_as env ae SR.UnboxedWord64 e ^^
    StableMem.load_word8 env ^^
    TaggedSmallWord.msb_adjust Type.Nat8

  | OtherPrim ("stableMemoryLoadInt8"), [e] ->
    SR.Vanilla,
    compile_exp_as env ae SR.UnboxedWord64 e ^^
    StableMem.load_word8 env ^^
    TaggedSmallWord.msb_adjust Type.Int8

  | OtherPrim ("stableMemoryStoreNat8"), [e1; e2] ->
    SR.unit,
    compile_exp_as env ae SR.UnboxedWord64 e1 ^^
    compile_exp_as env ae SR.Vanilla e2 ^^ TaggedSmallWord.lsb_adjust Type.Nat8 ^^
    StableMem.store_word8 env

  | OtherPrim ("stableMemoryStoreInt8"), [e1; e2] ->
    SR.unit,
    compile_exp_as env ae SR.UnboxedWord64 e1 ^^
    compile_exp_as env ae SR.Vanilla e2 ^^ TaggedSmallWord.lsb_adjust Type.Int8 ^^
    StableMem.store_word8 env

  | OtherPrim ("stableMemoryLoadNat16"), [e] ->
    SR.Vanilla,
    compile_exp_as env ae SR.UnboxedWord64 e ^^
    StableMem.load_word16 env ^^
    TaggedSmallWord.msb_adjust Type.Nat16

  | OtherPrim ("stableMemoryLoadInt16"), [e] ->
    SR.Vanilla,
    compile_exp_as env ae SR.UnboxedWord64 e ^^
    StableMem.load_word16 env ^^
    TaggedSmallWord.msb_adjust Type.Int16

  | OtherPrim ("stableMemoryStoreNat16"), [e1; e2] ->
    SR.unit,
    compile_exp_as env ae SR.UnboxedWord64 e1 ^^
    compile_exp_as env ae SR.Vanilla e2 ^^ TaggedSmallWord.lsb_adjust Type.Nat16 ^^
    StableMem.store_word16 env

  | OtherPrim ("stableMemoryStoreInt16"), [e1; e2] ->
    SR.unit,
    compile_exp_as env ae SR.UnboxedWord64 e1 ^^
    compile_exp_as env ae SR.Vanilla e2 ^^ TaggedSmallWord.lsb_adjust Type.Int16 ^^
    StableMem.store_word16 env

  | OtherPrim ("stableMemoryLoadNat64" | "stableMemoryLoadInt64"), [e] ->
    SR.UnboxedWord64,
    compile_exp_as env ae SR.UnboxedWord64 e ^^
    StableMem.load_word64 env

  | OtherPrim ("stableMemoryStoreNat64" | "stableMemoryStoreInt64"), [e1; e2] ->
    SR.unit,
    compile_exp_as env ae SR.UnboxedWord64 e1 ^^
    compile_exp_as env ae SR.UnboxedWord64 e2 ^^
    StableMem.store_word64 env

  | OtherPrim ("stableMemoryLoadFloat"), [e] ->
    SR.UnboxedFloat64,
    compile_exp_as env ae SR.UnboxedWord64 e ^^
    StableMem.load_float64 env

  | OtherPrim ("stableMemoryStoreFloat"), [e1; e2] ->
    SR.unit,
    compile_exp_as env ae SR.UnboxedWord64 e1 ^^
    compile_exp_as env ae SR.UnboxedFloat64 e2 ^^
    StableMem.store_float64 env

  | OtherPrim ("stableMemoryLoadBlob"), [e1; e2] ->
    SR.Vanilla,
    compile_exp_as env ae SR.UnboxedWord64 e1 ^^
    compile_exp_as env ae SR.Vanilla e2 ^^
    Blob.lit env "Blob size out of bounds" ^^
    BigNum.to_word32_with env ^^
    StableMem.load_blob env

  | OtherPrim ("stableMemoryStoreBlob"), [e1; e2] ->
    SR.unit,
    compile_exp_as env ae SR.UnboxedWord64 e1 ^^
    compile_exp_as env ae SR.Vanilla e2 ^^
    StableMem.store_blob env

  | OtherPrim ("stableMemorySize"), [] ->
    SR.UnboxedWord64,
    StableMem.get_mem_size env
  | OtherPrim ("stableMemoryGrow"), [e] ->
    SR.UnboxedWord64,
    compile_exp_as env ae SR.UnboxedWord64 e ^^
    StableMem.logical_grow env

  | OtherPrim ("stableVarQuery"), [] ->
    SR.UnboxedTuple 2,
    IC.get_self_reference env ^^
    Blob.lit env Type.(motoko_stable_var_info_fld.lab)

  (* Other prims, binary*)
  | OtherPrim "Array.init", [_;_] ->
    const_sr SR.Vanilla (Arr.init env)
  | OtherPrim "Array.tabulate", [_;_] ->
    const_sr SR.Vanilla (Arr.tabulate env)
  | OtherPrim "btst8", [_;_] ->
    (* TODO: btstN returns Bool, not a small value *)
    const_sr SR.Vanilla (TaggedSmallWord.btst_kernel env Type.Nat8)
  | OtherPrim "btst16", [_;_] ->
    const_sr SR.Vanilla (TaggedSmallWord.btst_kernel env Type.Nat16)
  | OtherPrim "btst32", [_;_] ->
    const_sr SR.UnboxedWord32 (TaggedSmallWord.btst_kernel env Type.Nat32)
  | OtherPrim "btst64", [_;_] ->
    const_sr SR.UnboxedWord64 (
      let (set_b, get_b) = new_local64 env "b" in
      set_b ^^ compile_const_64 1L ^^ get_b ^^ G.i (Binary (Wasm.Values.I64 I64Op.Shl)) ^^
      G.i (Binary (Wasm.Values.I64 I64Op.And))
    )

  (* Coercions for abstract types *)
  | CastPrim (_,_), [e] ->
    compile_exp env ae e

  | DecodeUtf8, [_] ->
    const_sr SR.Vanilla (Text.of_blob env)
  | EncodeUtf8, [_] ->
    const_sr SR.Vanilla (Text.to_blob env)

  (* textual to bytes *)
  | BlobOfIcUrl, [_] ->
    const_sr SR.Vanilla (E.call_import env "rts" "blob_of_principal")
  (* The other direction *)
  | IcUrlOfBlob, [_] ->
    const_sr SR.Vanilla (E.call_import env "rts" "principal_of_blob")

  (* Actor ids are blobs in the RTS *)
  | ActorOfIdBlob _, [e] ->
    compile_exp env ae e

  | SelfRef _, [] ->
    SR.Vanilla, IC.get_self_reference env

  | ICArgDataPrim, [] ->
    SR.Vanilla, IC.arg_data env

  | ICReplyPrim ts, [e] ->
    SR.unit, begin match E.mode env with
    | Flags.ICMode | Flags.RefMode ->
      compile_exp_vanilla env ae e ^^
      (* TODO: We can try to avoid the boxing and pass the arguments to
        serialize individually *)
      Serialization.serialize env ts ^^
      IC.reply_with_data env
    | _ ->
      E.trap_with env (Printf.sprintf "cannot reply when running locally")
    end

  | ICRejectPrim, [e] ->
    SR.unit, IC.reject env (compile_exp_vanilla env ae e)

  | ICCallerPrim, [] ->
    SR.Vanilla, IC.caller env

  | ICCallPrim, [f;e;k;r] ->
    SR.unit, begin
    (* TBR: Can we do better than using the notes? *)
    let _, _, _, ts1, _ = Type.as_func f.note.Note.typ in
    let _, _, _, ts2, _ = Type.as_func k.note.Note.typ in
    let (set_meth_pair, get_meth_pair) = new_local env "meth_pair" in
    let (set_arg, get_arg) = new_local env "arg" in
    let (set_k, get_k) = new_local env "k" in
    let (set_r, get_r) = new_local env "r" in
    let add_cycles = Internals.add_cycles env ae in
    compile_exp_vanilla env ae f ^^ set_meth_pair ^^
    compile_exp_vanilla env ae e ^^ set_arg ^^
    compile_exp_vanilla env ae k ^^ set_k ^^
    compile_exp_vanilla env ae r ^^ set_r ^^
    FuncDec.ic_call env ts1 ts2 get_meth_pair get_arg get_k get_r add_cycles
    end
  | ICCallRawPrim, [p;m;a;k;r] ->
    SR.unit, begin
    let (set_meth_pair, get_meth_pair) = new_local env "meth_pair" in
    let (set_arg, get_arg) = new_local env "arg" in
    let (set_k, get_k) = new_local env "k" in
    let (set_r, get_r) = new_local env "r" in
    let add_cycles = Internals.add_cycles env ae in
    compile_exp_vanilla env ae p ^^
    compile_exp_vanilla env ae m ^^ Text.to_blob env ^^
    Tuple.from_stack env 2 ^^ set_meth_pair ^^
    compile_exp_vanilla env ae a ^^ set_arg ^^
    compile_exp_vanilla env ae k ^^ set_k ^^
    compile_exp_vanilla env ae r ^^ set_r ^^
    FuncDec.ic_call_raw env get_meth_pair get_arg get_k get_r add_cycles
    end

  | ICMethodNamePrim, [] ->
    SR.Vanilla, IC.method_name env

  | ICStableRead ty, [] ->
    (*
      * On initial install:
        1. return record of nulls
      * On upgrade:
        1. deserialize stable store to v : ty,
        2. return v
    *)
    SR.Vanilla,
    Stabilization.destabilize env ty
  | ICStableWrite ty, [e] ->
    SR.unit,
    compile_exp_vanilla env ae e ^^
    Stabilization.stabilize env ty

  (* Cycles *)
  | SystemCyclesBalancePrim, [] ->
    SR.Vanilla, Cycles.balance env
  | SystemCyclesAddPrim, [e1] ->
    SR.unit, compile_exp_vanilla env ae e1 ^^ Cycles.add env
  | SystemCyclesAcceptPrim, [e1] ->
    SR.Vanilla, compile_exp_vanilla env ae e1 ^^ Cycles.accept env
  | SystemCyclesAvailablePrim, [] ->
    SR.Vanilla, Cycles.available env
  | SystemCyclesRefundedPrim, [] ->
    SR.Vanilla, Cycles.refunded env

  | SetCertifiedData, [e1] ->
    SR.unit, compile_exp_vanilla env ae e1 ^^ IC.set_certified_data env
  | GetCertificate, [] ->
    SR.Vanilla,
    IC.get_certificate env

  (* Unknown prim *)
  | _ -> SR.Unreachable, todo_trap env "compile_prim_invocation" (Arrange_ir.prim p)
  end

and compile_exp (env : E.t) ae exp =
  (fun (sr,code) -> (sr, G.with_region exp.at code)) @@
  if exp.note.Note.const
  then let (c, fill) = compile_const_exp env ae exp in fill env ae; (SR.Const c, G.nop)
  else match exp.it with
  | PrimE (p, es) when List.exists (fun e -> Type.is_non e.note.Note.typ) es ->
    (* Handle dead code separately, so that we can rely on useful type
       annotations below *)
    SR.Unreachable,
    G.concat_map (compile_exp_ignore env ae) es ^^
    G.i Unreachable

  | PrimE (p, es) ->
    compile_prim_invocation (env : E.t) ae p es exp.at
  | VarE var ->
    Var.get_val env ae var
  | AssignE (e1,e2) ->
    SR.unit,
    let (prepare_code, _, sr, store_code) = compile_lexp env ae e1 in
    prepare_code ^^
    compile_exp_as env ae sr e2 ^^
    store_code
  | LitE l ->
    compile_lit env l
  | IfE (scrut, e1, e2) ->
    let code_scrut = compile_exp_as_test env ae scrut in
    let sr1, code1 = compile_exp env ae e1 in
    let sr2, code2 = compile_exp env ae e2 in
    let sr = StackRep.relax (StackRep.join sr1 sr2) in
    sr,
    code_scrut ^^
    E.if_ env
      (StackRep.to_block_type env sr)
      (code1 ^^ StackRep.adjust env sr1 sr)
      (code2 ^^ StackRep.adjust env sr2 sr)
  | BlockE (decs, exp) ->
    let captured = Freevars.captured_vars (Freevars.exp exp) in
    let ae', codeW1 = compile_decs env ae decs captured in
    let (sr, code2) = compile_exp env ae' exp in
    (sr, codeW1 code2)
  | LabelE (name, _ty, e) ->
    (* The value here can come from many places -- the expression,
       or any of the nested returns. Hard to tell which is the best
       stack representation here.
       So let’s go with Vanilla. *)
    SR.Vanilla,
    E.block_ env (StackRep.to_block_type env SR.Vanilla) (
      G.with_current_depth (fun depth ->
        let ae1 = VarEnv.add_label ae name depth in
        compile_exp_vanilla env ae1 e
      )
    )
  | LoopE e ->
    SR.Unreachable,
    let ae' = VarEnv.{ ae with lvl = NotTopLvl } in
    G.loop0 (compile_exp_unit env ae' e ^^ G.i (Br (nr 0l))
    )
    ^^
   G.i Unreachable
  | SwitchE (e, cs) ->
    SR.Vanilla,
    let code1 = compile_exp_vanilla env ae e in
    let (set_i, get_i) = new_local env "switch_in" in
    let (set_j, get_j) = new_local env "switch_out" in

    let rec go env cs = match cs with
      | [] -> CanFail (fun k -> k)
      | {it={pat; exp=e}; _}::cs ->
          let (ae1, code) = compile_pat_local env ae pat in
          orElse ( CannotFail get_i ^^^ code ^^^
                   CannotFail (compile_exp_vanilla env ae1 e) ^^^ CannotFail set_j)
                 (go env cs)
          in
      let code2 = go env cs in
      code1 ^^ set_i ^^ orTrap env code2 ^^ get_j
  (* Async-wait lowering support features *)
  | DeclareE (name, _, e) ->
    let (ae1, i) = VarEnv.add_local_with_heap_ind env ae name in
    let sr, code = compile_exp env ae1 e in
    sr,
    MutBox.alloc env ^^ G.i (LocalSet (nr i)) ^^
    code
  | DefineE (name, _, e) ->
    SR.unit,
    compile_exp_vanilla env ae e ^^
    Var.set_val_vanilla env ae name
  | FuncE (x, sort, control, typ_binds, args, res_tys, e) ->
    let captured = Freevars.captured exp in
    let return_tys = match control with
      | Type.Returns -> res_tys
      | Type.Replies -> []
      | Type.Promises -> assert false in
    let return_arity = List.length return_tys in
    let mk_body env1 ae1 = compile_exp_as env1 ae1 (StackRep.of_arity return_arity) e in
    FuncDec.lit env ae x sort control captured args mk_body return_tys exp.at
  | SelfCallE (ts, exp_f, exp_k, exp_r) ->
    SR.unit,
    let (set_future, get_future) = new_local env "future" in
    let (set_k, get_k) = new_local env "k" in
    let (set_r, get_r) = new_local env "r" in
    let mk_body env1 ae1 = compile_exp_as env1 ae1 SR.unit exp_f in
    let captured = Freevars.captured exp_f in
    let add_cycles = Internals.add_cycles env ae in
    FuncDec.async_body env ae ts captured mk_body exp.at ^^
    set_future ^^

    compile_exp_vanilla env ae exp_k ^^ set_k ^^
    compile_exp_vanilla env ae exp_r ^^ set_r ^^

    FuncDec.ic_self_call env ts
      (IC.get_self_reference env ^^
       IC.actor_public_field env (IC.async_method_name))
      get_future
      get_k
      get_r
      add_cycles
  | ActorE (ds, fs, _, _) ->
    fatal "Local actors not supported by backend"
  | NewObjE (Type.(Object | Module | Memory) as _sort, fs, _) ->
    (*
    We can enable this warning once we treat everything as static that
    mo_frontend/static.ml accepts, including _all_ literals.
    if sort = Type.Module then Printf.eprintf "%s" "Warning: Non-static module\n";
    *)
    SR.Vanilla,
    let fs' = fs |> List.map
      (fun (f : Ir.field) -> (f.it.name, fun () ->
        if Type.is_mut f.note
        then Var.get_aliased_box env ae f.it.var
        else Var.get_val_vanilla env ae f.it.var)) in
    Object.lit_raw env fs'
  | _ -> SR.unit, todo_trap env "compile_exp" (Arrange_ir.exp exp)

and compile_exp_as env ae sr_out e =
  G.with_region e.at (
    match sr_out, e.it with
    (* Some optimizations for certain sr_out and expressions *)
    | _ , BlockE (decs, exp) ->
      let captured = Freevars.captured_vars (Freevars.exp exp) in
      let ae', codeW1 = compile_decs env ae decs captured in
      let code2 = compile_exp_as env ae' sr_out exp in
      codeW1 code2
    (* Fallback to whatever stackrep compile_exp chooses *)
    | _ ->
      let sr_in, code = compile_exp env ae e in
      code ^^ StackRep.adjust env sr_in sr_out
  )

and compile_exp_ignore env ae e =
  let sr, code = compile_exp env ae e in
  code ^^ StackRep.drop env sr

and compile_exp_as_opt env ae sr_out_o e =
  let sr_in, code = compile_exp env ae e in
  G.with_region e.at (
    code ^^
    match sr_out_o with
    | None -> StackRep.drop env sr_in
    | Some sr_out -> StackRep.adjust env sr_in sr_out
  )

and compile_exp_vanilla (env : E.t) ae exp =
  compile_exp_as env ae SR.Vanilla exp

and compile_exp_unit (env : E.t) ae exp =
  compile_exp_as env ae SR.unit exp

(* compiles to something that works with IfE or Eqz
   (SR.UnboxedWord32 or SR.Vanilla are _both_ ok)
*)
and compile_exp_as_test env ae e =
  let sr, code = compile_exp env ae e in
  code ^^
  (if sr != SR.bool then StackRep.adjust env sr SR.Vanilla else G.nop)

(* Compile a prim of type Char -> Char to a RTS call. *)
and compile_char_to_char_rts env ae exp rts_fn =
  SR.Vanilla,
  compile_exp_vanilla env ae exp ^^
  TaggedSmallWord.untag_codepoint ^^
  E.call_import env "rts" rts_fn ^^
  TaggedSmallWord.tag_codepoint

(* Compile a prim of type Char -> Bool to a RTS call. The RTS function should
   have type int32_t -> int32_t where the return value is 0 for 'false' and 1
   for 'true'. *)
and compile_char_to_bool_rts (env : E.t) (ae : VarEnv.t) exp rts_fn =
  SR.bool,
  compile_exp_vanilla env ae exp ^^
  TaggedSmallWord.untag_codepoint ^^
  (* The RTS function returns Motoko True/False values (which are represented as
     1 and 0, respectively) so we don't need any marshalling *)
  E.call_import env "rts" rts_fn

(*
The compilation of declarations (and patterns!) needs to handle mutual recursion.
This requires conceptually three passes:
 1. First we need to collect all names bound in a block,
    and find locations for then (which extends the environment).
    The environment is extended monotonously: The type-checker ensures that
    a Block does not bind the same name twice.
    We would not need to pass in the environment, just out ... but because
    it is bundled in the E.t type, threading it through is also easy.

 2. We need to allocate memory for them, and store the pointer in the
    WebAssembly local, so that they can be captured by closures.

 3. We go through the declarations, generate the actual code and fill the
    allocated memory.
    This includes creating the actual closure references.

We could do this in separate functions, but I chose to do it in one
 * it means all code related to one constructor is in one place and
 * when generating the actual code, we still “know” the id of the local that
   has the memory location, and don’t have to look it up in the environment.

The first phase works with the `pre_env` passed to `compile_dec`,
while the third phase is a function that expects the final environment. This
enabled mutual recursion.
*)


and compile_lit_pat env l =
  match l with
  | NullLit ->
    compile_lit_as env SR.Vanilla l ^^
    G.i (Compare (Wasm.Values.I32 I32Op.Eq))
  | BoolLit true ->
    G.nop
  | BoolLit false ->
    G.i (Test (Wasm.Values.I32 I32Op.Eqz))
  | (NatLit _ | IntLit _) ->
    compile_lit_as env SR.Vanilla l ^^
    BigNum.compile_eq env
  | Nat8Lit _ ->
    compile_lit_as env SR.Vanilla l ^^
    compile_eq env Type.(Prim Nat8)
  | Nat16Lit _ ->
    compile_lit_as env SR.Vanilla l ^^
    compile_eq env Type.(Prim Nat16)
  | Nat32Lit _ ->
    BoxedSmallWord.unbox env ^^
    compile_lit_as env SR.UnboxedWord32 l ^^
    compile_eq env Type.(Prim Nat32)
  | Nat64Lit _ ->
    BoxedWord64.unbox env ^^
    compile_lit_as env SR.UnboxedWord64 l ^^
    compile_eq env Type.(Prim Nat64)
  | Int8Lit _ ->
    compile_lit_as env SR.Vanilla l ^^
    compile_eq env Type.(Prim Int8)
  | Int16Lit _ ->
    compile_lit_as env SR.Vanilla l ^^
    compile_eq env Type.(Prim Int16)
  | Int32Lit _ ->
    BoxedSmallWord.unbox env ^^
    compile_lit_as env SR.UnboxedWord32 l ^^
    compile_eq env Type.(Prim Int32)
  | Int64Lit _ ->
    BoxedWord64.unbox env ^^
    compile_lit_as env SR.UnboxedWord64 l ^^
    compile_eq env Type.(Prim Int64)
  | CharLit _ ->
    compile_lit_as env SR.Vanilla l ^^
    compile_eq env Type.(Prim Char)
  | TextLit t
  | BlobLit t ->
    compile_lit_as env SR.Vanilla l ^^
    Text.compare env Operator.EqOp
  | FloatLit _ ->
    todo_trap env "compile_lit_pat" (Arrange_ir.lit l)

and fill_pat env ae pat : patternCode =
  PatCode.with_region pat.at @@
  match pat.it with
  | WildP -> CannotFail (G.i Drop)
  | OptP p ->
      let (set_x, get_x) = new_local env "opt_scrut" in
      CanFail (fun fail_code ->
        set_x ^^
        get_x ^^
        Opt.is_some env ^^
        G.if0
          ( get_x ^^
            Opt.project env ^^
            with_fail fail_code (fill_pat env ae p)
          )
          fail_code
      )
  | TagP (l, p) ->
      let (set_x, get_x) = new_local env "tag_scrut" in
      CanFail (fun fail_code ->
        set_x ^^
        get_x ^^
        Variant.test_is env l ^^
        G.if0
          ( get_x ^^
            Variant.project ^^
            with_fail fail_code (fill_pat env ae p)
          )
          fail_code
      )
  | LitP l ->
      CanFail (fun fail_code ->
        compile_lit_pat env l ^^
        G.if0 G.nop fail_code)
  | VarP name ->
      CannotFail (Var.set_val_vanilla env ae name)
  | TupP ps ->
      let (set_i, get_i) = new_local env "tup_scrut" in
      let rec go i = function
        | [] -> CannotFail G.nop
        | p::ps ->
          let code1 = fill_pat env ae p in
          let code2 = go (Int32.add i 1l) ps in
          CannotFail (get_i ^^ Tuple.load_n i) ^^^ code1 ^^^ code2 in
      CannotFail set_i ^^^ go 0l ps
  | ObjP pfs ->
      let project = compile_load_field env pat.note in
      let (set_i, get_i) = new_local env "obj_scrut" in
      let rec go = function
        | [] -> CannotFail G.nop
        | {it={name; pat}; _}::pfs' ->
          let code1 = fill_pat env ae pat in
          let code2 = go pfs' in
          CannotFail (get_i ^^ project name) ^^^ code1 ^^^ code2 in
      CannotFail set_i ^^^ go pfs
  | AltP (p1, p2) ->
      let code1 = fill_pat env ae p1 in
      let code2 = fill_pat env ae p2 in
      let (set_i, get_i) = new_local env "alt_scrut" in
      CannotFail set_i ^^^
      orElse (CannotFail get_i ^^^ code1)
             (CannotFail get_i ^^^ code2)

and alloc_pat_local env ae pat =
  let d = Freevars.pat pat in
  AllocHow.M.fold (fun v _ty ae ->
    let (ae1, _i) = VarEnv.add_direct_local env ae v SR.Vanilla
    in ae1
  ) d ae

and alloc_pat env ae how pat : VarEnv.t * G.t  =
  (fun (ae, code) -> (ae, G.with_region pat.at code)) @@
  let d = Freevars.pat pat in
  AllocHow.M.fold (fun v _ty (ae, code0) ->
    let ae1, code1 = AllocHow.add_local env ae how v
    in (ae1, code0 ^^ code1)
  ) d (ae, G.nop)

and compile_pat_local env ae pat : VarEnv.t * patternCode =
  (* It returns:
     - the extended environment
     - the code to do the pattern matching.
       This expects the  undestructed value is on top of the stack,
       consumes it, and fills the heap
       If the pattern does not match, it branches to the depth at fail_depth.
  *)
  let ae1 = alloc_pat_local env ae pat in
  let fill_code = fill_pat env ae1 pat in
  (ae1, fill_code)

(* Used for let patterns: If the pattern can consume its scrutinee in a better form
   than vanilla (e.g. unboxed tuple, unboxed 32/64), lets do that.
*)
and compile_unboxed_pat env ae how pat =
  (* It returns:
     - the extended environment
     - the code to allocate memory
     - the desired stack rep
     - the code to do the pattern matching.
       This expects the undestructed value is on top of the stack,
       consumes it, and fills the heap
       If the pattern does not match, it branches to the depth at fail_depth.
  *)
  let (ae1, alloc_code) = alloc_pat env ae how pat in
  let arity, fill_code =
    (fun (sr, code) -> sr, G.with_region pat.at code) @@
    match pat.it with
    (* Nothing to match: Do not even put something on the stack *)
    | WildP -> None, G.nop
    (* Tuple patterns *)
    | TupP ps when List.length ps <> 1 ->
      Some (SR.UnboxedTuple (List.length ps)),
      (* We have to fill the pattern in reverse order, to take things off the
         stack. This is only ok as long as patterns have no side effects.
      *)
      G.concat_mapi (fun i p -> orTrap env (fill_pat env ae1 p)) (List.rev ps)
    (* Variable patterns *)
    | VarP name ->
      let sr, code = Var.set_val env ae1 name in
      Some sr,
      code
    (* The general case: Create a single value, match that. *)
    | _ ->
      Some SR.Vanilla,
      orTrap env (fill_pat env ae1 pat)
  in (ae1, alloc_code, arity, fill_code)

and compile_dec env pre_ae how v2en dec : VarEnv.t * G.t * (VarEnv.t -> scope_wrap) =
  (fun (pre_ae, alloc_code, mk_code, wrap) ->
       G.(pre_ae, with_region dec.at alloc_code, fun ae body_code ->
          with_region dec.at (mk_code ae) ^^ wrap body_code)) @@
  match dec.it with
  (* A special case for public methods *)
  (* This relies on the fact that in the top-level mutually recursive group, no shadowing happens. *)
  | LetD ({it = VarP v; _}, e) when E.NameEnv.mem v v2en ->
    let (const, fill) = compile_const_exp env pre_ae e in
    let fi = match const with
      | (_, Const.Message fi) -> fi
      | _ -> assert false in
    let pre_ae1 = VarEnv.add_local_public_method pre_ae v (fi, (E.NameEnv.find v v2en)) in
    G.( pre_ae1, nop, (fun ae -> fill env ae; nop), unmodified)

  (* A special case for constant expressions *)
  | LetD (p, e) when Ir_utils.is_irrefutable p && e.note.Note.const ->
    let extend, fill = compile_const_dec env pre_ae dec in
    G.( extend pre_ae, nop, (fun ae -> fill env ae; nop), unmodified)

  | LetD (p, e) ->
    let (pre_ae1, alloc_code, sr, fill_code) = compile_unboxed_pat env pre_ae how p in
    ( pre_ae1, alloc_code,
      (fun ae -> compile_exp_as_opt env ae sr e ^^ fill_code),
      unmodified
    )

  | VarD (name, _, e) ->
    assert AllocHow.(match M.find_opt name how with
                     | Some (LocalMut _ | StoreHeap | StoreStatic) -> true
                     | _ -> false);
    let pre_ae1, alloc_code = AllocHow.add_local env pre_ae how name in

    ( pre_ae1,
      alloc_code,
      (fun ae -> let sr, code = Var.set_val env ae name in compile_exp_as env ae sr e ^^ code),
      unmodified
    )
  | RefD (name, _, e) ->
    assert AllocHow.(M.find_opt name how = Some (LocalImmut Vanilla));
    let pre_ae1, alloc_code = AllocHow.add_local env pre_ae how name in

    ( pre_ae1,
      alloc_code,
      (fun ae ->
        let _, prepare_raw, sr, _ = compile_lexp env ae e in
        assert (sr = Vanilla);
        prepare_raw ^^ Var.set_val_vanilla env ae name),
      unmodified
    )

and compile_decs_public env pre_ae decs v2en captured_in_body : VarEnv.t * scope_wrap =
  let how = AllocHow.decs pre_ae decs captured_in_body in
  let rec go pre_ae = function
    | []        -> (pre_ae, G.nop, fun _ -> unmodified)
    | [dec]     -> compile_dec env pre_ae how v2en dec
    | dec::decs ->
        let (pre_ae1, alloc_code1, mk_codeW1) = compile_dec env pre_ae how v2en dec in
        let (pre_ae2, alloc_code2, mk_codeW2) = go              pre_ae1 decs in
        ( pre_ae2,
          alloc_code1 ^^ alloc_code2,
          fun ae -> let codeW1 = mk_codeW1 ae in
                    let codeW2 = mk_codeW2 ae in
                    fun body_code -> codeW1 (codeW2 body_code)
        ) in
  let (ae1, alloc_code, mk_codeW) = go pre_ae decs in
  (ae1, fun body_code -> alloc_code ^^ mk_codeW ae1 body_code)

and compile_decs env ae decs captured_in_body : VarEnv.t * scope_wrap =
  compile_decs_public env ae decs E.NameEnv.empty captured_in_body

(* This compiles expressions determined to be const as per the analysis in
   ir_passes/const.ml. See there for more details.
*)
and compile_const_exp env pre_ae exp : Const.t * (E.t -> VarEnv.t -> unit) =
  match exp.it with
  | FuncE (name, sort, control, typ_binds, args, res_tys, e) ->
    let fun_rhs =

      (* a few prims cannot be safely inlined *)
      let inlineable_prim = function
      | RetPrim -> false
      | BreakPrim _ -> false
      | ThrowPrim -> fatal "internal error: left-over ThrowPrim"
      | _ -> true in

      match sort, control, typ_binds, e.it with
      (* Special cases for prim-wrapping functions *)

      | Type.Local, Type.Returns, [], PrimE (prim, prim_args) when
          inlineable_prim prim &&
          List.length args = List.length prim_args &&
          List.for_all2 (fun p a -> a.it = VarE p.it) args prim_args ->
        Const.PrimWrapper prim
      | _, _, _, _ -> Const.Complicated
    in
    let return_tys = match control with
      | Type.Returns -> res_tys
      | Type.Replies -> []
      | Type.Promises -> assert false in
    let mk_body env ae =
      List.iter (fun v ->
        if not (VarEnv.NameEnv.mem v ae.VarEnv.vars)
        then fatal "internal error: const \"%s\": captures \"%s\", not found in static environment\n" name v
      ) (Freevars.M.keys (Freevars.exp e));
      compile_exp_as env ae (StackRep.of_arity (List.length return_tys)) e in
    FuncDec.closed env sort control name args mk_body fun_rhs return_tys exp.at
  | BlockE (decs, e) ->
    let (extend, fill1) = compile_const_decs env pre_ae decs in
    let ae' = extend pre_ae in
    let (c, fill2) = compile_const_exp env ae' e in
    (c, fun env ae ->
      let ae' = extend ae in
      fill1 env ae';
      fill2 env ae')
  | VarE v ->
    let c =
      match VarEnv.lookup_var pre_ae v with
      | Some (VarEnv.Const c) -> c
      | _ -> fatal "compile_const_exp/VarE: \"%s\" not found" v
    in
    (c, fun _ _ -> ())
  | NewObjE (Type.(Object | Module | Memory), fs, _) ->
    let static_fs = List.map (fun f ->
          let st =
            match VarEnv.lookup_var pre_ae f.it.var with
            | Some (VarEnv.Const c) -> c
            | _ -> fatal "compile_const_exp/ObjE: \"%s\" not found" f.it.var
          in f.it.name, st) fs
    in
    (Const.t_of_v (Const.Obj static_fs), fun _ _ -> ())
  | PrimE (DotPrim name, [e]) ->
    let (object_ct, fill) = compile_const_exp env pre_ae e in
    let fs = match object_ct with
      | _, Const.Obj fs -> fs
      | _ -> fatal "compile_const_exp/DotE: not a static object" in
    let member_ct = List.assoc name fs in
    (member_ct, fill)
  | PrimE (ProjPrim i, [e]) ->
    let (object_ct, fill) = compile_const_exp env pre_ae e in
    let cs = match object_ct with
      | _, Const.Array cs -> cs
      | _ -> fatal "compile_const_exp/ProjE: not a static tuple" in
    (List.nth cs i, fill)
  | LitE l -> Const.(t_of_v (Lit (const_lit_of_lit env l))), (fun _ _ -> ())
  | PrimE (TupPrim, []) -> Const.t_of_v Const.Unit, (fun _ _ -> ())
  | PrimE (ArrayPrim (Const, _), es)
  | PrimE (TupPrim, es) ->
    let (cs, fills) = List.split (List.map (compile_const_exp env pre_ae) es) in
    Const.t_of_v (Const.Array cs),
    (fun env ae -> List.iter (fun fill -> fill env ae) fills)

  | _ -> assert false

and compile_const_decs env pre_ae decs : (VarEnv.t -> VarEnv.t) * (E.t -> VarEnv.t -> unit) =
  let rec go pre_ae = function
    | []          -> (fun ae -> ae), (fun _ _ -> ())
    | [dec]       -> compile_const_dec env pre_ae dec
    | (dec::decs) ->
        let (extend1, fill1) = compile_const_dec env pre_ae dec in
        let pre_ae1 = extend1 pre_ae in
        let (extend2, fill2) = go                    pre_ae1 decs in
        (fun ae -> extend2 (extend1 ae)),
        (fun env ae -> fill1 env ae; fill2 env ae) in
  go pre_ae decs

and destruct_const_pat ae pat const : VarEnv.t = match pat.it with
  | WildP -> ae
  | VarP v -> VarEnv.add_local_const ae v const
  | ObjP pfs ->
    let fs = match const with (_, Const.Obj fs) -> fs | _ -> assert false in
    List.fold_left (fun ae (pf : pat_field) ->
      match List.find_opt (fun (n, _) -> pf.it.name = n) fs with
      | Some (_, c) -> destruct_const_pat ae pf.it.pat c
      | None -> assert false
    ) ae pfs
  | AltP (p1, p2) -> destruct_const_pat ae p1 const
  | TupP ps ->
    let cs = match const with (_ , Const.Array cs) -> cs | (_, Const.Unit) -> [] | _ -> assert false in
    List.fold_left2 destruct_const_pat ae ps cs
  | LitP _ -> raise (Invalid_argument "LitP in static irrefutable pattern")
  | OptP _ -> raise (Invalid_argument "OptP in static irrefutable pattern")
  | TagP _ -> raise (Invalid_argument "TagP in static irrefutable pattern")

and compile_const_dec env pre_ae dec : (VarEnv.t -> VarEnv.t) * (E.t -> VarEnv.t -> unit) =
  (* This returns a _function_ to extend the VarEnv, instead of doing it, because
  it needs to be extended twice: Once during the pass that gets the outer, static values
  (no forward references), and then to implement the `fill`, which compiles the bodies
  of functions (may contain forward references.) *)
  match dec.it with
  (* This should only contain constants (cf. is_const_exp) *)
  | LetD (p, e) ->
    let (const, fill) = compile_const_exp env pre_ae e in
    (fun ae -> destruct_const_pat ae p const),
    (fun env ae -> fill env ae)
  | VarD _ -> fatal "compile_const_dec: Unexpected VarD"

and compile_init_func mod_env ((cu, flavor) : Ir.prog) =
  assert (not flavor.has_typ_field);
  assert (not flavor.has_poly_eq);
  assert (not flavor.has_show);
  assert (not flavor.has_await);
  assert (not flavor.has_async_typ);
  match cu with
  | LibU _ -> fatal "compile_start_func: Cannot compile library"
  | ProgU ds ->
    Func.define_built_in mod_env "init" [] [] (fun env ->
      let _ae, codeW = compile_decs env VarEnv.empty_ae ds Freevars.S.empty in
      codeW G.nop
    )
  | ActorU (as_opt, ds, fs, up, _t) ->
    main_actor as_opt mod_env ds fs up

and export_actor_field env  ae (f : Ir.field) =
  (* A public actor field is guaranteed to be compiled as a PublicMethod *)
  let fi =
    match VarEnv.lookup_var ae f.it.var with
    | Some (VarEnv.PublicMethod (fi, _)) -> fi
    | _ -> assert false in

  E.add_export env (nr {
    name = Wasm.Utf8.decode (match E.mode env with
      | Flags.ICMode | Flags.RefMode ->
        Mo_types.Type.(
        match normalize f.note with
        |  Func(Shared sort,_,_,_,_) ->
           (match sort with
            | Write -> "canister_update " ^ f.it.name
            | Query -> "canister_query " ^ f.it.name)
        | _ -> assert false)
      | _ -> assert false);
    edesc = nr (FuncExport (nr fi))
  })

(* Main actor *)
and main_actor as_opt mod_env ds fs up =
  Func.define_built_in mod_env "init" [] [] (fun env ->
    let ae0 = VarEnv.empty_ae in

    let captured = Freevars.captured_vars (Freevars.actor ds fs up) in
    (* Add any params to the environment *)
    (* Captured ones need to go into static memory, the rest into locals *)
    let args = match as_opt with None -> [] | Some as_ -> as_ in
    let arg_names = List.map (fun a -> a.it) args in
    let arg_tys = List.map (fun a -> a.note) args in
    let as_local n = not (Freevars.S.mem n captured) in
    let ae1 = VarEnv.add_arguments env ae0 as_local arg_names in

    (* Reverse the fs, to a map from variable to exported name *)
    let v2en = E.NameEnv.from_list (List.map (fun f -> (f.it.var, f.it.name)) fs) in

    (* Compile the declarations *)
    let ae2, decls_codeW = compile_decs_public env ae1 ds v2en
      Freevars.(captured_vars (system up))
    in

    (* Export the public functions *)
    List.iter (export_actor_field env ae2) fs;

    (* Export upgrade hooks *)
    Func.define_built_in env "pre_exp" [] [] (fun env ->
      compile_exp_as env ae2 SR.unit up.preupgrade);
    Func.define_built_in env "post_exp" [] [] (fun env ->
      compile_exp_as env ae2 SR.unit up.postupgrade);
    IC.export_upgrade_methods env;

    (* Export heartbeat (but only when required) *)
    begin match up.heartbeat.it with
     | Ir.PrimE (Ir.TupPrim, []) -> ()
     | _ ->
       Func.define_built_in env "heartbeat_exp" [] [] (fun env ->
         compile_exp_as env ae2 SR.unit up.heartbeat);
       IC.export_heartbeat env;
    end;

    (* Export inspect (but only when required) *)
    begin match up.inspect.it with
     | Ir.PrimE (Ir.TupPrim, []) -> ()
     | _ ->
       Func.define_built_in env "inspect_exp" [] [] (fun env ->
         compile_exp_as env ae2 SR.unit up.inspect);
       IC.export_inspect env;
    end;

    (* Export metadata *)
    env.E.stable_types := metadata "motoko:stable-types" up.meta.sig_;
    env.E.service := metadata "candid:service" up.meta.candid.service;
    env.E.args := metadata "candid:args" up.meta.candid.args;

    (* Deserialize any arguments *)
    begin match as_opt with
      | None
      | Some [] ->
        (* Liberally accept empty as well as unit argument *)
        assert (arg_tys = []);
        IC.system_call env "msg_arg_data_size" ^^
        G.if0 (Serialization.deserialize env arg_tys) G.nop
      | Some (_ :: _) ->
        Serialization.deserialize env arg_tys ^^
        G.concat_map (Var.set_val_vanilla env ae1) (List.rev arg_names)
    end ^^
    (* Continue with decls *)
    decls_codeW G.nop
  )

and metadata name value =
  if List.mem name !Flags.omit_metadata_names then None
  else Some (
           List.mem name !Flags.public_metadata_names,
           value)

and conclude_module env start_fi_o =

  FuncDec.export_async_method env;

  let static_roots = GC.store_static_roots env in
  (* declare before building GC *)

  (* add beginning-of-heap pointer, may be changed by linker *)
  (* needs to happen here now that we know the size of static memory *)
  let set_heap_base = E.add_global32_delayed env "__heap_base" Immutable in
  E.export_global env "__heap_base";

  Heap.register env;
  GC.register env static_roots;
  IC.register env;

  set_heap_base (E.get_end_of_static_memory env);

  (* Wrap the start function with the RTS initialization *)
  let rts_start_fi = E.add_fun env "rts_start" (Func.of_body env [] [] (fun env1 ->
    Bool.lit (!Flags.gc_strategy = Mo_config.Flags.MarkCompact) ^^
    E.call_import env "rts" "init" ^^
    match start_fi_o with
    | Some fi ->
      G.i (Call fi)
    | None ->
      Lifecycle.set env Lifecycle.PreInit
  )) in

  IC.default_exports env;

  let func_imports = E.get_func_imports env in
  let ni = List.length func_imports in
  let ni' = Int32.of_int ni in

  let other_imports = E.get_other_imports env in

  let memories = [nr {mtype = MemoryType {min = E.mem_size env; max = None}} ] in

  let funcs = E.get_funcs env in

  let data = List.map (fun (offset, init) -> nr {
    index = nr 0l;
    offset = nr (G.to_instr_list (compile_unboxed_const offset));
    init;
    }) (E.get_static_memory env) in

  let elems = List.map (fun (fi, fp) -> nr {
    index = nr 0l;
    offset = nr (G.to_instr_list (compile_unboxed_const fp));
    init = [ nr fi ];
    }) (E.get_elems env) in

  let table_sz = E.get_end_of_table env in

  let module_ = {
      types = List.map nr (E.get_types env);
      funcs = List.map (fun (f,_,_) -> f) funcs;
      tables = [ nr { ttype = TableType ({min = table_sz; max = Some table_sz}, FuncRefType) } ];
      elems;
      start = Some (nr rts_start_fi);
      globals = E.get_globals env;
      memories;
      imports = func_imports @ other_imports;
      exports = E.get_exports env;
      data
    } in

  let emodule =
    let open Wasm_exts.CustomModule in
    { module_;
      dylink = None;
      name = { empty_name_section with function_names =
                 List.mapi (fun i (f,n,_) -> Int32.(add ni' (of_int i), n)) funcs;
               locals_names =
                 List.mapi (fun i (f,_,ln) -> Int32.(add ni' (of_int i), ln)) funcs; };
      motoko = {
        labels = E.get_labs env;
        stable_types = !(env.E.stable_types);
        compiler = metadata "motoko:compiler" (Lib.Option.get Source_id.release Source_id.id)
      };
      candid = {
        args = !(env.E.args);
        service = !(env.E.service);
      };
      source_mapping_url = None;
    } in

  match E.get_rts env with
  | None -> emodule
  | Some rts -> Linking.LinkModule.link emodule "rts" rts

let compile mode rts (prog : Ir.prog) : Wasm_exts.CustomModule.extended_module =
  let env = E.mk_global mode rts IC.trap_with Lifecycle.end_ in

  Stack.register_globals env;
  StableMem.register_globals env;

  IC.system_imports env;
  RTS.system_imports env;
  RTS_Exports.system_exports env;

  compile_init_func env prog;
  let start_fi_o = match E.mode env with
    | Flags.ICMode | Flags.RefMode ->
      IC.export_init env;
      None
    | Flags.WASIMode ->
      IC.export_wasi_start env;
      None
    | Flags.WasmMode ->
      Some (nr (E.built_in env "init"))
  in

  conclude_module env start_fi_o<|MERGE_RESOLUTION|>--- conflicted
+++ resolved
@@ -6788,17 +6788,12 @@
   *)
   let get_aliased_box env ae var = match VarEnv.lookup_var ae var with
     | Some (HeapInd i) -> G.i (LocalGet (nr i))
-<<<<<<< HEAD
-    | Some (HeapStatic _) -> assert false (* we never do this on the toplevel *)
+    | Some (HeapStatic i) -> compile_unboxed_const i
     | Some (Local _) ->
       let sr, code = get_val env ae var in
       assert (sr = Vanilla);
       code
-    | _  -> Tagged.obj env Tagged.ObjInd [ get_val_vanilla env ae var ]
-=======
-    | Some (HeapStatic i) -> compile_unboxed_const i
     | _ -> assert false
->>>>>>> 7cd3e63c
 
 end (* Var *)
 
