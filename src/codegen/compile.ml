(*
This module is the backend of the Motoko compiler. It takes a program in
the intermediate representation (ir.ml), and produces a WebAssembly module,
with Internet Computer extensions (customModule.ml). An important helper module is
instrList.ml, which provides a more convenient way of assembling WebAssembly
instruction lists, as it takes care of (1) source locations and (2) labels.

This file is split up in a number of modules, purely for namespacing and
grouping. Every module has a high-level prose comment explaining the concept;
this keeps documentation close to the code (a lesson learned from Simon PJ).
*)

open Ir_def
open Mo_values
open Mo_types
open Mo_config

open Wasm_exts.Ast
open Wasm.Types
open Source
(* Re-shadow Source.(@@), to get Stdlib.(@@) *)
let (@@) = Stdlib.(@@)

module G = InstrList
let (^^) = G.(^^) (* is this how we import a single operator from a module that we otherwise use qualified? *)

(* WebAssembly pages are 64kb. *)
let page_size = Int32.of_int (64*1024)

(*
Pointers are skewed (translated) -1 relative to the actual offset.
See documentation of module BitTagged for more detail.
*)
let ptr_skew = -1l
let ptr_unskew = 1l

(* Generating function names for functions parametrized by prim types *)
let prim_fun_name p stem = Printf.sprintf "%s<%s>" stem (Type.string_of_prim p)


(* Helper functions to produce annotated terms (Wasm.AST) *)
let nr x = { Wasm.Source.it = x; Wasm.Source.at = Wasm.Source.no_region }

let todo fn se x = Printf.eprintf "%s: %s" fn (Wasm.Sexpr.to_string 80 se); x

exception CodegenError of string
let fatal fmt = Printf.ksprintf (fun s -> raise (CodegenError s)) fmt

module StaticBytes = struct
  (* A very simple DSL to describe static memory *)

  type t_ =
    | I32 of int32
    | I64 of int64
    | Seq of t
    | Bytes of string

  and t = t_ list

  let i32s is = Seq (List.map (fun i -> I32 i) is)

  let rec add : Buffer.t -> t_ -> unit = fun buf -> function
    | I32 i -> Buffer.add_int32_le buf i
    | I64 i -> Buffer.add_int64_le buf i
    | Seq xs -> List.iter (add buf) xs
    | Bytes b -> Buffer.add_string buf b

  let as_bytes : t -> string = fun xs ->
    let buf = Buffer.create 16 in
    List.iter (add buf) xs;
    Buffer.contents buf

end (* StaticBytes *)

module Const = struct

  (* Literals, as used in constant values. This is a projection of Ir.Lit,
     combining cases whose details we no longer care about.
     Should be still precise enough to map to the cases supported by SR.t.

     In other words: It is the smallest type that allows these three functions:

       (* projection of Ir.list. NB: pure, no access to env *)
       const_lit_of_lit : Ir.lit -> Const.lit (* NB: pure, no access to env *)

       (* creates vanilla representation (e.g. to put in static data structures *)
       vanilla_lit : E.env -> Const.lit -> i32

       (* creates efficient stack representation *)
       compile_lit : E.env -> Const.lit -> (SR.t, code)

  *)

  type lit =
    | Vanilla of int32 (* small words, no static data, already in vanilla format *)
    | BigInt of Big_int.big_int
    | Bool of bool
    | Word32 of int32
    | Word64 of int64
    | Float64 of Numerics.Float.t
    | Blob of string

  (* Constant known values.

     These are values that
     * are completely known constantly
     * do not require Wasm code to be executed (e.g. in `start`)
     * can be used directly (e.g. Call, not CallIndirect)
     * can be turned into Vanilla heap data on demand

     See ir_passes/const.ml for what precisely we can compile as const now.
  *)

  type v =
    | Fun of (unit -> int32) (* function pointer calculated upon first use *)
    | Message of int32 (* anonymous message, only temporary *)
    | Obj of (string * t) list
    | Unit
    | Array of t list (* also tuples, but not nullary *)
    | Lit of lit

  (* A constant known value together with a vanilla pointer.
     Typically a static memory location, could be an unboxed scalar.
     Filled on demand.
   *)
  and t = (int32 Lib.Promise.t * v)

  let t_of_v v = (Lib.Promise.make (), v)

end (* Const *)

module SR = struct
  (* This goes with the StackRep module, but we need the types earlier *)


  (* Value representation on the stack:

     Compiling an expression means putting its value on the stack. But
     there are various ways of putting a value onto the stack -- unboxed,
     tupled etc.
   *)
  type t =
    | Vanilla
    | UnboxedBool (* 0 or 1 *)
    | UnboxedTuple of int
    | UnboxedWord64
    | UnboxedWord32
    | UnboxedFloat64
    | Unreachable
    | Const of Const.t

  let unit = UnboxedTuple 0

  let bool = UnboxedBool

  (* Because t contains Const.t, and that contains Const.v, and that contains
     Const.lit, and that contains Big_int, we cannot just use normal `=`. So we
     have to write our own equality.

     This equalty is, I believe, used when joining branches. So for Const, we
     just compare the promises, and do not descend into the Const.v. This is
     conservative; the only downside is that if a branch returns different
     Const.t with (semantically) the same Const.v we do not propagate that as
     Const, but materialize before the branch.
     Which is not really expected or important.
  *)
  let eq (t1 : t) (t2 : t) = match t1, t2 with
    | Const (p1, _), Const (p2, _) -> p1 == p2
    | _ -> t1 = t2

end (* SR *)

(*

** The compiler environment.

Of course, as we go through the code we have to track a few things; these are
put in the compiler environment, type `E.t`. Some fields are valid globally, some
only make sense locally, i.e. within a single function (but we still put them
in one big record, for convenience).

The fields fall into the following categories:

 1. Static global fields. Never change.
    Example: whether we are compiling with -no-system-api

 2. Mutable global fields. Change only monotonically.
    These are used to register things like functions. This should be monotone
    in the sense that entries are only added, and that the order should not
    matter in a significant way. In some instances, the list contains futures
    so that we can reserve and know the _position_ of the thing before we have
    to actually fill it in.

 3. Static local fields. Never change within a function.
    Example: number of parameters and return values

 4. Mutable local fields. See above
    Example: Name and type of locals.

**)

(* Before we can define the environment, we need some auxillary types *)

module E = struct

  (* Utilities, internal to E *)
  let reg (ref : 'a list ref) (x : 'a) : int32 =
      let i = Wasm.I32.of_int_u (List.length !ref) in
      ref := !ref @ [ x ];
      i

  let reserve_promise (ref : 'a Lib.Promise.t list ref) _s : (int32 * ('a -> unit)) =
      let p = Lib.Promise.make () in (* For debugging with named promises, use s here *)
      let i = Wasm.I32.of_int_u (List.length !ref) in
      ref := !ref @ [ p ];
      (i, Lib.Promise.fulfill p)


  (* The environment type *)
  module NameEnv = Env.Make(String)
  module StringEnv = Env.Make(String)
  module LabSet = Set.Make(String)

  module FunEnv = Env.Make(Int32)
  type local_names = (int32 * string) list (* For the debug section: Names of locals *)
  type func_with_names = func * local_names
  type lazy_function = (int32, func_with_names) Lib.AllocOnUse.t
  type t = {
    (* Global fields *)
    (* Static *)
    mode : Flags.compile_mode;
    rts : Wasm_exts.CustomModule.extended_module option; (* The rts. Re-used when compiling actors *)
    trap_with : t -> string -> G.t;
      (* Trap with message; in the env for dependency injection *)

    (* Per module fields (only valid/used inside a module) *)
    (* Immutable *)

    (* Mutable *)
    func_types : func_type list ref;
    func_imports : import list ref;
    other_imports : import list ref;
    exports : export list ref;
    funcs : (func * string * local_names) Lib.Promise.t list ref;
    func_ptrs : int32 FunEnv.t ref;
    end_of_table : int32 ref;
    globals : (global Lib.Promise.t * string) list ref;
    global_names : int32 NameEnv.t ref;
    named_imports : int32 NameEnv.t ref;
    built_in_funcs : lazy_function NameEnv.t ref;
    static_strings : int32 StringEnv.t ref;
    end_of_static_memory : int32 ref; (* End of statically allocated memory *)
    static_memory : (int32 * string) list ref; (* Content of static memory *)
    static_memory_frozen : bool ref;
      (* Sanity check: Nothing should bump end_of_static_memory once it has been read *)
    static_roots : int32 list ref;
      (* GC roots in static memory. (Everything that may be mutable.) *)
    labs : LabSet.t ref; (* Used labels (fields and variants),
                            collected for Motoko custom section 0 *)

    (* Local fields (only valid/used inside a function) *)
    (* Static *)
    n_param : int32; (* Number of parameters (to calculate indices of locals) *)
    return_arity : int; (* Number of return values (for type of Return) *)

    (* Mutable *)
    locals : value_type list ref; (* Types of locals *)
    local_names : (int32 * string) list ref; (* Names of locals *)
  }


  (* The initial global environment *)
  let mk_global mode rts trap_with dyn_mem : t = {
    mode;
    rts;
    trap_with;
    func_types = ref [];
    func_imports = ref [];
    other_imports = ref [];
    exports = ref [];
    funcs = ref [];
    func_ptrs = ref FunEnv.empty;
    end_of_table = ref 0l;
    globals = ref [];
    global_names = ref NameEnv.empty;
    named_imports = ref NameEnv.empty;
    built_in_funcs = ref NameEnv.empty;
    static_strings = ref StringEnv.empty;
    end_of_static_memory = ref dyn_mem;
    static_memory = ref [];
    static_memory_frozen = ref false;
    static_roots = ref [];
    labs = ref LabSet.empty;
    (* Actually unused outside mk_fun_env: *)
    n_param = 0l;
    return_arity = 0;
    locals = ref [];
    local_names = ref [];
  }

  (* This wraps Mo_types.Hash.hash to also record which labels we have seen,
      so that that data can be put in a custom section, useful for debugging.
      Thus Mo_types.Hash.hash should not be called directly!
   *)
  let hash (env : t) lab =
    env.labs := LabSet.add lab (!(env.labs));
    Mo_types.Hash.hash lab

  let get_labs env = LabSet.elements (!(env.labs))

  let mk_fun_env env n_param return_arity =
    { env with
      n_param;
      return_arity;
      locals = ref [];
      local_names = ref [];
    }

  (* We avoid accessing the fields of t directly from outside of E, so here are a
     bunch of accessors. *)

  let mode (env : t) = env.mode


  let add_anon_local (env : t) ty =
      let i = reg env.locals ty in
      Wasm.I32.add env.n_param i

  let add_local_name (env : t) li name =
      let _ = reg env.local_names (li, name) in ()

  let get_locals (env : t) = !(env.locals)
  let get_local_names (env : t) : (int32 * string) list = !(env.local_names)

  let _add_other_import (env : t) m =
    ignore (reg env.other_imports m)

  let add_export (env : t) e =
    ignore (reg env.exports e)

  let add_global (env : t) name g =
    assert (not (NameEnv.mem name !(env.global_names)));
    let gi = reg env.globals (g, name) in
    env.global_names := NameEnv.add name gi !(env.global_names)

  let add_global32_delayed (env : t) name mut : int32 -> unit =
    let p = Lib.Promise.make () in
    add_global env name p;
    (fun init ->
      Lib.Promise.fulfill p (nr {
        gtype = GlobalType (I32Type, mut);
        value = nr (G.to_instr_list (G.i (Const (nr (Wasm.Values.I32 init)))))
      })
    )

  let add_global32 (env : t) name mut init =
    add_global32_delayed env name mut init

  let get_global (env : t) name : int32 =
    match NameEnv.find_opt name !(env.global_names) with
    | Some gi -> gi
    | None -> raise (Invalid_argument (Printf.sprintf "No global named %s declared" name))

  let get_global32_lazy (env : t) name mut init : int32 =
    match NameEnv.find_opt name !(env.global_names) with
    | Some gi -> gi
    | None -> add_global32 env name mut init; get_global env name

  let export_global env name =
    add_export env (nr {
      name = Wasm.Utf8.decode name;
      edesc = nr (GlobalExport (nr (get_global env name)))
    })

  let get_globals (env : t) = List.map (fun (g,n) -> Lib.Promise.value g) !(env.globals)

  let reserve_fun (env : t) name =
    let (j, fill) = reserve_promise env.funcs name in
    let n = Int32.of_int (List.length !(env.func_imports)) in
    let fi = Int32.add j n in
    let fill_ (f, local_names) = fill (f, name, local_names) in
    (fi, fill_)

  let add_fun (env : t) name (f, local_names) =
    let (fi, fill) = reserve_fun env name in
    fill (f, local_names);
    fi

  let make_lazy_function env name : lazy_function =
    Lib.AllocOnUse.make (fun () -> reserve_fun env name)

  let lookup_built_in (env : t) name : lazy_function =
    match NameEnv.find_opt name !(env.built_in_funcs) with
    | None ->
      let lf = make_lazy_function env name in
      env.built_in_funcs := NameEnv.add name lf !(env.built_in_funcs);
      lf
    | Some lf -> lf

  let built_in (env : t) name : int32 =
    Lib.AllocOnUse.use (lookup_built_in env name)

  let define_built_in (env : t) name mk_fun : unit =
    Lib.AllocOnUse.def  (lookup_built_in env name) mk_fun

  let get_return_arity (env : t) = env.return_arity

  let get_func_imports (env : t) = !(env.func_imports)
  let get_other_imports (env : t) = !(env.other_imports)
  let get_exports (env : t) = !(env.exports)
  let get_funcs (env : t) = List.map Lib.Promise.value !(env.funcs)

  let func_type (env : t) ty =
    let rec go i = function
      | [] -> env.func_types := !(env.func_types) @ [ ty ]; Int32.of_int i
      | ty'::tys when ty = ty' -> Int32.of_int i
      | _ :: tys -> go (i+1) tys
       in
    go 0 !(env.func_types)

  let get_types (env : t) = !(env.func_types)

  let add_func_import (env : t) modname funcname arg_tys ret_tys =
    if !(env.funcs) <> [] then
      raise (CodegenError "Add all imports before all functions!");

    let i = {
      module_name = Wasm.Utf8.decode modname;
      item_name = Wasm.Utf8.decode funcname;
      idesc = nr (FuncImport (nr (func_type env (FuncType (arg_tys, ret_tys)))))
    } in
    let fi = reg env.func_imports (nr i) in
    let name = modname ^ "." ^ funcname in
    assert (not (NameEnv.mem name !(env.named_imports)));
    env.named_imports := NameEnv.add name fi !(env.named_imports)

  let call_import (env : t) modname funcname =
    let name = modname ^ "." ^ funcname in
    match NameEnv.find_opt name !(env.named_imports) with
      | Some fi -> G.i (Call (nr fi))
      | _ ->
        raise (Invalid_argument (Printf.sprintf "Function import not declared: %s\n" name))

  let get_rts (env : t) = env.rts

  let trap_with env msg = env.trap_with env msg
  let then_trap_with env msg = G.if_ [] (trap_with env msg) G.nop
  let else_trap_with env msg = G.if_ [] G.nop (trap_with env msg)

  let reserve_static_memory (env : t) size : int32 =
    if !(env.static_memory_frozen) then raise (Invalid_argument "Static memory frozen");
    let ptr = !(env.end_of_static_memory) in
    let aligned = Int32.logand (Int32.add size 3l) (Int32.lognot 3l) in
    env.end_of_static_memory := Int32.add ptr aligned;
    ptr

  let add_mutable_static_bytes (env : t) data : int32 =
    let ptr = reserve_static_memory env (Int32.of_int (String.length data)) in
    env.static_memory := !(env.static_memory) @ [ (ptr, data) ];
    Int32.(add ptr ptr_skew) (* Return a skewed pointer *)

  let add_fun_ptr (env : t) fi : int32 =
    match FunEnv.find_opt fi !(env.func_ptrs) with
    | Some fp -> fp
    | None ->
      let fp = !(env.end_of_table) in
      env.func_ptrs := FunEnv.add fi fp !(env.func_ptrs);
      env.end_of_table := Int32.add !(env.end_of_table) 1l;
      fp

  let get_elems env =
    FunEnv.bindings !(env.func_ptrs)

  let get_end_of_table env : int32 =
    !(env.end_of_table)

  let add_static (env : t) (data : StaticBytes.t) : int32 =
    let b = StaticBytes.as_bytes data in
    match StringEnv.find_opt b !(env.static_strings)  with
    | Some ptr -> ptr
    | None ->
      let ptr = add_mutable_static_bytes env b  in
      env.static_strings := StringEnv.add b ptr !(env.static_strings);
      ptr

  let get_end_of_static_memory env : int32 =
    env.static_memory_frozen := true;
    !(env.end_of_static_memory)

  let add_static_root (env : t) ptr =
    env.static_roots := ptr :: !(env.static_roots)

  let get_static_roots (env : t) =
    !(env.static_roots)

  let get_static_memory env =
    !(env.static_memory)

  let mem_size env =
    Int32.(add (div (get_end_of_static_memory env) page_size) 1l)

  let collect_garbage env =
    let gc_fn = if !Flags.compacting_gc then "compacting_gc" else "copying_gc" in
    let gc_fn = if !Flags.force_gc then gc_fn else "schedule_" ^ gc_fn in
    call_import env "rts" gc_fn
end


(* General code generation functions:
   Rule of thumb: Here goes stuff that independent of the Motoko AST.
*)

(* Function called compile_* return a list of instructions (and maybe other stuff) *)

let compile_unboxed_const i = G.i (Const (nr (Wasm.Values.I32 i)))
let compile_const_64 i = G.i (Const (nr (Wasm.Values.I64 i)))
let compile_unboxed_zero = compile_unboxed_const 0l
let compile_unboxed_one = compile_unboxed_const 1l

(* Some common arithmetic, used for pointer and index arithmetic *)
let compile_op_const op i =
    compile_unboxed_const i ^^
    G.i (Binary (Wasm.Values.I32 op))
let compile_add_const = compile_op_const I32Op.Add
let compile_sub_const = compile_op_const I32Op.Sub
let compile_mul_const = compile_op_const I32Op.Mul
let compile_divU_const = compile_op_const I32Op.DivU
let compile_shrU_const = compile_op_const I32Op.ShrU
let compile_shrS_const = compile_op_const I32Op.ShrS
let compile_shl_const = compile_op_const I32Op.Shl
let compile_rotl_const = compile_op_const I32Op.Rotl
let compile_rotr_const = compile_op_const I32Op.Rotr
let compile_bitand_const = compile_op_const I32Op.And
let compile_bitor_const = function
  | 0l -> G.nop | n -> compile_op_const I32Op.Or n
let compile_rel_const rel i =
  compile_unboxed_const i ^^
  G.i (Compare (Wasm.Values.I32 rel))
let compile_eq_const = compile_rel_const I32Op.Eq

let compile_op64_const op i =
    compile_const_64 i ^^
    G.i (Binary (Wasm.Values.I64 op))
let _compile_add64_const = compile_op64_const I64Op.Add
let compile_sub64_const = compile_op64_const I64Op.Sub
let _compile_mul64_const = compile_op64_const I64Op.Mul
let _compile_divU64_const = compile_op64_const I64Op.DivU
let compile_shrU64_const = function
  | 0L -> G.nop | n -> compile_op64_const I64Op.ShrU n
let compile_shrS64_const = function
  | 0L -> G.nop | n -> compile_op64_const I64Op.ShrS n
let compile_shl64_const = function
  | 0L -> G.nop | n -> compile_op64_const I64Op.Shl n
let compile_bitand64_const = compile_op64_const I64Op.And
let _compile_bitor64_const = function
  | 0L -> G.nop | n -> compile_op64_const I64Op.Or n
let compile_eq64_const i =
  compile_const_64 i ^^
  G.i (Compare (Wasm.Values.I64 I64Op.Eq))

(* more random utilities *)

let bytes_of_int32 (i : int32) : string =
  let b = Buffer.create 4 in
  let i = Int32.to_int i in
  Buffer.add_char b (Char.chr (i land 0xff));
  Buffer.add_char b (Char.chr ((i lsr 8) land 0xff));
  Buffer.add_char b (Char.chr ((i lsr 16) land 0xff));
  Buffer.add_char b (Char.chr ((i lsr 24) land 0xff));
  Buffer.contents b

(* A common variant of todo *)

let todo_trap env fn se = todo fn se (E.trap_with env ("TODO: " ^ fn))
let _todo_trap_SR env fn se = todo fn se (SR.Unreachable, E.trap_with env ("TODO: " ^ fn))

(* Locals *)

let new_local_ env t name =
  let i = E.add_anon_local env t in
  E.add_local_name env i name;
  ( G.i (LocalSet (nr i))
  , G.i (LocalGet (nr i))
  , i
  )

let new_local env name =
  let (set_i, get_i, _) = new_local_ env I32Type name
  in (set_i, get_i)

let new_local64 env name =
  let (set_i, get_i, _) = new_local_ env I64Type name
  in (set_i, get_i)

let new_float_local env name =
  let (set_i, get_i, _) = new_local_ env F64Type name
  in (set_i, get_i)

(* Some common code macros *)

(* Iterates while cond is true. *)
let compile_while cond body =
    G.loop_ [] (
      cond ^^ G.if_ [] (body ^^ G.i (Br (nr 1l))) G.nop
    )

(* Expects a number on the stack. Iterates from zero to below that number. *)
let from_0_to_n env mk_body =
    let (set_n, get_n) = new_local env "n" in
    let (set_i, get_i) = new_local env "i" in
    set_n ^^
    compile_unboxed_zero ^^
    set_i ^^

    compile_while
      ( get_i ^^
        get_n ^^
        G.i (Compare (Wasm.Values.I32 I32Op.LtU))
      ) (
        mk_body get_i ^^

        get_i ^^
        compile_add_const 1l ^^
        set_i
      )


(* Pointer reference and dereference  *)

let load_unskewed_ptr : G.t =
  G.i (Load {ty = I32Type; align = 2; offset = 0l; sz = None})

let store_unskewed_ptr : G.t =
  G.i (Store {ty = I32Type; align = 2; offset = 0l; sz = None})

let load_ptr : G.t =
  G.i (Load {ty = I32Type; align = 2; offset = ptr_unskew; sz = None})

let store_ptr : G.t =
  G.i (Store {ty = I32Type; align = 2; offset = ptr_unskew; sz = None})

module FakeMultiVal = struct
  (* For some use-cases (e.g. processing the compiler output with analysis
     tools) it is useful to avoid the multi-value extension.

     This module provides mostly transparent wrappers that put multiple values
     in statically allocated globals and pull them off again.

     So far only does I32Type (but that could be changed).

     If the multi_value flag is on, these do not do anything.
  *)
  let ty tys =
    if !Flags.multi_value || List.length tys <= 1
    then tys
    else []

  let global env i =
    E.get_global32_lazy env (Printf.sprintf "multi_val_%d" i) Mutable 0l

  let store env tys =
    if !Flags.multi_value || List.length tys <= 1 then G.nop else
    G.concat_mapi (fun i _ ->
      G.i (GlobalSet (nr (global env i)))
    ) tys

  let load env tys =
    if !Flags.multi_value || List.length tys <= 1 then G.nop else
    let n = List.length tys - 1 in
    G.concat_mapi (fun i _ ->
      G.i (GlobalGet (nr (global env (n - i))))
    ) tys

end (* FakeMultiVal *)

module Func = struct
  (* This module contains basic bookkeeping functionality to define functions,
     in particular creating the environment, and finally adding it to the environment.
  *)

  let of_body env params retty mk_body =
    let env1 = E.mk_fun_env env (Int32.of_int (List.length params)) (List.length retty) in
    List.iteri (fun i (n,_t) -> E.add_local_name env1 (Int32.of_int i) n) params;
    let ty = FuncType (List.map snd params, FakeMultiVal.ty retty) in
    let body = G.to_instr_list (
      mk_body env1 ^^ FakeMultiVal.store env1 retty
    ) in
    (nr { ftype = nr (E.func_type env ty);
          locals = E.get_locals env1;
          body }
    , E.get_local_names env1)

  let define_built_in env name params retty mk_body =
    E.define_built_in env name (lazy (of_body env params retty mk_body))

  (* (Almost) transparently lift code into a function and call this function. *)
  (* Also add a hack to support multiple return values *)
  let share_code env name params retty mk_body =
    define_built_in env name params retty mk_body;
    G.i (Call (nr (E.built_in env name))) ^^
    FakeMultiVal.load env retty


  (* Shorthands for various arities *)
  let share_code0 env name retty mk_body =
    share_code env name [] retty (fun env -> mk_body env)
  let share_code1 env name p1 retty mk_body =
    share_code env name [p1] retty (fun env -> mk_body env
        (G.i (LocalGet (nr 0l)))
    )
  let share_code2 env name (p1,p2) retty mk_body =
    share_code env name [p1; p2] retty (fun env -> mk_body env
        (G.i (LocalGet (nr 0l)))
        (G.i (LocalGet (nr 1l)))
    )
  let share_code3 env name (p1, p2, p3) retty mk_body =
    share_code env name [p1; p2; p3] retty (fun env -> mk_body env
        (G.i (LocalGet (nr 0l)))
        (G.i (LocalGet (nr 1l)))
        (G.i (LocalGet (nr 2l)))
    )
  let _share_code4 env name (p1, p2, p3, p4) retty mk_body =
    share_code env name [p1; p2; p3; p4] retty (fun env -> mk_body env
        (G.i (LocalGet (nr 0l)))
        (G.i (LocalGet (nr 1l)))
        (G.i (LocalGet (nr 2l)))
        (G.i (LocalGet (nr 3l)))
    )
  let share_code7 env name (p1, p2, p3, p4, p5, p6, p7) retty mk_body =
    share_code env name [p1; p2; p3; p4; p5; p6; p7] retty (fun env -> mk_body env
        (G.i (LocalGet (nr 0l)))
        (G.i (LocalGet (nr 1l)))
        (G.i (LocalGet (nr 2l)))
        (G.i (LocalGet (nr 3l)))
        (G.i (LocalGet (nr 4l)))
        (G.i (LocalGet (nr 5l)))
        (G.i (LocalGet (nr 6l)))
    )

end (* Func *)

module RTS = struct
  (* The connection to the C and Rust parts of the RTS *)
  let system_imports env =
    E.add_func_import env "rts" "memcpy" [I32Type; I32Type; I32Type] [I32Type]; (* standard libc memcpy *)
    E.add_func_import env "rts" "memcmp" [I32Type; I32Type; I32Type] [I32Type];
    E.add_func_import env "rts" "version" [] [I32Type];
    E.add_func_import env "rts" "parse_idl_header" [I32Type; I32Type; I32Type; I32Type; I32Type] [];
    E.add_func_import env "rts" "leb128_decode" [I32Type] [I32Type];
    E.add_func_import env "rts" "sleb128_decode" [I32Type] [I32Type];
    E.add_func_import env "rts" "bigint_of_word32" [I32Type] [I32Type];
    E.add_func_import env "rts" "bigint_of_int32" [I32Type] [I32Type];
    E.add_func_import env "rts" "bigint_to_word32_wrap" [I32Type] [I32Type];
    E.add_func_import env "rts" "bigint_to_word32_trap" [I32Type] [I32Type];
    E.add_func_import env "rts" "bigint_to_word32_trap_with" [I32Type; I32Type] [I32Type];
    E.add_func_import env "rts" "bigint_of_word64" [I64Type] [I32Type];
    E.add_func_import env "rts" "bigint_of_int64" [I64Type] [I32Type];
    E.add_func_import env "rts" "bigint_to_word64_wrap" [I32Type] [I64Type];
    E.add_func_import env "rts" "bigint_to_word64_trap" [I32Type] [I64Type];
    E.add_func_import env "rts" "bigint_eq" [I32Type; I32Type] [I32Type];
    E.add_func_import env "rts" "bigint_isneg" [I32Type] [I32Type];
    E.add_func_import env "rts" "bigint_count_bits" [I32Type] [I32Type];
    E.add_func_import env "rts" "bigint_2complement_bits" [I32Type] [I32Type];
    E.add_func_import env "rts" "bigint_lt" [I32Type; I32Type] [I32Type];
    E.add_func_import env "rts" "bigint_gt" [I32Type; I32Type] [I32Type];
    E.add_func_import env "rts" "bigint_le" [I32Type; I32Type] [I32Type];
    E.add_func_import env "rts" "bigint_ge" [I32Type; I32Type] [I32Type];
    E.add_func_import env "rts" "bigint_add" [I32Type; I32Type] [I32Type];
    E.add_func_import env "rts" "bigint_sub" [I32Type; I32Type] [I32Type];
    E.add_func_import env "rts" "bigint_mul" [I32Type; I32Type] [I32Type];
    E.add_func_import env "rts" "bigint_rem" [I32Type; I32Type] [I32Type];
    E.add_func_import env "rts" "bigint_div" [I32Type; I32Type] [I32Type];
    E.add_func_import env "rts" "bigint_pow" [I32Type; I32Type] [I32Type];
    E.add_func_import env "rts" "bigint_neg" [I32Type] [I32Type];
    E.add_func_import env "rts" "bigint_lsh" [I32Type; I32Type] [I32Type];
    E.add_func_import env "rts" "bigint_abs" [I32Type] [I32Type];
    E.add_func_import env "rts" "bigint_leb128_size" [I32Type] [I32Type];
    E.add_func_import env "rts" "bigint_leb128_encode" [I32Type; I32Type] [];
    E.add_func_import env "rts" "bigint_leb128_decode" [I32Type] [I32Type];
    E.add_func_import env "rts" "bigint_sleb128_size" [I32Type] [I32Type];
    E.add_func_import env "rts" "bigint_sleb128_encode" [I32Type; I32Type] [];
    E.add_func_import env "rts" "bigint_sleb128_decode" [I32Type] [I32Type];
    E.add_func_import env "rts" "leb128_encode" [I32Type; I32Type] [];
    E.add_func_import env "rts" "sleb128_encode" [I32Type; I32Type] [];
    E.add_func_import env "rts" "utf8_valid" [I32Type; I32Type] [I32Type];
    E.add_func_import env "rts" "utf8_validate" [I32Type; I32Type] [];
    E.add_func_import env "rts" "skip_leb128" [I32Type] [];
    E.add_func_import env "rts" "skip_any" [I32Type; I32Type; I32Type; I32Type] [];
    E.add_func_import env "rts" "find_field" [I32Type; I32Type; I32Type; I32Type; I32Type] [I32Type];
    E.add_func_import env "rts" "skip_fields" [I32Type; I32Type; I32Type; I32Type] [];
    E.add_func_import env "rts" "remember_continuation" [I32Type] [I32Type];
    E.add_func_import env "rts" "recall_continuation" [I32Type] [I32Type];
    E.add_func_import env "rts" "peek_future_continuation" [I32Type] [I32Type];
    E.add_func_import env "rts" "continuation_count" [] [I32Type];
    E.add_func_import env "rts" "continuation_table_size" [] [I32Type];
    E.add_func_import env "rts" "blob_of_text" [I32Type] [I32Type];
    E.add_func_import env "rts" "text_compare" [I32Type; I32Type] [I32Type];
    E.add_func_import env "rts" "text_concat" [I32Type; I32Type] [I32Type];
    E.add_func_import env "rts" "text_iter_done" [I32Type] [I32Type];
    E.add_func_import env "rts" "text_iter" [I32Type] [I32Type];
    E.add_func_import env "rts" "text_iter_next" [I32Type] [I32Type];
    E.add_func_import env "rts" "text_len" [I32Type] [I32Type];
    E.add_func_import env "rts" "text_of_ptr_size" [I32Type; I32Type] [I32Type];
    E.add_func_import env "rts" "text_singleton" [I32Type] [I32Type];
    E.add_func_import env "rts" "text_size" [I32Type] [I32Type];
    E.add_func_import env "rts" "text_to_buf" [I32Type; I32Type] [];
    E.add_func_import env "rts" "blob_of_principal" [I32Type] [I32Type];
    E.add_func_import env "rts" "principal_of_blob" [I32Type] [I32Type];
    E.add_func_import env "rts" "compute_crc32" [I32Type] [I32Type];
    E.add_func_import env "rts" "blob_iter_done" [I32Type] [I32Type];
    E.add_func_import env "rts" "blob_iter" [I32Type] [I32Type];
    E.add_func_import env "rts" "blob_iter_next" [I32Type] [I32Type];
    E.add_func_import env "rts" "pow" [F64Type; F64Type] [F64Type]; (* musl *)
    E.add_func_import env "rts" "sin" [F64Type] [F64Type]; (* musl *)
    E.add_func_import env "rts" "cos" [F64Type] [F64Type]; (* musl *)
    E.add_func_import env "rts" "tan" [F64Type] [F64Type]; (* musl *)
    E.add_func_import env "rts" "asin" [F64Type] [F64Type]; (* musl *)
    E.add_func_import env "rts" "acos" [F64Type] [F64Type]; (* musl *)
    E.add_func_import env "rts" "atan" [F64Type] [F64Type]; (* musl *)
    E.add_func_import env "rts" "atan2" [F64Type; F64Type] [F64Type]; (* musl *)
    E.add_func_import env "rts" "exp" [F64Type] [F64Type]; (* musl *)
    E.add_func_import env "rts" "log" [F64Type] [F64Type]; (* musl *)
    E.add_func_import env "rts" "fmod" [F64Type; F64Type] [F64Type]; (* remainder, musl *)
    E.add_func_import env "rts" "float_fmt" [F64Type; I32Type; I32Type] [I32Type];
    E.add_func_import env "rts" "char_to_upper" [I32Type] [I32Type];
    E.add_func_import env "rts" "char_to_lower" [I32Type] [I32Type];
    E.add_func_import env "rts" "char_is_whitespace" [I32Type] [I32Type];
    E.add_func_import env "rts" "char_is_lowercase" [I32Type] [I32Type];
    E.add_func_import env "rts" "char_is_uppercase" [I32Type] [I32Type];
    E.add_func_import env "rts" "char_is_alphabetic" [I32Type] [I32Type];
    E.add_func_import env "rts" "get_max_live_size" [] [I32Type];
    E.add_func_import env "rts" "get_reclaimed" [] [I64Type];
    E.add_func_import env "rts" "copying_gc" [] [];
    E.add_func_import env "rts" "compacting_gc" [] [];
    E.add_func_import env "rts" "schedule_copying_gc" [] [];
    E.add_func_import env "rts" "schedule_compacting_gc" [] [];
    E.add_func_import env "rts" "alloc_words" [I32Type] [I32Type];
    E.add_func_import env "rts" "get_total_allocations" [] [I64Type];
    E.add_func_import env "rts" "get_heap_size" [] [I32Type];
    E.add_func_import env "rts" "init" [] [];
    E.add_func_import env "rts" "alloc_blob" [I32Type] [I32Type];
    E.add_func_import env "rts" "alloc_array" [I32Type] [I32Type];
    ()

end (* RTS *)

module Heap = struct
  (* General heap object functionality (allocation, setting fields, reading fields) *)

  (* Memory addresses are 32 bit (I32Type). *)
  let word_size = 4l

  (* The heap base global can only be used late, see conclude_module
     and GHC.register *)
  let get_heap_base env =
    G.i (GlobalGet (nr (E.get_global env "__heap_base")))

  let get_total_allocation env =
    E.call_import env "rts" "get_total_allocations"

  let get_reclaimed env =
    E.call_import env "rts" "get_reclaimed"

  let get_memory_size =
    G.i MemorySize ^^
    compile_mul_const page_size

  let get_max_live_size env =
    E.call_import env "rts" "get_max_live_size"

  let dyn_alloc_words env =
    E.call_import env "rts" "alloc_words"

  (* Static allocation (always words)
     (uses dynamic allocation for smaller and more readable code) *)
  let alloc env (n : int32) : G.t =
    compile_unboxed_const n  ^^
    dyn_alloc_words env

  (* Heap objects *)

  (* At this level of abstraction, heap objects are just flat arrays of words *)

  let load_field (i : int32) : G.t =
    let offset = Int32.(add (mul word_size i) ptr_unskew) in
    G.i (Load {ty = I32Type; align = 2; offset; sz = None})

  let store_field (i : int32) : G.t =
    let offset = Int32.(add (mul word_size i) ptr_unskew) in
    G.i (Store {ty = I32Type; align = 2; offset; sz = None})

  (* Although we occasionally want to treat two 32 bit fields as one 64 bit number *)

  let load_field64 (i : int32) : G.t =
    let offset = Int32.(add (mul word_size i) ptr_unskew) in
    G.i (Load {ty = I64Type; align = 2; offset; sz = None})

  let store_field64 (i : int32) : G.t =
    let offset = Int32.(add (mul word_size i) ptr_unskew) in
    G.i (Store {ty = I64Type; align = 2; offset; sz = None})

  (* Or even as a single 64 bit float *)

  let load_field_float64 (i : int32) : G.t =
    let offset = Int32.(add (mul word_size i) ptr_unskew) in
    G.i (Load {ty = F64Type; align = 2; offset; sz = None})

  let store_field_float64 (i : int32) : G.t =
    let offset = Int32.(add (mul word_size i) ptr_unskew) in
    G.i (Store {ty = F64Type; align = 2; offset; sz = None})

  (* Create a heap object with instructions that fill in each word *)
  let obj env element_instructions : G.t =
    let (set_heap_obj, get_heap_obj) = new_local env "heap_object" in

    let n = List.length element_instructions in
    alloc env (Wasm.I32.of_int_u n) ^^
    set_heap_obj ^^

    let init_elem idx instrs : G.t =
      get_heap_obj ^^
      instrs ^^
      store_field (Wasm.I32.of_int_u idx)
    in
    G.concat_mapi init_elem element_instructions ^^
    get_heap_obj

  (* Convenience functions related to memory *)
  (* Copying bytes (works on unskewed memory addresses) *)
  let memcpy env = E.call_import env "rts" "memcpy" ^^ G.i Drop
  (* Comparing bytes (works on unskewed memory addresses) *)
  let memcmp env = E.call_import env "rts" "memcmp"

  let register env =
    let get_heap_base_fn = E.add_fun env "get_heap_base" (Func.of_body env [] [I32Type] (fun env ->
      get_heap_base env
    )) in

    E.add_export env (nr {
      name = Wasm.Utf8.decode "get_heap_base";
      edesc = nr (FuncExport (nr get_heap_base_fn))
    })

  let get_heap_size env =
    E.call_import env "rts" "get_heap_size"

end (* Heap *)

module Stack = struct
  (* The RTS includes C code which requires a shadow stack in linear memory.
     We reserve some space for it at the beginning of memory space (just like
     wasm-l would), this way stack overflow would cause out-of-memory, and not
     just overwrite static data.

     We sometimes use the stack space if we need small amounts of scratch space.

     All pointers here are unskewed.
  *)

  let end_ = page_size (* 64k of stack *)

  let register_globals env =
    (* stack pointer *)
    E.add_global32 env "__stack_pointer" Mutable end_;
    E.export_global env "__stack_pointer"

  let get_stack_ptr env =
    G.i (GlobalGet (nr (E.get_global env "__stack_pointer")))
  let set_stack_ptr env =
    G.i (GlobalSet (nr (E.get_global env "__stack_pointer")))

  let alloc_words env n =
    get_stack_ptr env ^^
    compile_unboxed_const (Int32.mul n Heap.word_size) ^^
    G.i (Binary (Wasm.Values.I32 I32Op.Sub)) ^^
    set_stack_ptr env ^^
    get_stack_ptr env

  let free_words env n =
    get_stack_ptr env ^^
    compile_unboxed_const (Int32.mul n Heap.word_size) ^^
    G.i (Binary (Wasm.Values.I32 I32Op.Add)) ^^
    set_stack_ptr env

  let with_words env name n f =
    let (set_x, get_x) = new_local env name in
    alloc_words env n ^^ set_x ^^
    f get_x ^^
    free_words env n

end (* Stack *)

<<<<<<< HEAD

module ClosureTable = struct
=======
module ContinuationTable = struct
>>>>>>> 6dfd0ae7
  (* See rts/motoko-rts/src/closure_table.rs *)
  let remember env : G.t = E.call_import env "rts" "remember_continuation"
  let recall env : G.t = E.call_import env "rts" "recall_continuation"
  let peek_future env : G.t = E.call_import env "rts" "peek_future_continuation"
  let count env : G.t = E.call_import env "rts" "continuation_count"
  let size env : G.t = E.call_import env "rts" "continuation_table_size"
end (* ContinuationTable *)

module Bool = struct
  (* Boolean literals are either 0 or 1,
     at StackRep UnboxedWord32
     They need to be shifted before put in the heap
  *)

  (* in SR.Bool *)
  let lit = function
    | false -> compile_unboxed_const 0l
    | true -> compile_unboxed_const 1l

  let vanilla_lit = function
    | false -> 0l
    | true -> 2l

  let neg = G.i (Test (Wasm.Values.I32 I32Op.Eqz))

end (* Bool *)

module BitTagged = struct

  (* This module takes care of pointer tagging:

     A pointer to an object at offset `i` on the heap is represented as
     `i-1`, so the low two bits of the pointer are always set (0b…11).
     We call `i-1` a *skewed* pointer, in a feeble attempt to avoid the term
     shifted, which may sound like a logical shift.

     We use the constants ptr_skew and ptr_unskew to change a pointer as a
     signpost where we switch between raw pointers to skewed ones.

     This means we can store a small unboxed scalar x as (x `lsl` 1), and still
     tell it apart from a pointer by looking at the last bits: if set, it is a
     pointer.

     Small here means -2^30 ≤ x < 2^30, and untagging needs to happen with an
     _arithmetic_ right shift. This is the right thing to do for signed
     numbers, and because we want to apply a consistent logic for all types,
     especially as there is only one wasm type, we use the same range for
     signed numbers as well.

     Boolean false is a non-pointer by construction.
     Boolean true (1) needs to be shifted to be a non-pointer.
     No unshifting necessary before a branch.

     Summary:

       0b…11: A pointer
       0b…x0: A shifted scalar
       0b000: `false`
       0b010: `true`

     Note that {Nat,Int}{8,16} do not need to be explicitly bit-tagged:
     The bytes are stored in the _most_ significant byte(s) of the `i32`,
     thus lowest two bits are always 0.
     All arithmetic is implemented directly on that representation, see
     module TaggedSmallWord.
  *)
  let if_tagged_scalar env retty is1 is2 =
    compile_bitand_const 0x1l ^^
    G.if_ retty is2 is1

  (* With two bit-tagged pointers on the stack, decide
     whether both are scalars and invoke is1 (the fast path)
     if so, and otherwise is2 (the slow path).
  *)
  let if_both_tagged_scalar env retty is1 is2 =
    G.i (Binary (Wasm.Values.I32 I32Op.Or)) ^^
    compile_bitand_const 0x1l ^^
    G.if_ retty is2 is1

  (* 64 bit numbers *)

  (* static *)
  let can_tag_const (n : int64) =
    let lower_bound = Int64.(neg (shift_left 1L 30)) in
    let upper_bound = Int64.shift_left 1L 30 in
    lower_bound <= n && n < upper_bound

  let tag_const i = Int32.shift_left (Int64.to_int32 i) 1


  (* dynamic *)
  let if_can_tag_i64 env retty is1 is2 =
    Func.share_code1 env "can_tag_i64" ("x", I64Type) [I32Type] (fun env get_x ->
      (* checks that all but the low 30 bits are either all 0 or all 1 *)
      get_x ^^ compile_shl64_const 1L ^^
      get_x ^^ G.i (Binary (Wasm.Values.I64 I32Op.Xor)) ^^
      compile_shrU64_const 31L ^^
      G.i (Test (Wasm.Values.I64 I64Op.Eqz))
    ) ^^
    G.if_ retty is1 is2

  let if_can_tag_u64 env retty is1 is2 =
    compile_shrU64_const 30L ^^
    G.i (Test (Wasm.Values.I64 I64Op.Eqz)) ^^
    G.if_ retty is1 is2

  let tag =
    G.i (Convert (Wasm.Values.I32 I32Op.WrapI64)) ^^
    compile_shl_const 1l

  let untag env =
    compile_shrS_const 1l ^^
    G.i (Convert (Wasm.Values.I64 I64Op.ExtendSI32))

  (* 32 bit numbers, dynamic *)

  let if_can_tag_i32 env retty is1 is2 =
    Func.share_code1 env "can_tag_i32" ("x", I32Type) [I32Type] (fun env get_x ->
      (* checks that all but the low 30 bits are either all 0 or all 1 *)
      get_x ^^ compile_shl_const 1l ^^
      get_x ^^ G.i (Binary (Wasm.Values.I32 I32Op.Xor)) ^^
      compile_shrU_const 31l
    ) ^^
    G.if_ retty is2 is1 (* NB: swapped branches *)

  let if_can_tag_u32 env retty is1 is2 =
    compile_shrU_const 30l ^^
    G.if_ retty is2 is1 (* NB: swapped branches *)

  let tag_i32 = compile_shl_const 1l
  let untag_i32 = compile_shrS_const 1l

end (* BitTagged *)

module Tagged = struct
  (* Tagged objects have, well, a tag to describe their runtime type.
     This tag is used to traverse the heap (serialization, GC), but also
     for objectification of arrays.

     The tag is a word at the beginning of the object.

     All tagged heap objects have a size of at least two words
     (important for GC, which replaces them with an Indirection).

     Attention: This mapping is duplicated in these places
       * here
       * rts/rts.h
       * motoko-rts/src/types.rs
     so update all!
   *)

  type [@warning "-37"] tag  =
    | Object
    | ObjInd (* The indirection used for object fields *)
    | Array (* Also a tuple *)
    | Bits64 (* Contains a 64 bit number *)
    | MutBox (* used for mutable heap-allocated variables *)
    | Closure
    | Some (* For opt *)
    | Variant
    | Blob
    | Indirection (* Only used by the GC *)
    | Bits32 (* Contains a 32 bit unsigned number *)
    | BigInt
    | Concat (* String concatenation, used by rts/text.c *)
    | Null (* For opt. Static singleton! *)
    | StableSeen (* Marker that we have seen this thing before *)
    | CoercionFailure (* Used in the Candid decoder. Static singleton! *)

  (* Let's leave out tag 0 to trap earlier on invalid memory *)
  let int_of_tag = function
    | Object -> 1l
    | ObjInd -> 2l
    | Array -> 3l
    | Bits64 -> 5l
    | MutBox -> 6l
    | Closure -> 7l
    | Some -> 8l
    | Variant -> 9l
    | Blob -> 10l
    | Indirection -> 11l
    | Bits32 -> 12l
    | BigInt -> 13l
    | Concat -> 14l
    | Null -> 15l
    | CoercionFailure -> 0xfffffffel
    | StableSeen -> 0xffffffffl

  (* The tag *)
  let header_size = 1l
  let tag_field = 0l

  (* Assumes a pointer to the object on the stack *)
  let store tag =
    compile_unboxed_const (int_of_tag tag) ^^
    Heap.store_field tag_field

  let load =
    Heap.load_field tag_field

  (* Branches based on the tag of the object pointed to,
     leaving the object on the stack afterwards. *)
  let branch_default env retty def (cases : (tag * G.t) list) : G.t =
    let (set_tag, get_tag) = new_local env "tag" in

    let rec go = function
      | [] -> def
      | ((tag, code) :: cases) ->
        get_tag ^^
        compile_eq_const (int_of_tag tag) ^^
        G.if_ retty code (go cases)
    in
    load ^^
    set_tag ^^
    go cases

  (* like branch_default but also pushes the scrutinee on the stack for the
   * branch's consumption *)
  let _branch_default_with env retty def cases =
    let (set_o, get_o) = new_local env "o" in
    let prep (t, code) = (t, get_o ^^ code)
    in set_o ^^ get_o ^^ branch_default env retty def (List.map prep cases)

  (* like branch_default_with but the tag is known statically *)
  let branch_with env retty = function
    | [] -> G.i Unreachable
    | [_, code] -> code
    | (_, code) :: cases ->
       let (set_o, get_o) = new_local env "o" in
       let prep (t, code) = (t, get_o ^^ code)
       in set_o ^^ get_o ^^ branch_default env retty (get_o ^^ code) (List.map prep cases)

  (* Can a value of this type be represented by a heap object with this tag? *)
  (* Needs to be conservative, i.e. return `true` if unsure *)
  (* This function can also be used as assertions in a lint mode, e.g. in compile_exp *)
  let can_have_tag ty tag =
    let open Mo_types.Type in
    match (tag : tag) with
    | Array ->
      begin match normalize ty with
      | (Con _ | Any) -> true
      | (Array _ | Tup _) -> true
      | (Prim _ |  Obj _ | Opt _ | Variant _ | Func _ | Non) -> false
      | (Pre | Async _ | Mut _ | Var _ | Typ _) -> assert false
      end
    | Blob ->
      begin match normalize ty with
      | (Con _ | Any) -> true
      | (Prim (Text|Blob|Principal)) -> true
      | (Prim _ | Obj _ | Array _ | Tup _ | Opt _ | Variant _ | Func _ | Non) -> false
      | (Pre | Async _ | Mut _ | Var _ | Typ _) -> assert false
      end
    | Object ->
      begin match normalize ty with
      | (Con _ | Any) -> true
      | (Obj _) -> true
      | (Prim _ | Array _ | Tup _ | Opt _ | Variant _ | Func _ | Non) -> false
      | (Pre | Async _ | Mut _ | Var _ | Typ _) -> assert false
      end
    | _ -> true

  (* like branch_with but with type information to statically skip some branches *)
  let _branch_typed_with env ty retty branches =
    branch_with env retty (List.filter (fun (tag,c) -> can_have_tag ty tag) branches)

  let obj env tag element_instructions : G.t =
    Heap.obj env @@
      compile_unboxed_const (int_of_tag tag) ::
      element_instructions

end (* Tagged *)

module MutBox = struct
  (* Mutable heap objects *)

  let field = Tagged.header_size

  let alloc env =
    Tagged.obj env Tagged.MutBox [ compile_unboxed_zero ]

  let static env =
    let tag = bytes_of_int32 (Tagged.int_of_tag Tagged.MutBox) in
    let zero = bytes_of_int32 0l in
    let ptr = E.add_mutable_static_bytes env (tag ^ zero) in
    E.add_static_root env ptr;
    ptr
end


module Opt = struct
  (* The Option type. Optional values are represented as

    1. ┌──────┐
       │ null │
       └──────┘

       A special null value. It is fully static, and because it is unique, can
       be recognized by pointer comparison (only the GC will care about the heap
       tag).


    2. ┌──────┬─────────┐
       │ some │ payload │
       └──────┴─────────┘

       A heap-allocated box for `?v` values. Should only ever contain null or
       another such box.

    3. Anything else (pointer or unboxed scalar): Constituent value, implicitly
       injected into the opt type.

    This way, `?t` is represented without allocation, with the only exception of
    the value `?ⁿnull` for n>0.

    NB: `?ⁿnull` is essentially represented by the unary encoding of the number
    of n. This could be optimized further, by storing `n` in the Some payload,
    instead of a pointer, but unlikely worth it.

  *)

  let some_payload_field = Tagged.header_size

  (* This relies on the fact that add_static deduplicates *)
  let null_vanilla_lit env : int32 =
    E.add_static env StaticBytes.[
      I32 Tagged.(int_of_tag Null);
    ]
  let null_lit env =
    compile_unboxed_const (null_vanilla_lit env)

  let is_some env =
    null_lit env ^^
    G.i (Compare (Wasm.Values.I32 I32Op.Ne))

  let inject env e =
    e ^^
    Func.share_code1 env "opt_inject" ("x", I32Type) [I32Type] (fun env get_x ->
      get_x ^^ BitTagged.if_tagged_scalar env [I32Type]
        ( get_x ) (* default, no wrapping *)
        ( get_x ^^ Tagged.branch_default env [I32Type]
          ( get_x ) (* default, no wrapping *)
          [ Tagged.Null,
            (* NB: even ?null does not require allocation: We use a static
               singleton for that: *)
            compile_unboxed_const (E.add_static env StaticBytes.[
              I32 Tagged.(int_of_tag Some);
              I32 (null_vanilla_lit env)
            ])
          ; Tagged.Some,
            Tagged.obj env Tagged.Some [get_x]
          ]
        )
    )

  (* This function is used where conceptually, Opt.inject should be used, but
  we know for sure that it wouldn’t do anything anyways *)
  let inject_noop _env e = e


  let project env =
    Func.share_code1 env "opt_project" ("x", I32Type) [I32Type] (fun env get_x ->
      get_x ^^ BitTagged.if_tagged_scalar env [I32Type]
        ( get_x ) (* default, no wrapping *)
        ( get_x ^^ Tagged.branch_default env [I32Type]
          ( get_x ) (* default, no wrapping *)
          [ Tagged.Some,
            get_x ^^ Heap.load_field some_payload_field
          ; Tagged.Null,
            E.trap_with env "Internal error: opt_project: null!"
          ]
        )
    )

end (* Opt *)

module Variant = struct
  (* The Variant type. We store the variant tag in a first word; we can later
     optimize and squeeze it in the Tagged tag. We can also later support unboxing
     variants with an argument of type ().

       ┌─────────┬────────────┬─────────┐
       │ heaptag │ varianttag │ payload │
       └─────────┴────────────┴─────────┘

  *)

  let tag_field = Tagged.header_size
  let payload_field = Int32.add Tagged.header_size 1l

  let hash_variant_label env : Mo_types.Type.lab -> int32 =
    E.hash env

  let inject env l e =
    Tagged.obj env Tagged.Variant [compile_unboxed_const (hash_variant_label env l); e]

  let get_tag = Heap.load_field tag_field
  let project = Heap.load_field payload_field

  (* Test if the top of the stacks points to a variant with this label *)
  let test_is env l =
    get_tag ^^
    compile_eq_const (hash_variant_label env l)

end (* Variant *)


module Closure = struct
  (* In this module, we deal with closures, i.e. functions that capture parts
     of their environment.

     The structure of a closure is:

       ┌─────┬───────┬──────┬──────────────┐
       │ tag │ funid │ size │ captured ... │
       └─────┴───────┴──────┴──────────────┘

  *)
  let header_size = Int32.add Tagged.header_size 2l

  let funptr_field = Tagged.header_size
  let len_field = Int32.add 1l Tagged.header_size

  let load_data i = Heap.load_field (Int32.add header_size i)
  let store_data i = Heap.store_field (Int32.add header_size i)

  (* Expect on the stack
     * the function closure
     * and arguments (n-ary!)
     * the function closure again!
  *)
  let call_closure env n_args n_res =
    (* Calculate the wasm type for a given calling convention.
       An extra first argument for the closure! *)
    let ty = E.func_type env (FuncType (
      I32Type :: Lib.List.make n_args I32Type,
      FakeMultiVal.ty (Lib.List.make n_res I32Type))) in
    (* get the table index *)
    Heap.load_field funptr_field ^^
    (* All done: Call! *)
    G.i (CallIndirect (nr ty)) ^^
    FakeMultiVal.load env (Lib.List.make n_res I32Type)

  let static_closure env fi : int32 =
    E.add_static env StaticBytes.[
      I32 Tagged.(int_of_tag Closure);
      I32 (E.add_fun_ptr env fi);
      I32 0l
    ]

end (* Closure *)


module BoxedWord64 = struct
  (* We store large word64s, nat64s and int64s in immutable boxed 64bit heap objects.

     Small values are stored unboxed, tagged, see BitTagged. The bit-tagging logic is
     contained in BitTagged; here we just do the boxing.

     The heap layout of a BoxedWord64 is:

       ┌─────┬─────┬─────┐
       │ tag │    i64    │
       └─────┴─────┴─────┘

  *)

  let payload_field = Tagged.header_size

  let vanilla_lit env i =
    if BitTagged.can_tag_const i
    then BitTagged.tag_const i
    else
      E.add_static env StaticBytes.[
        I32 Tagged.(int_of_tag Bits64);
        I64 i
      ]

  let compile_box env compile_elem : G.t =
    let (set_i, get_i) = new_local env "boxed_i64" in
    Heap.alloc env 3l ^^
    set_i ^^
    get_i ^^ Tagged.(store Bits64) ^^
    get_i ^^ compile_elem ^^ Heap.store_field64 payload_field ^^
    get_i

  let box env = Func.share_code1 env "box_i64" ("n", I64Type) [I32Type] (fun env get_n ->
      get_n ^^ BitTagged.if_can_tag_i64 env [I32Type]
        (get_n ^^ BitTagged.tag)
        (compile_box env get_n)
    )

  let unbox env = Func.share_code1 env "unbox_i64" ("n", I32Type) [I64Type] (fun env get_n ->
      get_n ^^
      BitTagged.if_tagged_scalar env [I64Type]
        ( get_n ^^ BitTagged.untag env)
        ( get_n ^^ Heap.load_field64 payload_field)
    )
end (* BoxedWord64 *)

module Word64 = struct

  let compile_add env = G.i (Binary (Wasm.Values.I64 I64Op.Add))
  let compile_signed_sub env = G.i (Binary (Wasm.Values.I64 I64Op.Sub))
  let compile_mul env = G.i (Binary (Wasm.Values.I64 I64Op.Mul))
  let compile_signed_div env = G.i (Binary (Wasm.Values.I64 I64Op.DivS))
  let compile_signed_mod env = G.i (Binary (Wasm.Values.I64 I64Op.RemS))
  let compile_unsigned_div env = G.i (Binary (Wasm.Values.I64 I64Op.DivU))
  let compile_unsigned_rem env = G.i (Binary (Wasm.Values.I64 I64Op.RemU))
  let compile_unsigned_sub env =
    Func.share_code2 env "nat_sub" (("n1", I64Type), ("n2", I64Type)) [I64Type] (fun env get_n1 get_n2 ->
      get_n1 ^^ get_n2 ^^ G.i (Compare (Wasm.Values.I64 I64Op.LtU)) ^^
      E.then_trap_with env "Natural subtraction underflow" ^^
      get_n1 ^^ get_n2 ^^ G.i (Binary (Wasm.Values.I64 I64Op.Sub))
    )

  let compile_unsigned_pow env =
    let name = prim_fun_name Type.Nat64 "wpow_nat" in
    Func.share_code2 env name (("n", I64Type), ("exp", I64Type)) [I64Type]
      (fun env get_n get_exp ->
        let set_n = G.i (LocalSet (nr 0l)) in
        let set_exp = G.i (LocalSet (nr 1l)) in
        let (set_acc, get_acc) = new_local64 env "acc" in

        (* start with result = 1 *)
        compile_const_64 1L ^^ set_acc ^^

        (* handle exp == 0 *)
        get_exp ^^ G.i (Test (Wasm.Values.I64 I64Op.Eqz)) ^^
        G.if_ [I64Type] get_acc (* done *)
        begin
          G.loop_ [] begin
            (* Are we done? *)
            get_exp ^^ compile_const_64 1L ^^ G.i (Compare (Wasm.Values.I64 I64Op.LeU)) ^^
            G.if_ [] G.nop (* done *)
            begin
              (* Check low bit of exp to see if we need to multiply *)
              get_exp ^^ compile_shl64_const 63L ^^ G.i (Test (Wasm.Values.I64 I64Op.Eqz)) ^^
              G.if_ [] G.nop
              begin
                (* Multiply! *)
                get_acc ^^ get_n ^^ G.i (Binary (Wasm.Values.I64 I64Op.Mul)) ^^ set_acc
              end ^^
              (* Square n, and shift exponent *)
              get_n ^^ get_n ^^ G.i (Binary (Wasm.Values.I64 I64Op.Mul)) ^^ set_n ^^
              get_exp ^^ compile_shrU64_const 1L ^^ set_exp ^^
              (* And loop *)
              G.i (Br (nr 1l))
            end
          end ^^
          (* Multiply a last time *)
          get_acc ^^ get_n ^^ G.i (Binary (Wasm.Values.I64 I64Op.Mul))
        end
      )


  let compile_signed_wpow env =
    Func.share_code2 env "wrap_pow_Int64" (("n", I64Type), ("exp", I64Type)) [I64Type]
      (fun env get_n get_exp ->
        get_exp ^^
        compile_const_64 0L ^^
        G.i (Compare (Wasm.Values.I64 I64Op.GeS)) ^^
        E.else_trap_with env "negative power" ^^
        get_n ^^ get_exp ^^ compile_unsigned_pow env
      )

  let compile_eq env = G.i (Compare (Wasm.Values.I64 I64Op.Eq))
  let compile_relop env i64op = G.i (Compare (Wasm.Values.I64 i64op))

end (* BoxedWord64 *)


module BoxedSmallWord = struct
  (* We store proper 32bit Word32 in immutable boxed 32bit heap objects.

     Small values are stored unboxed, tagged, see BitTagged.

     The heap layout of a BoxedSmallWord is:

       ┌─────┬─────┐
       │ tag │ i32 │
       └─────┴─────┘

  *)

  let payload_field = Tagged.header_size

  let vanilla_lit env i =
    if BitTagged.can_tag_const (Int64.of_int (Int32.to_int i))
    then BitTagged.tag_const (Int64.of_int (Int32.to_int i))
    else
      E.add_static env StaticBytes.[
        I32 Tagged.(int_of_tag Bits32);
        I32 i
      ]

  let compile_box env compile_elem : G.t =
    let (set_i, get_i) = new_local env "boxed_i32" in
    Heap.alloc env 2l ^^
    set_i ^^
    get_i ^^ Tagged.(store Bits32) ^^
    get_i ^^ compile_elem ^^ Heap.store_field payload_field ^^
    get_i

  let box env = Func.share_code1 env "box_i32" ("n", I32Type) [I32Type] (fun env get_n ->
      get_n ^^ compile_unboxed_const (Int32.of_int (1 lsl 30)) ^^
      G.i (Compare (Wasm.Values.I32 I32Op.LtU)) ^^
      G.if_ [I32Type]
        (get_n ^^ BitTagged.tag_i32)
        (compile_box env get_n)
    )

  let unbox env = Func.share_code1 env "unbox_i32" ("n", I32Type) [I32Type] (fun env get_n ->
      get_n ^^
      BitTagged.if_tagged_scalar env [I32Type]
        ( get_n ^^ BitTagged.untag_i32)
        ( get_n ^^ Heap.load_field payload_field)
    )

  let _lit env n = compile_unboxed_const n ^^ box env

end (* BoxedSmallWord *)

module TaggedSmallWord = struct
  (* While smaller-than-32bit words are treated as i32 from the WebAssembly
     perspective, there are certain differences that are type based. This module
     provides helpers to abstract over those.

     Caution: Some functions here are also used for Nat32/Int32, while others
     are _only_ used for the small ones. Check call-sites!
  *)

  let bits_of_type = function
    | Type.(Int8|Nat8) -> 8
    | Type.(Int16|Nat16) -> 16
    | _ -> 32

  let shift_of_type ty = Int32.of_int (32 - bits_of_type ty)

  let bitwidth_mask_of_type = function
    | Type.(Int8|Nat8) -> 0b111l
    | Type.(Int16|Nat16) -> 0b1111l
    | p -> todo "bitwidth_mask_of_type" (Arrange_type.prim p) 0l

  let const_of_type ty n = Int32.(shift_left n (to_int (shift_of_type ty)))

  let padding_of_type ty = Int32.(sub (const_of_type ty 1l) one)

  let mask_of_type ty = Int32.lognot (padding_of_type ty)

  (* Makes sure that we only shift/rotate the maximum number of bits available in the word. *)
  let clamp_shift_amount = function
    | Type.(Nat32|Int32) -> G.nop
    | ty -> compile_bitand_const (bitwidth_mask_of_type ty)

  let shift_leftWordNtoI32 = compile_shl_const

  (* Makes sure that the word payload (e.g. shift/rotate amount) is in the LSB bits of the word. *)
  let lsb_adjust = function
    | Type.(Int32|Nat32) -> G.nop
    | Type.(Nat8|Nat16) as ty -> compile_shrU_const (shift_of_type ty)
    | Type.(Int8|Int16) as ty -> compile_shrS_const (shift_of_type ty)
    | _ -> assert false

  (* Makes sure that the word payload (e.g. operation result) is in the MSB bits of the word. *)
  let msb_adjust = function
    | Type.(Int32|Nat32) -> G.nop
    | ty -> shift_leftWordNtoI32 (shift_of_type ty)

  (* Makes sure that the word representation invariant is restored. *)
  let sanitize_word_result = function
    | Type.(Nat32|Int32) -> G.nop
    | ty -> compile_bitand_const (mask_of_type ty)

  (* Sets the number (according to the type's word invariant) of LSBs. *)
  let compile_word_padding = function
    | Type.(Nat32|Int32) -> G.nop
    | ty -> compile_bitor_const (padding_of_type ty)

  (* Kernel for counting leading zeros, according to the word invariant. *)
  let clz_kernel ty =
    compile_word_padding ty ^^
    G.i (Unary (Wasm.Values.I32 I32Op.Clz)) ^^
    msb_adjust ty

  (* Kernel for counting trailing zeros, according to the word invariant. *)
  let ctz_kernel ty =
    compile_word_padding ty ^^
    compile_rotr_const (shift_of_type ty) ^^
    G.i (Unary (Wasm.Values.I32 I32Op.Ctz)) ^^
    msb_adjust ty

  (* Kernel for testing a bit position, according to the word invariant. *)
  let btst_kernel env ty =
    let (set_b, get_b) = new_local env "b"
    in lsb_adjust ty ^^ set_b ^^ lsb_adjust ty ^^
       compile_unboxed_one ^^ get_b ^^ clamp_shift_amount ty ^^
       G.i (Binary (Wasm.Values.I32 I32Op.Shl)) ^^
       G.i (Binary (Wasm.Values.I32 I32Op.And))

  (* Code points occupy 21 bits, so can always be tagged scalars *)
  let untag_codepoint = compile_shrU_const 8l
  let tag_codepoint = compile_shl_const 8l

  (* Checks (n < 0xD800 || 0xE000 ≤ n ≤ 0x10FFFF),
     ensuring the codepoint range and the absence of surrogates. *)
  let check_and_tag_codepoint env =
    Func.share_code1 env "Nat32->Char" ("n", I32Type) [I32Type] (fun env get_n ->
      get_n ^^ compile_unboxed_const 0xD800l ^^
      G.i (Compare (Wasm.Values.I32 I32Op.GeU)) ^^
      get_n ^^ compile_unboxed_const 0xE000l ^^
      G.i (Compare (Wasm.Values.I32 I32Op.LtU)) ^^
      G.i (Binary (Wasm.Values.I32 I32Op.And)) ^^
      get_n ^^ compile_unboxed_const 0x10FFFFl ^^
      G.i (Compare (Wasm.Values.I32 I32Op.GtU)) ^^
      G.i (Binary (Wasm.Values.I32 I32Op.Or)) ^^
      E.then_trap_with env "codepoint out of range" ^^
      get_n ^^ tag_codepoint
    )

  let vanilla_lit ty v =
    Int32.(shift_left (of_int v) (to_int (shift_of_type ty)))

  (* Wrapping implementation for multiplication and exponentiation. *)

  let compile_word_mul env ty =
    lsb_adjust ty ^^
    G.i (Binary (Wasm.Values.I32 I32Op.Mul))

  let compile_nat_power env ty =
    (* Square- and multiply exponentiation *)
    let name = prim_fun_name ty "wpow_nat" in
    Func.share_code2 env name (("n", I32Type), ("exp", I32Type)) [I32Type]
      (fun env get_n get_exp ->
        let set_n = G.i (LocalSet (nr 0l)) in
        let set_exp = G.i (LocalSet (nr 1l)) in
        let (set_acc, get_acc) = new_local env "acc" in

        (* unshift arguments *)
        get_exp ^^ compile_shrU_const (shift_of_type ty) ^^ set_exp ^^
        get_n ^^ compile_shrU_const (shift_of_type ty) ^^ set_n ^^

        (* The accumulator starts with and stays shifted, so no other shifts needed. *)
        compile_unboxed_const (const_of_type ty 1l) ^^ set_acc ^^

        (* handle exp == 0 *)
        get_exp ^^ G.i (Test (Wasm.Values.I32 I32Op.Eqz)) ^^
        G.if_ [I32Type] get_acc (* done *)
        begin
          G.loop_ [] begin
            (* Are we done? *)
            get_exp ^^ compile_unboxed_const 1l ^^ G.i (Compare (Wasm.Values.I32 I32Op.LeU)) ^^
            G.if_ [] G.nop (* done *)
            begin
              (* Check low bit of exp to see if we need to multiply *)
              get_exp ^^ compile_shl_const 31l ^^ G.i (Test (Wasm.Values.I32 I32Op.Eqz)) ^^
              G.if_ [] G.nop
              begin
                (* Multiply! *)
                get_acc ^^ get_n ^^ G.i (Binary (Wasm.Values.I32 I32Op.Mul)) ^^ set_acc
              end ^^
              (* Square n, and shift exponent *)
              get_n ^^ get_n ^^ G.i (Binary (Wasm.Values.I32 I32Op.Mul)) ^^ set_n ^^
              get_exp ^^ compile_shrU_const 1l ^^ set_exp ^^
              (* And loop *)
              G.i (Br (nr 1l))
            end
          end ^^
          (* Multiply a last time *)
          get_acc ^^ get_n ^^ G.i (Binary (Wasm.Values.I32 I32Op.Mul))
          (* Accumulator was shifted, so no further shift needed here *)
        end
      )

  let compile_int_power env ty =
    let name = prim_fun_name ty "wpow_int" in
    Func.share_code2 env name (("n", I32Type), ("exp", I32Type)) [I32Type]
      (fun env get_n get_exp ->
        get_exp ^^
        compile_unboxed_const 0l ^^
        G.i (Compare (Wasm.Values.I32 I32Op.GeS)) ^^
        E.else_trap_with env "negative power"  ^^
        get_n ^^ get_exp ^^ compile_nat_power env ty
      )


  (* To rotate, first rotate a copy by bits_of_type into the other direction *)
  let rotl env ty =
     Func.share_code2 env (prim_fun_name ty "rotl") (("n", I32Type), ("by", I32Type)) [I32Type]
       (fun env get_n get_by ->
        let open Wasm.Values in
        let beside_adjust = compile_rotr_const (Int32.of_int (bits_of_type ty)) in
        get_n ^^ get_n ^^ beside_adjust ^^ G.i (Binary (I32 I32Op.Or)) ^^
        get_by ^^ lsb_adjust ty ^^ clamp_shift_amount ty ^^ G.i (Binary (I32 I32Op.Rotl)) ^^
        sanitize_word_result ty
       )

  let rotr env ty =
     Func.share_code2 env (prim_fun_name ty "rotr") (("n", I32Type), ("by", I32Type)) [I32Type]
       (fun env get_n get_by ->
        let open Wasm.Values in
        let beside_adjust = compile_rotl_const (Int32.of_int (bits_of_type ty)) in
        get_n ^^ get_n ^^ beside_adjust ^^ G.i (Binary (I32 I32Op.Or)) ^^
        get_by ^^ lsb_adjust ty ^^ clamp_shift_amount ty ^^ G.i (Binary (I32 I32Op.Rotr)) ^^
        sanitize_word_result ty
       )

end (* TaggedSmallWord *)


module Float = struct
  (* We store floats (C doubles) in immutable boxed 64bit heap objects.

     The heap layout of a Float is:

       ┌─────┬─────┬─────┐
       │ tag │    f64    │
       └─────┴─────┴─────┘

     For now the tag stored is that of a Bits64, because the payload is
     treated opaquely by the RTS. We'll introduce a separate tag when the need of
     debug inspection (or GC representation change) arises.

  *)

  let payload_field = Tagged.header_size

  let compile_unboxed_const f = G.i (Const (nr (Wasm.Values.F64 f)))
  let lit f = compile_unboxed_const (Wasm.F64.of_float f)
  let compile_unboxed_zero = lit 0.0

  let vanilla_lit env f =
    E.add_static env StaticBytes.[
      I32 Tagged.(int_of_tag Bits64);
      I64 (Wasm.F64.to_bits f)
    ]

  let box env = Func.share_code1 env "box_f64" ("f", F64Type) [I32Type] (fun env get_f ->
    let (set_i, get_i) = new_local env "boxed_f64" in
    Heap.alloc env 3l ^^
    set_i ^^
    get_i ^^ Tagged.(store Bits64) ^^
    get_i ^^ get_f ^^ Heap.store_field_float64 payload_field ^^
    get_i
    )

  let unbox env = Heap.load_field_float64 payload_field

end (* Float *)


module ReadBuf = struct
  (*
  Combinators to safely read from a dynamic buffer.

  We represent a buffer by a pointer to two words in memory (usually allocated
  on the shadow stack): The first is a pointer to the current position of the buffer,
  the second one a pointer to the end (to check out-of-bounds).

  Code that reads from this buffer will update the former, i.e. it is mutable.

  The format is compatible with C (pointer to a struct) and avoids the need for the
  multi-value extension that we used before to return both parse result _and_
  updated pointer.

  All pointers here are unskewed!

  This module is mostly for serialization, but because there are bits of
  serialization code in the BigNumType implementations, we put it here.
  *)

  let get_ptr get_buf =
    get_buf ^^ G.i (Load {ty = I32Type; align = 2; offset = 0l; sz = None})
  let get_end get_buf =
    get_buf ^^ G.i (Load {ty = I32Type; align = 2; offset = Heap.word_size; sz = None})
  let set_ptr get_buf new_val =
    get_buf ^^ new_val ^^ G.i (Store {ty = I32Type; align = 2; offset = 0l; sz = None})
  let set_end get_buf new_val =
    get_buf ^^ new_val ^^ G.i (Store {ty = I32Type; align = 2; offset = Heap.word_size; sz = None})
  let set_size get_buf get_size =
    set_end get_buf
      (get_ptr get_buf ^^ get_size ^^ G.i (Binary (Wasm.Values.I32 I32Op.Add)))

  let alloc env f = Stack.with_words env "buf" 2l f

  let advance get_buf get_delta =
    set_ptr get_buf (get_ptr get_buf ^^ get_delta ^^ G.i (Binary (Wasm.Values.I32 I32Op.Add)))

  let read_leb128 env get_buf =
    get_buf ^^ E.call_import env "rts" "leb128_decode"

  let read_sleb128 env get_buf =
    get_buf ^^ E.call_import env "rts" "sleb128_decode"

  let check_space env get_buf get_delta =
    get_delta ^^
    get_end get_buf ^^ get_ptr get_buf ^^ G.i (Binary (Wasm.Values.I32 I32Op.Sub)) ^^
    G.i (Compare (Wasm.Values.I32 I64Op.LeU)) ^^
    E.else_trap_with env "IDL error: out of bounds read"

  let is_empty env get_buf =
    get_end get_buf ^^ get_ptr get_buf ^^
    G.i (Compare (Wasm.Values.I32 I64Op.Eq))

  let read_byte env get_buf =
    check_space env get_buf (compile_unboxed_const 1l) ^^
    get_ptr get_buf ^^
    G.i (Load {ty = I32Type; align = 0; offset = 0l; sz = Some Wasm.Types.(Pack8, ZX)}) ^^
    advance get_buf (compile_unboxed_const 1l)

  let read_word16 env get_buf =
    check_space env get_buf (compile_unboxed_const 2l) ^^
    get_ptr get_buf ^^
    G.i (Load {ty = I32Type; align = 0; offset = 0l; sz = Some Wasm.Types.(Pack16, ZX)}) ^^
    advance get_buf (compile_unboxed_const 2l)

  let read_word32 env get_buf =
    check_space env get_buf (compile_unboxed_const 4l) ^^
    get_ptr get_buf ^^
    G.i (Load {ty = I32Type; align = 0; offset = 0l; sz = None}) ^^
    advance get_buf (compile_unboxed_const 4l)

  let read_word64 env get_buf =
    check_space env get_buf (compile_unboxed_const 8l) ^^
    get_ptr get_buf ^^
    G.i (Load {ty = I64Type; align = 0; offset = 0l; sz = None}) ^^
    advance get_buf (compile_unboxed_const 8l)

  let read_float64 env get_buf =
    check_space env get_buf (compile_unboxed_const 8l) ^^
    get_ptr get_buf ^^
    G.i (Load {ty = F64Type; align = 0; offset = 0l; sz = None}) ^^
    advance get_buf (compile_unboxed_const 8l)

  let read_blob env get_buf get_len =
    check_space env get_buf get_len ^^
    (* Already has destination address on the stack *)
    get_ptr get_buf ^^
    get_len ^^
    Heap.memcpy env ^^
    advance get_buf get_len

end (* Buf *)


type comparator = Lt | Le | Ge | Gt

module type BigNumType =
sig
  (* word from SR.Vanilla, trapping, unsigned semantics *)
  val to_word32 : E.t -> G.t
  val to_word64 : E.t -> G.t
  val to_word32_with : E.t -> G.t (* with error message on stack (ptr/len) *)

  (* word from SR.Vanilla, lossy, raw bits *)
  val truncate_to_word32 : E.t -> G.t
  val truncate_to_word64 : E.t -> G.t

  (* unsigned word to SR.Vanilla *)
  val from_word32 : E.t -> G.t
  val from_word64 : E.t -> G.t

  (* signed word to SR.Vanilla *)
  val from_signed_word32 : E.t -> G.t
  val from_signed_word64 : E.t -> G.t

  (* buffers *)
  (* given a numeric object on stack (vanilla),
     push the number (i32) of bytes necessary
     to externalize the numeric object *)
  val compile_data_size_signed : E.t -> G.t
  val compile_data_size_unsigned : E.t -> G.t
  (* given on stack
     - numeric object (vanilla, TOS)
     - data buffer
    store the binary representation of the numeric object into the data buffer,
    and push the number (i32) of bytes stored onto the stack
   *)
  val compile_store_to_data_buf_signed : E.t -> G.t
  val compile_store_to_data_buf_unsigned : E.t -> G.t
  (* given a ReadBuf on stack, consume bytes from it,
     deserializing to a numeric object
     and leave it on the stack (vanilla).
     The boolean argument is true if the value to be read is signed.
   *)
  val compile_load_from_data_buf : E.t -> bool -> G.t

  (* literals *)
  val vanilla_lit : E.t -> Big_int.big_int -> int32

  (* arithmetic *)
  val compile_abs : E.t -> G.t
  val compile_neg : E.t -> G.t
  val compile_add : E.t -> G.t
  val compile_signed_sub : E.t -> G.t
  val compile_unsigned_sub : E.t -> G.t
  val compile_mul : E.t -> G.t
  val compile_signed_div : E.t -> G.t
  val compile_signed_mod : E.t -> G.t
  val compile_unsigned_div : E.t -> G.t
  val compile_unsigned_rem : E.t -> G.t
  val compile_unsigned_pow : E.t -> G.t

  (* comparisons *)
  val compile_eq : E.t -> G.t
  val compile_is_negative : E.t -> G.t
  val compile_relop : E.t -> comparator -> G.t

  (* representation checks *)
  (* given a numeric object on the stack as skewed pointer, check whether
     it can be faithfully stored in N bits, including a leading sign bit
     leaves boolean result on the stack
     N must be 2..64
   *)
  val fits_signed_bits : E.t -> int -> G.t
  (* given a numeric object on the stack as skewed pointer, check whether
     it can be faithfully stored in N unsigned bits
     leaves boolean result on the stack
     N must be 1..64
   *)
  val fits_unsigned_bits : E.t -> int -> G.t
end

let i64op_from_relop = function
  | Lt -> I64Op.LtS
  | Le -> I64Op.LeS
  | Ge -> I64Op.GeS
  | Gt -> I64Op.GtS

let name_from_relop = function
  | Lt -> "B_lt"
  | Le -> "B_le"
  | Ge -> "B_ge"
  | Gt -> "B_gt"

(* helper, measures the dynamics of the unsigned i32, returns (32 - effective bits) *)
let unsigned_dynamics get_x =
  get_x ^^
  G.i (Unary (Wasm.Values.I32 I32Op.Clz))

(* helper, measures the dynamics of the signed i32, returns (32 - effective bits) *)
let signed_dynamics get_x =
  get_x ^^ compile_shl_const 1l ^^
  get_x ^^
  G.i (Binary (Wasm.Values.I32 I32Op.Xor)) ^^
  G.i (Unary (Wasm.Values.I32 I32Op.Clz))

module I32Leb = struct
  let compile_size dynamics get_x =
    get_x ^^ G.if_ [I32Type]
      begin
        compile_unboxed_const 38l ^^
        dynamics get_x ^^
        G.i (Binary (Wasm.Values.I32 I32Op.Sub)) ^^
        compile_divU_const 7l
      end
      compile_unboxed_one

  let compile_leb128_size get_x = compile_size unsigned_dynamics get_x
  let compile_sleb128_size get_x = compile_size signed_dynamics get_x

  let compile_store_to_data_buf_unsigned env get_x get_buf =
    get_x ^^ get_buf ^^ E.call_import env "rts" "leb128_encode" ^^
    compile_leb128_size get_x

  let compile_store_to_data_buf_signed env get_x get_buf =
    get_x ^^ get_buf ^^ E.call_import env "rts" "sleb128_encode" ^^
    compile_sleb128_size get_x

end

module MakeCompact (Num : BigNumType) : BigNumType = struct

  (* Compact BigNums are a representation of signed 31-bit bignums (of the
     underlying boxed representation `Num`), that fit into an i32 as per the
     BitTagged representation.

     Many arithmetic operations can be be performed on this right-zero-padded
     representation directly. For some operations (e.g. multiplication) the
     second argument needs to be furthermore right-shifted to avoid overflow.
     Similarly, for division the result must be left-shifted.

     Generally all operations begin with checking whether both arguments are
     already tagged scalars. If so, the arithmetic can be performed in machine
     registers (fast path). Otherwise one or both arguments need boxing and the
     arithmetic needs to be carried out on the underlying boxed bignum
     representation (slow path).

     The result appears as a boxed number in the latter case, so a check is
     performed if it can be a tagged scalar. Conversely in the former case the
     64-bit result can either be a tagged scalar or needs to be boxed.

     Manipulation of the result is unnecessary for the comparison predicates.

     For the `pow` operation the check that both arguments are tagged scalars
     is not sufficient. Here we count and multiply effective bitwidths to
     figure out whether the operation will overflow 64 bits, and if so, we fall
     back to the slow path.
   *)

  (* TODO: There is some unnecessary result shifting when the div result needs
     to be boxed. Is this possible at all to happen? With (/-1) maybe! *)

  (* TODO: Does the result of the rem/mod fast path ever needs boxing? *)

  (* examine the skewed pointer and determine if number fits into 31 bits *)
  let fits_in_vanilla env = Num.fits_signed_bits env 31

  (* Tagged scalar to right-0-padded signed i64 *)
  let extend64 = G.i (Convert (Wasm.Values.I64 I64Op.ExtendSI32))

  (* A variant of BitTagged.can_tag that works on right-0-tagged 64 bit numbers *)
  let if_can_tag_padded env retty is1 is2 =
    compile_shrS64_const 1L ^^ BitTagged.if_can_tag_i64 env retty is1 is2

  (* right-0-padded signed i64 to tagged scalar *)
  let tag_padded = G.i (Convert (Wasm.Values.I32 I32Op.WrapI64))

  (* creates a boxed bignum from a right-0-padded signed i64 *)
  let box64 env = compile_shrS64_const 1L ^^ Num.from_signed_word64 env

  (* creates a boxed bignum from an right-0-padded signed i32 *)
  let extend_and_box64 env = extend64 ^^ box64 env

  (* check if both arguments are tagged scalars,
     if so, promote to right-0-padded, signed i64 and perform the fast path.
     Otherwise make sure that both arguments are in heap representation,
     and run the slow path on them.
     In both cases bring the results into normal form.
   *)
  let try_unbox2 name fast slow env =
    Func.share_code2 env name (("a", I32Type), ("b", I32Type)) [I32Type]
      (fun env get_a get_b ->
        let set_res, get_res = new_local env "res" in
        let set_res64, get_res64 = new_local64 env "res64" in
        get_a ^^ get_b ^^
        BitTagged.if_both_tagged_scalar env [I32Type]
          begin
            get_a ^^ extend64 ^^
            get_b ^^ extend64 ^^
            fast env ^^ set_res64 ^^
            get_res64 ^^
            if_can_tag_padded env [I32Type]
              (get_res64 ^^ tag_padded)
              (get_res64 ^^ box64 env)
          end
          begin
            get_a ^^ BitTagged.if_tagged_scalar env [I32Type]
              (get_a ^^ extend_and_box64 env)
              get_a ^^
            get_b ^^ BitTagged.if_tagged_scalar env [I32Type]
              (get_b ^^ extend_and_box64 env)
              get_b ^^
            slow env ^^ set_res ^^ get_res ^^
            fits_in_vanilla env ^^
            G.if_ [I32Type]
              (get_res ^^ Num.truncate_to_word32 env ^^ BitTagged.tag_i32)
              get_res
          end)

  let compile_add = try_unbox2 "B_add" Word64.compile_add Num.compile_add

  let adjust_arg2 code env = compile_shrS64_const 1L ^^ code env
  let adjust_result code env = code env ^^ compile_shl64_const 1L

  let compile_mul = try_unbox2 "B_mul" (adjust_arg2 Word64.compile_mul) Num.compile_mul
  let compile_signed_sub = try_unbox2 "B+sub" Word64.compile_signed_sub Num.compile_signed_sub
  let compile_signed_div = try_unbox2 "B+div" (adjust_result Word64.compile_signed_div) Num.compile_signed_div
  let compile_signed_mod = try_unbox2 "B_mod" Word64.compile_signed_mod Num.compile_signed_mod
  let compile_unsigned_div = try_unbox2 "B_div" (adjust_result Word64.compile_unsigned_div) Num.compile_unsigned_div
  let compile_unsigned_rem = try_unbox2 "B_rem" Word64.compile_unsigned_rem Num.compile_unsigned_rem
  let compile_unsigned_sub = try_unbox2 "B_sub" Word64.compile_unsigned_sub Num.compile_unsigned_sub

  let compile_unsigned_pow env =
    Func.share_code2 env "B_pow" (("a", I32Type), ("b", I32Type)) [I32Type]
    (fun env get_a get_b ->
    let set_res, get_res = new_local env "res" in
    let set_res64, get_res64 = new_local64 env "res64" in
    get_a ^^ get_b ^^
    BitTagged.if_both_tagged_scalar env [I32Type]
      begin
        let set_a64, get_a64 = new_local64 env "a64" in
        let set_b64, get_b64 = new_local64 env "b64" in
        (* Convert to plain Word64 *)
        get_a ^^ extend64 ^^ compile_shrS64_const 1L ^^ set_a64 ^^
        get_b ^^ extend64 ^^ compile_shrS64_const 1L ^^ set_b64 ^^

        (* estimate bitcount of result: `bits(a) * b <= 64` guarantees
           the absence of overflow in 64-bit arithmetic *)
        compile_const_64 64L ^^
        get_a64 ^^ G.i (Unary (Wasm.Values.I64 I64Op.Clz)) ^^ G.i (Binary (Wasm.Values.I64 I64Op.Sub)) ^^
        get_b64 ^^ G.i (Binary (Wasm.Values.I64 I64Op.Mul)) ^^
        compile_const_64 64L ^^ G.i (Compare (Wasm.Values.I64 I64Op.LeU)) ^^
        G.if_ [I32Type]
          begin
            get_a64 ^^ get_b64 ^^ Word64.compile_unsigned_pow env ^^ set_res64 ^^
            get_res64 ^^ BitTagged.if_can_tag_i64 env [I32Type]
              (get_res64 ^^ BitTagged.tag)
              (get_res64 ^^ Num.from_word64 env)
          end
          begin
            get_a64 ^^ Num.from_signed_word64 env ^^
            get_b64 ^^ Num.from_signed_word64 env ^^
            Num.compile_unsigned_pow env ^^ set_res ^^
            get_res ^^ fits_in_vanilla env ^^
            G.if_ [I32Type]
              (get_res ^^ Num.truncate_to_word32 env ^^ BitTagged.tag_i32)
              get_res
          end
      end
      begin
        get_a ^^ BitTagged.if_tagged_scalar env [I32Type]
          (get_a ^^ extend_and_box64 env)
          get_a ^^
        get_b ^^ BitTagged.if_tagged_scalar env [I32Type]
          (get_b ^^ extend_and_box64 env)
          get_b ^^
        Num.compile_unsigned_pow env ^^ set_res ^^
        get_res ^^ fits_in_vanilla env ^^
        G.if_ [I32Type]
          (get_res ^^ Num.truncate_to_word32 env ^^ BitTagged.tag_i32)
          get_res
      end)

  let compile_is_negative env =
    let set_n, get_n = new_local env "n" in
    set_n ^^ get_n ^^
    BitTagged.if_tagged_scalar env [I32Type]
      (get_n ^^ compile_unboxed_const 0l ^^ G.i (Compare (Wasm.Values.I32 I32Op.LtS)))
      (get_n ^^ Num.compile_is_negative env)

  let vanilla_lit env = function
    | n when Big_int.is_int_big_int n && BitTagged.can_tag_const (Big_int.int64_of_big_int n) ->
      BitTagged.tag_const (Big_int.int64_of_big_int n)
    | n -> Num.vanilla_lit env n

  let compile_neg env =
    Func.share_code1 env "B_neg" ("n", I32Type) [I32Type] (fun env get_n ->
      get_n ^^ BitTagged.if_tagged_scalar env [I32Type]
        begin
          get_n ^^ compile_eq_const 0x80000000l ^^ (* -2^30 shifted *)
          G.if_ [I32Type]
            (compile_unboxed_const 0x40000000l ^^ Num.from_word32 env)
            begin
              compile_unboxed_const 0l ^^
              get_n ^^
              G.i (Binary (Wasm.Values.I32 I32Op.Sub))
            end
        end
        (get_n ^^ Num.compile_neg env)
    )

  let try_comp_unbox2 name fast slow env =
    Func.share_code2 env name (("a", I32Type), ("b", I32Type)) [I32Type]
      (fun env get_a get_b ->
        get_a ^^ get_b ^^
        BitTagged.if_both_tagged_scalar env [I32Type]
          begin
            get_a ^^ extend64 ^^
            get_b ^^ extend64 ^^
            fast env
          end
          begin
            get_a ^^ BitTagged.if_tagged_scalar env [I32Type]
              (get_a ^^ extend_and_box64 env)
              get_a ^^
            get_b ^^ BitTagged.if_tagged_scalar env [I32Type]
              (get_b ^^ extend_and_box64 env)
              get_b ^^
            slow env
          end)

  let compile_eq = try_comp_unbox2 "B_eq" Word64.compile_eq Num.compile_eq
  let compile_relop env bigintop =
    try_comp_unbox2 (name_from_relop bigintop)
      (fun env' -> Word64.compile_relop env' (i64op_from_relop bigintop))
      (fun env' -> Num.compile_relop env' bigintop)
      env

  let try_unbox iN fast slow env =
    let set_a, get_a = new_local env "a" in
    set_a ^^ get_a ^^
    BitTagged.if_tagged_scalar env [iN]
      (get_a ^^ fast env)
      (get_a ^^ slow env)

  let fits_unsigned_bits env n =
    try_unbox I32Type (fun _ -> match n with
        | 32 | 64 -> G.i Drop ^^ Bool.lit true
        | 8 | 16 ->
          compile_bitand_const Int32.(logor 1l (shift_left minus_one (n + 1))) ^^
          G.i (Test (Wasm.Values.I32 I32Op.Eqz))
        | _ -> assert false
      )
      (fun env -> Num.fits_unsigned_bits env n)
      env

  let fits_signed_bits env n =
    let set_a, get_a = new_local env "a" in
    try_unbox I32Type (fun _ -> match n with
        | 32 | 64 -> G.i Drop ^^ Bool.lit true
        | 8 | 16 ->
           set_a ^^
           get_a ^^ get_a ^^ compile_shrS_const 1l ^^
           G.i (Binary (Wasm.Values.I32 I32Op.Xor)) ^^
           compile_bitand_const
             Int32.(shift_left minus_one n) ^^
           G.i (Test (Wasm.Values.I32 I32Op.Eqz))
        | _ -> assert false
      )
      (fun env -> Num.fits_signed_bits env n)
      env

  let compile_abs env =
    try_unbox I32Type
      begin
        fun _ ->
        let set_a, get_a = new_local env "a" in
        set_a ^^
        get_a ^^ compile_unboxed_const 0l ^^ G.i (Compare (Wasm.Values.I32 I32Op.LtS)) ^^
        G.if_ [I32Type]
          begin
            get_a ^^
            (* -2^30 is small enough for compact representation, but 2^30 isn't *)
            compile_eq_const 0x80000000l ^^ (* i.e. -2^30 shifted *)
            G.if_ [I32Type]
              (compile_unboxed_const 0x40000000l ^^ Num.from_word32 env)
              begin
                (* absolute value works directly on shifted representation *)
                compile_unboxed_const 0l ^^
                get_a ^^
                G.i (Binary (Wasm.Values.I32 I32Op.Sub))
              end
          end
          get_a
      end
      Num.compile_abs
      env

  let compile_load_from_data_buf env signed =
    let set_res, get_res = new_local env "res" in
    Num.compile_load_from_data_buf env signed ^^
    set_res ^^
    get_res ^^ fits_in_vanilla env ^^
    G.if_ [I32Type]
      (get_res ^^ Num.truncate_to_word32 env ^^ BitTagged.tag_i32)
      get_res

  let compile_store_to_data_buf_unsigned env =
    let set_x, get_x = new_local env "x" in
    let set_buf, get_buf = new_local env "buf" in
    set_x ^^ set_buf ^^
    get_x ^^
    try_unbox I32Type
      (fun env ->
        BitTagged.untag_i32 ^^ set_x ^^
        I32Leb.compile_store_to_data_buf_unsigned env get_x get_buf
      )
      (fun env ->
        G.i Drop ^^
        get_buf ^^ get_x ^^ Num.compile_store_to_data_buf_unsigned env)
      env

  let compile_store_to_data_buf_signed env =
    let set_x, get_x = new_local env "x" in
    let set_buf, get_buf = new_local env "buf" in
    set_x ^^ set_buf ^^
    get_x ^^
    try_unbox I32Type
      (fun env ->
        BitTagged.untag_i32 ^^ set_x ^^
        I32Leb.compile_store_to_data_buf_signed env get_x get_buf
      )
      (fun env ->
        G.i Drop ^^
        get_buf ^^ get_x ^^ Num.compile_store_to_data_buf_signed env)
      env

  let compile_data_size_unsigned env =
    try_unbox I32Type
      (fun _ ->
        let set_x, get_x = new_local env "x" in
        BitTagged.untag_i32 ^^ set_x ^^
        I32Leb.compile_leb128_size get_x
      )
      (fun env -> Num.compile_data_size_unsigned env)
      env

  let compile_data_size_signed env =
    try_unbox I32Type
      (fun _ ->
        let set_x, get_x = new_local env "x" in
        BitTagged.untag_i32 ^^ set_x ^^
        I32Leb.compile_sleb128_size get_x
      )
      (fun env -> Num.compile_data_size_signed env)
      env

  let from_signed_word32 env =
    let set_a, get_a = new_local env "a" in
    set_a ^^
    get_a ^^ BitTagged.if_can_tag_i32 env  [I32Type]
      (get_a ^^ BitTagged.tag_i32)
      (get_a ^^ Num.from_signed_word32 env)

  let from_signed_word64 env =
    let set_a, get_a = new_local64 env "a" in
    set_a ^^
    get_a ^^ BitTagged.if_can_tag_i64 env [I32Type]
      (get_a ^^ BitTagged.tag)
      (get_a ^^ Num.from_signed_word64 env)

  let from_word32 env =
    let set_a, get_a = new_local env "a" in
    set_a ^^
    get_a ^^ BitTagged.if_can_tag_u32 env [I32Type]
      (get_a ^^ BitTagged.tag_i32)
      (get_a ^^ G.i (Convert (Wasm.Values.I64 I64Op.ExtendUI32)) ^^ Num.from_word64 env)

  let from_word64 env =
    let set_a, get_a = new_local64 env "a" in
    set_a ^^
    get_a ^^ BitTagged.if_can_tag_u64 env [I32Type]
      (get_a ^^ BitTagged.tag)
      (get_a ^^ Num.from_word64 env)

  let truncate_to_word64 env =
    let set_a, get_a = new_local env "a" in
    set_a ^^ get_a ^^
    BitTagged.if_tagged_scalar env [I64Type]
      (get_a ^^ BitTagged.untag env)
      (get_a ^^ Num.truncate_to_word64 env)

  let truncate_to_word32 env =
    let set_a, get_a = new_local env "a" in
    set_a ^^ get_a ^^
    BitTagged.if_tagged_scalar env [I32Type]
      (get_a ^^ BitTagged.untag_i32)
      (get_a ^^ Num.truncate_to_word32 env)

  let to_word64 env =
    let set_a, get_a = new_local env "a" in
    set_a ^^ get_a ^^
    BitTagged.if_tagged_scalar env [I64Type]
      (get_a ^^ BitTagged.untag env)
      (get_a ^^ Num.to_word64 env)

  let to_word32 env =
    let set_a, get_a = new_local env "a" in
    set_a ^^ get_a ^^
    BitTagged.if_tagged_scalar env [I32Type]
      (get_a ^^ BitTagged.untag_i32)
      (get_a ^^ Num.to_word32 env)

  let to_word32_with env =
    let set_a, get_a = new_local env "a" in
    let set_err_msg, get_err_msg = new_local env "err_msg" in
    set_err_msg ^^ set_a ^^
    get_a ^^
    BitTagged.if_tagged_scalar env [I32Type]
      (get_a ^^ BitTagged.untag_i32)
      (get_a ^^ get_err_msg ^^ Num.to_word32_with env)
end

module BigNumLibtommath : BigNumType = struct

  let to_word32 env = E.call_import env "rts" "bigint_to_word32_trap"
  let to_word64 env = E.call_import env "rts" "bigint_to_word64_trap"
  let to_word32_with env = E.call_import env "rts" "bigint_to_word32_trap_with"

  let truncate_to_word32 env = E.call_import env "rts" "bigint_to_word32_wrap"
  let truncate_to_word64 env = E.call_import env "rts" "bigint_to_word64_wrap"

  let from_word32 env = E.call_import env "rts" "bigint_of_word32"
  let from_word64 env = E.call_import env "rts" "bigint_of_word64"
  let from_signed_word32 env = E.call_import env "rts" "bigint_of_int32"
  let from_signed_word64 env = E.call_import env "rts" "bigint_of_int64"

  let compile_data_size_unsigned env = E.call_import env "rts" "bigint_leb128_size"
  let compile_data_size_signed env = E.call_import env "rts" "bigint_sleb128_size"

  let compile_store_to_data_buf_unsigned env =
    let (set_buf, get_buf) = new_local env "buf" in
    let (set_n, get_n) = new_local env "n" in
    set_n ^^ set_buf ^^
    get_n ^^ get_buf ^^ E.call_import env "rts" "bigint_leb128_encode" ^^
    get_n ^^ E.call_import env "rts" "bigint_leb128_size"
  let compile_store_to_data_buf_signed env =
    let (set_buf, get_buf) = new_local env "buf" in
    let (set_n, get_n) = new_local env "n" in
    set_n ^^ set_buf ^^
    get_n ^^ get_buf ^^ E.call_import env "rts" "bigint_sleb128_encode" ^^
    get_n ^^ E.call_import env "rts" "bigint_sleb128_size"

  let compile_load_from_data_buf env = function
    | false -> E.call_import env "rts" "bigint_leb128_decode"
    | true -> E.call_import env "rts" "bigint_sleb128_decode"

  let vanilla_lit env n =
    (* See enum mp_sign *)
    let sign = if Big_int.sign_big_int n >= 0 then 0l else 1l in

    let n = Big_int.abs_big_int n in

    let limbs =
      (* see MP_DIGIT_BIT *)
      let twoto28 = Big_int.power_int_positive_int 2 28 in
      let rec go n =
        if Big_int.sign_big_int n = 0
        then []
        else
          let (a, b) = Big_int.quomod_big_int n twoto28 in
          [ Big_int.int32_of_big_int b ] @ go a
      in go n
    in
    (* how many 32 bit digits *)
    let size = Int32.of_int (List.length limbs) in

    (* cf. mp_int in tommath.h *)
    let ptr = E.add_static env StaticBytes.[
      I32 Tagged.(int_of_tag BigInt);
      I32 size; (* used *)
      I32 size; (* size; relying on Heap.word_size == size_of(mp_digit) *)
      I32 sign;
      I32 0l; (* dp; this will be patched in BigInt::mp_int_ptr in the RTS when used *)
      i32s limbs

    ] in
    ptr

  let assert_nonneg env =
    Func.share_code1 env "assert_nonneg" ("n", I32Type) [I32Type] (fun env get_n ->
      get_n ^^
      E.call_import env "rts" "bigint_isneg" ^^
      E.then_trap_with env "Natural subtraction underflow" ^^
      get_n
    )

  let compile_abs env = E.call_import env "rts" "bigint_abs"
  let compile_neg env = E.call_import env "rts" "bigint_neg"
  let compile_add env = E.call_import env "rts" "bigint_add"
  let compile_mul env = E.call_import env "rts" "bigint_mul"
  let compile_signed_sub env = E.call_import env "rts" "bigint_sub"
  let compile_signed_div env = E.call_import env "rts" "bigint_div"
  let compile_signed_mod env = E.call_import env "rts" "bigint_rem"
  let compile_unsigned_sub env = E.call_import env "rts" "bigint_sub" ^^ assert_nonneg env
  let compile_unsigned_rem env = E.call_import env "rts" "bigint_rem"
  let compile_unsigned_div env = E.call_import env "rts" "bigint_div"
  let compile_unsigned_pow env = E.call_import env "rts" "bigint_pow"

  let compile_eq env = E.call_import env "rts" "bigint_eq"
  let compile_is_negative env = E.call_import env "rts" "bigint_isneg"
  let compile_relop env = function
      | Lt -> E.call_import env "rts" "bigint_lt"
      | Le -> E.call_import env "rts" "bigint_le"
      | Ge -> E.call_import env "rts" "bigint_ge"
      | Gt -> E.call_import env "rts" "bigint_gt"

  let fits_signed_bits env bits =
    E.call_import env "rts" "bigint_2complement_bits" ^^
    compile_unboxed_const (Int32.of_int bits) ^^
    G.i (Compare (Wasm.Values.I32 I32Op.LeU))
  let fits_unsigned_bits env bits =
    E.call_import env "rts" "bigint_count_bits" ^^
    compile_unboxed_const (Int32.of_int bits) ^^
    G.i (Compare (Wasm.Values.I32 I32Op.LeU))

end (* BigNumLibtommath *)

module BigNum = MakeCompact(BigNumLibtommath)

(* Primitive functions *)
module Prim = struct
  (* The {Nat,Int}{8,16} bits sit in the MSBs of the i32, in this manner
     we can perform almost all operations, with the exception of
     - Mul (needs shr of one operand)
     - Shr (needs masking of result)
     - Rot (needs duplication into LSBs, masking of amount and masking of result)
     - ctz (needs shr of operand or sub from result)

     Both {Nat,Int}{8,16} fit into the vanilla stackrep, so no boxing is necessary.
     This MSB-stored schema is also essentially what the interpreter is using.
  *)
  let prim_word32toNat env = BigNum.from_word32 env
  let prim_shiftWordNtoUnsigned env b =
    compile_shrU_const b ^^
    prim_word32toNat env
  let prim_word32toInt env = BigNum.from_signed_word32 env
  let prim_shiftWordNtoSigned env b =
    compile_shrS_const b ^^
    prim_word32toInt env
  let prim_intToWord32 env = BigNum.truncate_to_word32 env
  let prim_intToWordNShifted env b =
    prim_intToWord32 env ^^
    TaggedSmallWord.shift_leftWordNtoI32 b
end (* Prim *)

module Object = struct
 (* An object with a mutable field1 and immutable field 2 has the following
    heap layout:

    ┌────────┬──────────┬──────────┬─────────┬─────────────┬───┐
    │ Object │ n_fields │ hash_ptr │ ind_ptr │ field2_data │ … │
    └────────┴──────────┴┬─────────┴┬────────┴─────────────┴───┘
         ┌───────────────┘          │
         │   ┌──────────────────────┘
         │   ↓
         │  ╶─┬────────┬─────────────┐
         │    │ ObjInd │ field1_data │
         ↓    └────────┴─────────────┘
        ╶─┬─────────────┬─────────────┬───┐
          │ field1_hash │ field2_hash │ … │
          └─────────────┴─────────────┴───┘


    The field hash array lives in static memory (so no size header needed).
    The hash_ptr is skewed.

    The field2_data for immutable fields is a vanilla word.

    The field1_data for mutable fields are pointers to either an ObjInd, or a
    MutBox (they have the same layout). This indirection is a consequence of
    how we compile object literals with `await` instructions, as these mutable
    fields need to be able to alias local mutable variables.

    We could alternatively switch to an allocate-first approach in the
    await-translation of objects, and get rid of this indirection -- if it were
    not for the implementing of sharing of mutable stable values.
  *)

  let header_size = Int32.add Tagged.header_size 2l

  (* Number of object fields *)
  let size_field = Int32.add Tagged.header_size 0l
  let hash_ptr_field = Int32.add Tagged.header_size 1l

  module FieldEnv = Env.Make(String)

  (* This is for static objects *)
  let vanilla_lit env (fs : (string * int32) list) : int32 =
    let (hashes, ptrs) = fs
      |> List.map (fun (n, ptr) -> (Mo_types.Hash.hash n,ptr))
      |> List.sort compare
      |> List.split
    in

    let hash_ptr = E.add_static env StaticBytes.[ i32s hashes ] in

    E.add_static env StaticBytes.[
      I32 Tagged.(int_of_tag Object);
      I32 (Int32.of_int (List.length fs));
      I32 hash_ptr;
      i32s ptrs;
    ]

  (* This is for non-recursive objects, i.e. ObjNewE *)
  (* The instructions in the field already create the indirection if needed *)
  let lit_raw env (fs : (string * (unit -> G.t)) list ) =
    let name_pos_map =
      fs |>
      (* We could store only public fields in the object, but
         then we need to allocate separate boxes for the non-public ones:
         List.filter (fun (_, vis, f) -> vis.it = Public) |>
      *)
      List.map (fun (n,_) -> (E.hash env n, n)) |>
      List.sort compare |>
      List.mapi (fun i (_h,n) -> (n,Int32.of_int i)) |>
      List.fold_left (fun m (n,i) -> FieldEnv.add n i m) FieldEnv.empty in

    let sz = Int32.of_int (FieldEnv.cardinal name_pos_map) in

    (* Create hash array *)
    let hashes = fs |>
      List.map (fun (n,_) -> E.hash env n) |>
      List.sort compare in
    let hash_ptr = E.add_static env StaticBytes.[ i32s hashes ] in

    (* Allocate memory *)
    let (set_ri, get_ri, ri) = new_local_ env I32Type "obj" in
    Heap.alloc env (Int32.add header_size sz) ^^
    set_ri ^^

    (* Set tag *)
    get_ri ^^
    Tagged.(store Object) ^^

    (* Set size *)
    get_ri ^^
    compile_unboxed_const sz ^^
    Heap.store_field size_field ^^

    (* Set hash_ptr *)
    get_ri ^^
    compile_unboxed_const hash_ptr ^^
    Heap.store_field hash_ptr_field ^^

    (* Write all the fields *)
    let init_field (name, mk_is) : G.t =
      (* Write the pointer to the indirection *)
      get_ri ^^
      mk_is () ^^
      let i = FieldEnv.find name name_pos_map in
      let offset = Int32.add header_size i in
      Heap.store_field offset
    in
    G.concat_map init_field fs ^^

    (* Return the pointer to the object *)
    get_ri


  (* Returns a pointer to the object field (without following the indirection) *)
  let idx_hash_raw env =
    Func.share_code2 env "obj_idx" (("x", I32Type), ("hash", I32Type)) [I32Type] (fun env get_x get_hash ->
      let (set_h_ptr, get_h_ptr) = new_local env "h_ptr" in

      get_x ^^ Heap.load_field hash_ptr_field ^^ set_h_ptr ^^

      get_x ^^ Heap.load_field size_field ^^
      (* Linearly scan through the fields (binary search can come later) *)
      from_0_to_n env (fun get_i ->
        get_i ^^
        compile_mul_const Heap.word_size  ^^
        get_h_ptr ^^
        G.i (Binary (Wasm.Values.I32 I32Op.Add)) ^^
        Heap.load_field 0l ^^
        get_hash ^^
        G.i (Compare (Wasm.Values.I32 I32Op.Eq)) ^^
        G.if_ []
          ( get_i ^^
            compile_add_const header_size ^^
            compile_mul_const Heap.word_size ^^
            get_x ^^
            G.i (Binary (Wasm.Values.I32 I32Op.Add)) ^^
            G.i Return
          ) G.nop
      ) ^^
      E.trap_with env "internal error: object field not found"
    )

  (* Returns a pointer to the object field (possibly following the indirection) *)
  let idx_hash env indirect =
    if indirect
    then Func.share_code2 env "obj_idx_ind" (("x", I32Type), ("hash", I32Type)) [I32Type] (fun env get_x get_hash ->
      get_x ^^ get_hash ^^
      idx_hash_raw env ^^
      load_ptr ^^ compile_add_const (Int32.mul MutBox.field Heap.word_size)
    )
    else idx_hash_raw env

  (* Determines whether the field is mutable (and thus needs an indirection) *)
  let is_mut_field env obj_type s =
    let _, fields = Type.as_obj_sub [s] obj_type in
    Type.is_mut (Type.lookup_val_field s fields)

  (* Returns a pointer to the object field (without following the indirection) *)
  let idx_raw env f =
    compile_unboxed_const (E.hash env f) ^^
    idx_hash_raw env

  (* Returns a pointer to the object field (possibly following the indirection) *)
  let idx env obj_type f =
    compile_unboxed_const (E.hash env f) ^^
    idx_hash env (is_mut_field env obj_type f)

  (* load the value (or the mutbox) *)
  let load_idx_raw env f =
    idx_raw env f ^^
    load_ptr


  (* load the actual value (dereferencing the mutbox) *)
  let load_idx env obj_type f =
    idx env obj_type f ^^
    load_ptr

end (* Object *)

module Blob = struct
  (* The layout of a blob object is

     ┌─────┬─────────┬──────────────────┐
     │ tag │ n_bytes │ bytes (padded) … │
     └─────┴─────────┴──────────────────┘

    This heap object is used for various kinds of binary, non-pointer data.

    When used for Text values, the bytes are UTF-8 encoded code points from
    Unicode.
  *)

  let header_size = Int32.add Tagged.header_size 1l
  let len_field = Int32.add Tagged.header_size 0l

  let len env = Heap.load_field len_field

  let vanilla_lit env s =
    E.add_static env StaticBytes.[
      I32 Tagged.(int_of_tag Blob);
      I32 (Int32.of_int (String.length s));
      Bytes s;
    ]

  let lit env s = compile_unboxed_const (vanilla_lit env s)

  let lit_ptr_len env s =
    compile_unboxed_const (Int32.add ptr_unskew (E.add_static env StaticBytes.[Bytes s])) ^^
    compile_unboxed_const (Int32.of_int (String.length s))

  let alloc env = E.call_import env "rts" "alloc_blob"

  let unskewed_payload_offset = Int32.(add ptr_unskew (mul Heap.word_size header_size))
  let payload_ptr_unskewed = compile_add_const unskewed_payload_offset

  let as_ptr_len env = Func.share_code1 env "as_ptr_size" ("x", I32Type) [I32Type; I32Type] (
    fun env get_x ->
      get_x ^^ payload_ptr_unskewed ^^
      get_x ^^ len env
    )

  let of_ptr_size env = Func.share_code2 env "blob_of_ptr_size" (("ptr", I32Type), ("size" , I32Type)) [I32Type] (
    fun env get_ptr get_size ->
      let (set_x, get_x) = new_local env "x" in
      get_size ^^ alloc env ^^ set_x ^^
      get_x ^^ payload_ptr_unskewed ^^
      get_ptr ^^
      get_size ^^
      Heap.memcpy env ^^
      get_x
    )

  let of_size_copy env get_size_fun copy_fun offset =
    let (set_len, get_len) = new_local env "len" in
    let (set_blob, get_blob) = new_local env "blob" in
    get_size_fun env ^^ set_len ^^

    get_len ^^ alloc env ^^ set_blob ^^
    get_blob ^^ payload_ptr_unskewed ^^
    compile_unboxed_const offset ^^
    get_len ^^
    copy_fun env ^^

    get_blob


  (* Lexicographic blob comparison. Expects two blobs on the stack *)
  let rec compare env op =
    let open Operator in
    let name = match op with
        | LtOp -> "Blob.compare_lt"
        | LeOp -> "Blob.compare_le"
        | GeOp -> "Blob.compare_ge"
        | GtOp -> "Blob.compare_gt"
        | EqOp -> "Blob.compare_eq"
        | NeqOp -> assert false in
    Func.share_code2 env name (("x", I32Type), ("y", I32Type)) [I32Type] (fun env get_x get_y ->
      match op with
        (* Some operators can be reduced to the negation of other operators *)
        | LtOp ->  get_x ^^ get_y ^^ compare env GeOp ^^ Bool.neg
        | GtOp ->  get_x ^^ get_y ^^ compare env LeOp ^^ Bool.neg
        | NeqOp -> assert false
        | _ ->
      begin
        let (set_len1, get_len1) = new_local env "len1" in
        let (set_len2, get_len2) = new_local env "len2" in
        let (set_len, get_len) = new_local env "len" in
        let (set_a, get_a) = new_local env "a" in
        let (set_b, get_b) = new_local env "b" in

        get_x ^^ len env ^^ set_len1 ^^
        get_y ^^ len env ^^ set_len2 ^^

        (* Find mininum length *)
        begin if op = EqOp then
          (* Early exit for equality *)
          get_len1 ^^ get_len2 ^^ G.i (Compare (Wasm.Values.I32 I32Op.Eq)) ^^
          G.if_ [] G.nop (Bool.lit false ^^ G.i Return) ^^

          get_len1 ^^ set_len
        else
          get_len1 ^^ get_len2 ^^ G.i (Compare (Wasm.Values.I32 I32Op.LeU)) ^^
          G.if_ []
            (get_len1 ^^ set_len)
            (get_len2 ^^ set_len)
        end ^^

        (* We could do word-wise comparisons if we know that the trailing bytes
           are zeroed *)
        get_len ^^
        from_0_to_n env (fun get_i ->
          get_x ^^
          payload_ptr_unskewed ^^
          get_i ^^
          G.i (Binary (Wasm.Values.I32 I32Op.Add)) ^^
          G.i (Load {ty = I32Type; align = 0; offset = 0l; sz = Some Wasm.Types.(Pack8, ZX)}) ^^
          set_a ^^


          get_y ^^
          payload_ptr_unskewed ^^
          get_i ^^
          G.i (Binary (Wasm.Values.I32 I32Op.Add)) ^^
          G.i (Load {ty = I32Type; align = 0; offset = 0l; sz = Some Wasm.Types.(Pack8, ZX)}) ^^
          set_b ^^

          get_a ^^ get_b ^^ G.i (Compare (Wasm.Values.I32 I32Op.Eq)) ^^
          G.if_ [] G.nop (
            (* first non-equal elements *)
            begin match op with
            | LeOp -> get_a ^^ get_b ^^ G.i (Compare (Wasm.Values.I32 I32Op.LeU))
            | GeOp -> get_a ^^ get_b ^^ G.i (Compare (Wasm.Values.I32 I32Op.GeU))
            | EqOp -> Bool.lit false
            |_ -> assert false
            end ^^
            G.i Return
          )
        ) ^^
        (* Common prefix is same *)
        match op with
        | LeOp -> get_len1 ^^ get_len2 ^^ G.i (Compare (Wasm.Values.I32 I32Op.LeU))
        | GeOp -> get_len1 ^^ get_len2 ^^ G.i (Compare (Wasm.Values.I32 I32Op.GeU))
        | EqOp -> Bool.lit true
        |_ -> assert false
      end
  )

  let iter env =
    E.call_import env "rts" "blob_iter"
  let iter_done env =
    E.call_import env "rts" "blob_iter_done"
  let iter_next env =
    E.call_import env "rts" "blob_iter_next" ^^
    TaggedSmallWord.msb_adjust Type.Nat8

  let dyn_alloc_scratch env = alloc env ^^ payload_ptr_unskewed

end (* Blob *)

module Text = struct
  (*
  Most of the heavy lifting around text values is in rts/motoko-rts/src/text.rs
  *)

  (* The layout of a concatenation node is

     ┌─────┬─────────┬───────┬───────┐
     │ tag │ n_bytes │ text1 │ text2 │
     └─────┴─────────┴───────┴───────┘

    This is internal to rts/text.c, with the exception of GC-related code.
  *)

  let of_ptr_size env =
    E.call_import env "rts" "text_of_ptr_size"
  let concat env =
    E.call_import env "rts" "text_concat"
  let size env =
    E.call_import env "rts" "text_size"
  let to_buf env =
    E.call_import env "rts" "text_to_buf"
  let len env =
    E.call_import env "rts" "text_len" ^^ BigNum.from_word32 env
  let prim_showChar env =
    TaggedSmallWord.untag_codepoint ^^
    E.call_import env "rts" "text_singleton"
  let to_blob env = E.call_import env "rts" "blob_of_text"

  let of_blob env =
    let (set_blob, get_blob) = new_local env "blob" in
    set_blob ^^
    get_blob ^^ Blob.as_ptr_len env ^^
    E.call_import env "rts" "utf8_valid" ^^
    G.if_ [I32Type] (Opt.inject_noop env get_blob) (Opt.null_lit env)


  let iter env =
    E.call_import env "rts" "text_iter"
  let iter_done env =
    E.call_import env "rts" "text_iter_done"
  let iter_next env =
    E.call_import env "rts" "text_iter_next" ^^
    TaggedSmallWord.tag_codepoint

  let compare env op =
    let open Operator in
    let name = match op with
        | LtOp -> "Text.compare_lt"
        | LeOp -> "Text.compare_le"
        | GeOp -> "Text.compare_ge"
        | GtOp -> "Text.compare_gt"
        | EqOp -> "Text.compare_eq"
        | NeqOp -> assert false in
    Func.share_code2 env name (("x", I32Type), ("y", I32Type)) [I32Type] (fun env get_x get_y ->
      get_x ^^ get_y ^^ E.call_import env "rts" "text_compare" ^^
      compile_unboxed_const 0l ^^
      match op with
        | LtOp -> G.i (Compare (Wasm.Values.I32 I32Op.LtS))
        | LeOp -> G.i (Compare (Wasm.Values.I32 I32Op.LeS))
        | GtOp -> G.i (Compare (Wasm.Values.I32 I32Op.GtS))
        | GeOp -> G.i (Compare (Wasm.Values.I32 I32Op.GeS))
        | EqOp -> G.i (Compare (Wasm.Values.I32 I32Op.Eq))
        | NeqOp -> assert false
    )


end (* Text *)

module Arr = struct
  (* Object layout:

     ┌─────┬──────────┬────────┬───┐
     │ tag │ n_fields │ field1 │ … │
     └─────┴──────────┴────────┴───┘

     No difference between mutable and immutable arrays.
  *)

  let header_size = Int32.add Tagged.header_size 1l
  let element_size = 4l
  let len_field = Int32.add Tagged.header_size 0l

  (* Static array access. No checking *)
  let load_field n = Heap.load_field Int32.(add n header_size)

  (* Dynamic array access. Returns the address (not the value) of the field.
     Does bounds checking *)
  let idx env =
    Func.share_code2 env "Array.idx" (("array", I32Type), ("idx", I32Type)) [I32Type] (fun env get_array get_idx ->
      (* No need to check the lower bound, we interpret idx as unsigned *)
      (* Check the upper bound *)
      get_idx ^^
      get_array ^^ Heap.load_field len_field ^^
      G.i (Compare (Wasm.Values.I32 I32Op.LtU)) ^^
      E.else_trap_with env "Array index out of bounds" ^^

      get_idx ^^
      compile_add_const header_size ^^
      compile_mul_const element_size ^^
      get_array ^^
      G.i (Binary (Wasm.Values.I32 I32Op.Add))
    )

  (* As above, but taking a bigint (Nat), and reporting overflow as out of bounds *)
  let idx_bigint env =
    Func.share_code2 env "Array.idx_bigint" (("array", I32Type), ("idx", I32Type)) [I32Type] (fun env get_array get_idx ->
      get_array ^^
      get_idx ^^
      Blob.lit env "Array index out of bounds" ^^
      BigNum.to_word32_with env ^^
      idx env
  )


  let vanilla_lit env ptrs =
    E.add_static env StaticBytes.[
      I32 Tagged.(int_of_tag Array);
      I32 (Int32.of_int (List.length ptrs));
      i32s ptrs;
    ]

  (* Compile an array literal. *)
  let lit env element_instructions =
    Tagged.obj env Tagged.Array
     ([ compile_unboxed_const (Wasm.I32.of_int_u (List.length element_instructions))
      ] @ element_instructions)

  (* Does not initialize the fields! *)
  let alloc env = E.call_import env "rts" "alloc_array"

  (* The primitive operations *)
  (* No need to wrap them in RTS functions: They occur only once, in the prelude. *)
  let init env =
    let (set_len, get_len) = new_local env "len" in
    let (set_x, get_x) = new_local env "x" in
    let (set_r, get_r) = new_local env "r" in
    set_x ^^
    BigNum.to_word32 env ^^
    set_len ^^

    (* Allocate *)
    get_len ^^
    alloc env ^^
    set_r ^^

    (* Write fields *)
    get_len ^^
    from_0_to_n env (fun get_i ->
      get_r ^^
      get_i ^^
      idx env ^^
      get_x ^^
      store_ptr
    ) ^^
    get_r

  let tabulate env =
    let (set_len, get_len) = new_local env "len" in
    let (set_f, get_f) = new_local env "f" in
    let (set_r, get_r) = new_local env "r" in
    set_f ^^
    BigNum.to_word32 env ^^
    set_len ^^

    (* Allocate *)
    get_len ^^
    alloc env ^^
    set_r ^^

    (* Write fields *)
    get_len ^^
    from_0_to_n env (fun get_i ->
      (* Where to store *)
      get_r ^^ get_i ^^ idx env ^^
      (* The closure *)
      get_f ^^
      (* The arg *)
      get_i ^^
      BigNum.from_word32 env ^^
      (* The closure again *)
      get_f ^^
      (* Call *)
      Closure.call_closure env 1 1 ^^
      store_ptr
    ) ^^
    get_r

  let ofBlob env =
    Func.share_code1 env "Arr.ofBlob" ("blob", I32Type) [I32Type] (fun env get_blob ->
      let (set_len, get_len) = new_local env "len" in
      let (set_r, get_r) = new_local env "r" in

      get_blob ^^ Blob.len env ^^ set_len ^^

      get_len ^^ alloc env ^^ set_r ^^

      get_len ^^ from_0_to_n env (fun get_i ->
        get_r ^^ get_i ^^ idx env ^^
        get_blob ^^ Blob.payload_ptr_unskewed ^^
        get_i ^^ G.i (Binary (Wasm.Values.I32 I32Op.Add)) ^^
        G.i (Load {ty = I32Type; align = 0; offset = 0l; sz = Some Wasm.Types.(Pack8, ZX)}) ^^
        TaggedSmallWord.msb_adjust Type.Nat8 ^^
        store_ptr
      ) ^^

      get_r
    )

  let toBlob env =
    Func.share_code1 env "Arr.toBlob" ("array", I32Type) [I32Type] (fun env get_a ->
      let (set_len, get_len) = new_local env "len" in
      let (set_r, get_r) = new_local env "r" in

      get_a ^^ Heap.load_field len_field ^^ set_len ^^

      get_len ^^ Blob.alloc env ^^ set_r ^^

      get_len ^^ from_0_to_n env (fun get_i ->
        get_r ^^ Blob.payload_ptr_unskewed ^^
        get_i ^^ G.i (Binary (Wasm.Values.I32 I32Op.Add)) ^^
        get_a ^^ get_i ^^ idx env ^^
        load_ptr ^^
        TaggedSmallWord.lsb_adjust Type.Nat8 ^^
        G.i (Store {ty = I32Type; align = 0; offset = 0l; sz = Some Wasm.Types.Pack8})
      ) ^^

      get_r
    )

end (* Array *)

module Tuple = struct
  (* Tuples use the same object representation (and same tag) as arrays.
     Even though we know the size statically, we still need the size
     information for the GC.

     One could introduce tags for small tuples, to save one word.
  *)

  (* We represent the boxed empty tuple as the unboxed scalar 0, i.e. simply as
     number (but really anything is fine, we never look at this) *)
  let unit_vanilla_lit = 0l
  let compile_unit = compile_unboxed_const unit_vanilla_lit

  (* Expects on the stack the pointer to the array. *)
  let load_n n = Heap.load_field (Int32.add Arr.header_size n)

  (* Takes n elements of the stack and produces an argument tuple *)
  let from_stack env n =
    if n = 0 then compile_unit
    else
      let name = Printf.sprintf "to_%i_tuple" n in
      let args = Lib.List.table n (fun i -> Printf.sprintf "arg%i" i, I32Type) in
      Func.share_code env name args [I32Type] (fun env ->
        Arr.lit env (Lib.List.table n (fun i -> G.i (LocalGet (nr (Int32.of_int i)))))
      )

  (* Takes an argument tuple and puts the elements on the stack: *)
  let to_stack env n =
    if n = 0 then G.i Drop else
    begin
      let name = Printf.sprintf "from_%i_tuple" n in
      let retty = Lib.List.make n I32Type in
      Func.share_code1 env name ("tup", I32Type) retty (fun env get_tup ->
        G.table n (fun i -> get_tup ^^ load_n (Int32.of_int i))
      )
    end

end (* Tuple *)

module Lifecycle = struct
  (*
  This module models the life cycle of a canister as a very simple state machine,
  keeps track of the current state of the canister, and traps noisily if an
  unexpected transition happens. Such a transition would either be a bug in the
  underlying system, or in our RTS.
  *)

  type state =
    | PreInit
  (* We do not use the (start) function when compiling canisters, so skip
     these two:
    | InStart
    | Started (* (start) has run *)
  *)
    | InInit (* canister_init *)
    | Idle (* basic steady state *)
    | InUpdate
    | InQuery
    | PostQuery (* an invalid state *)
    | InPreUpgrade
    | PostPreUpgrade (* an invalid state *)
    | InPostUpgrade

  let string_of_state state = match state with
    | PreInit -> "PreInit"
    | InInit -> "InInit"
    | Idle -> "Idle"
    | InUpdate -> "InUpdate"
    | InQuery -> "InQuery"
    | PostQuery -> "PostQuery"
    | InPreUpgrade -> "InPreUpgrade"
    | PostPreUpgrade -> "PostPreUpgrade"
    | InPostUpgrade -> "InPostUpgrade"

  let int_of_state = function
    | PreInit -> 0l (* Automatically null *)
    (*
    | InStart -> 1l
    | Started -> 2l
    *)
    | InInit -> 3l
    | Idle -> 4l
    | InUpdate -> 5l
    | InQuery -> 6l
    | PostQuery -> 7l
    | InPreUpgrade -> 8l
    | PostPreUpgrade -> 9l
    | InPostUpgrade -> 10l

  let ptr = Stack.end_
  let end_ = Int32.add Stack.end_ Heap.word_size

  (* Which states may come before this *)
  let pre_states = function
    | PreInit -> []
    (*
    | InStart -> [PreInit]
    | Started -> [InStart]
    *)
    | InInit -> [PreInit]
    | Idle -> [InInit; InUpdate; InPostUpgrade]
    | InUpdate -> [Idle]
    | InQuery -> [Idle]
    | PostQuery -> [InQuery]
    | InPreUpgrade -> [Idle]
    | PostPreUpgrade -> [InPreUpgrade]
    | InPostUpgrade -> [InInit]

  let get env =
    compile_unboxed_const ptr ^^
    load_unskewed_ptr

  let set env new_state =
    compile_unboxed_const ptr ^^
    compile_unboxed_const (int_of_state new_state) ^^
    store_unskewed_ptr

  let trans env new_state =
    let name = "trans_state" ^ Int32.to_string (int_of_state new_state) in
    Func.share_code0 env name [] (fun env ->
      G.block_ [] (
        let rec go = function
        | [] -> E.trap_with env
          ("internal error: unexpected state entering " ^ string_of_state new_state)
        | (s::ss) ->
          get env ^^ compile_eq_const (int_of_state s) ^^
          G.if_ [] (G.i (Br (nr 1l))) G.nop ^^
          go ss
        in go (pre_states new_state)
        ) ^^
      set env new_state
    )

end (* Lifecycle *)


module IC = struct
  (* IC-specific stuff: System imports, databufs etc. *)

  let i32s n = Lib.List.make n I32Type

  let import_ic0 env =
      E.add_func_import env "ic0" "call_data_append" (i32s 2) [];
      E.add_func_import env "ic0" "call_cycles_add" [I64Type] [];
      E.add_func_import env "ic0" "call_new" (i32s 8) [];
      E.add_func_import env "ic0" "call_perform" [] [I32Type];
      E.add_func_import env "ic0" "call_on_cleanup" (i32s 2) [];
      E.add_func_import env "ic0" "canister_cycle_balance" [] [I64Type];
      E.add_func_import env "ic0" "canister_self_copy" (i32s 3) [];
      E.add_func_import env "ic0" "canister_self_size" [] [I32Type];
      E.add_func_import env "ic0" "canister_status" [] [I32Type];
      E.add_func_import env "ic0" "debug_print" (i32s 2) [];
      E.add_func_import env "ic0" "msg_arg_data_copy" (i32s 3) [];
      E.add_func_import env "ic0" "msg_arg_data_size" [] [I32Type];
      E.add_func_import env "ic0" "msg_caller_copy" (i32s 3) [];
      E.add_func_import env "ic0" "msg_caller_size" [] [I32Type];
      E.add_func_import env "ic0" "msg_cycles_available" [] [I64Type];
      E.add_func_import env "ic0" "msg_cycles_refunded" [] [I64Type];
      E.add_func_import env "ic0" "msg_cycles_accept" [I64Type] [I64Type];
      E.add_func_import env "ic0" "certified_data_set" (i32s 2) [];
      E.add_func_import env "ic0" "data_certificate_present" [] [I32Type];
      E.add_func_import env "ic0" "data_certificate_size" [] [I32Type];
      E.add_func_import env "ic0" "data_certificate_copy" (i32s 3) [];
      E.add_func_import env "ic0" "msg_reject_code" [] [I32Type];
      E.add_func_import env "ic0" "msg_reject_msg_size" [] [I32Type];
      E.add_func_import env "ic0" "msg_reject_msg_copy" (i32s 3) [];
      E.add_func_import env "ic0" "msg_reject" (i32s 2) [];
      E.add_func_import env "ic0" "msg_reply_data_append" (i32s 2) [];
      E.add_func_import env "ic0" "msg_reply" [] [];
      E.add_func_import env "ic0" "trap" (i32s 2) [];
      E.add_func_import env "ic0" "stable_write" (i32s 3) [];
      E.add_func_import env "ic0" "stable_read" (i32s 3) [];
      E.add_func_import env "ic0" "stable_size" [] [I32Type];
      E.add_func_import env "ic0" "stable_grow" [I32Type] [I32Type];
      E.add_func_import env "ic0" "time" [] [I64Type];
      ()

  let system_imports env =
    match E.mode env with
    | Flags.ICMode ->
      import_ic0 env
    | Flags.RefMode  ->
      import_ic0 env
    | Flags.WASIMode ->
      E.add_func_import env "wasi_unstable" "fd_write" [I32Type; I32Type; I32Type; I32Type] [I32Type];
    | Flags.WasmMode -> ()

  let system_call env modname funcname = E.call_import env modname funcname

  let register env =

      Func.define_built_in env "print_ptr" [("ptr", I32Type); ("len", I32Type)] [] (fun env ->
        match E.mode env with
        | Flags.WasmMode -> G.i Nop
        | Flags.ICMode | Flags.RefMode ->
            G.i (LocalGet (nr 0l)) ^^
            G.i (LocalGet (nr 1l)) ^^
            E.call_import env "ic0" "debug_print"
        | Flags.WASIMode -> begin
          let get_ptr = G.i (LocalGet (nr 0l)) in
          let get_len = G.i (LocalGet (nr 1l)) in

          Stack.with_words env "io_vec" 6l (fun get_iovec_ptr ->
            (* We use the iovec functionality to append a newline *)
            get_iovec_ptr ^^
            get_ptr ^^
            G.i (Store {ty = I32Type; align = 2; offset = 0l; sz = None}) ^^

            get_iovec_ptr ^^
            get_len ^^
            G.i (Store {ty = I32Type; align = 2; offset = 4l; sz = None}) ^^

            get_iovec_ptr ^^
            get_iovec_ptr ^^ compile_add_const 16l ^^
            G.i (Store {ty = I32Type; align = 2; offset = 8l; sz = None}) ^^

            get_iovec_ptr ^^
            compile_unboxed_const 1l ^^
            G.i (Store {ty = I32Type; align = 2; offset = 12l; sz = None}) ^^

            get_iovec_ptr ^^
            compile_unboxed_const (Int32.of_int (Char.code '\n')) ^^
            G.i (Store {ty = I32Type; align = 0; offset = 16l; sz = Some Wasm.Types.Pack8}) ^^

            (* Call fd_write twice to work around
               https://github.com/bytecodealliance/wasmtime/issues/629
            *)

            compile_unboxed_const 1l (* stdout *) ^^
            get_iovec_ptr ^^
            compile_unboxed_const 1l (* one string segment (2 doesn't work) *) ^^
            get_iovec_ptr ^^ compile_add_const 20l ^^ (* out for bytes written, we ignore that *)
            E.call_import env "wasi_unstable" "fd_write" ^^
            G.i Drop ^^

            compile_unboxed_const 1l (* stdout *) ^^
            get_iovec_ptr ^^ compile_add_const 8l ^^
            compile_unboxed_const 1l (* one string segment *) ^^
            get_iovec_ptr ^^ compile_add_const 20l ^^ (* out for bytes written, we ignore that *)
            E.call_import env "wasi_unstable" "fd_write" ^^
            G.i Drop)
          end);

      E.add_export env (nr {
        name = Wasm.Utf8.decode "print_ptr";
        edesc = nr (FuncExport (nr (E.built_in env "print_ptr")))
      })

  let print_ptr_len env = G.i (Call (nr (E.built_in env "print_ptr")))

  let print_text env =
    Func.share_code1 env "print_text" ("str", I32Type) [] (fun env get_str ->
      let (set_blob, get_blob) = new_local env "blob" in
      get_str ^^ Text.to_blob env ^^ set_blob ^^
      get_blob ^^ Blob.payload_ptr_unskewed ^^
      get_blob ^^ Blob.len env ^^
      print_ptr_len env
    )

  (* For debugging *)
  let _compile_static_print env s =
    Blob.lit_ptr_len env s ^^ print_ptr_len env

  let ic_trap env = system_call env "ic0" "trap"

  let trap_ptr_len env =
    match E.mode env with
    | Flags.WasmMode -> G.i Unreachable
    | Flags.WASIMode -> print_ptr_len env ^^ G.i Unreachable
    | Flags.ICMode | Flags.RefMode -> ic_trap env ^^ G.i Unreachable

  let trap_with env s =
    Blob.lit_ptr_len env s ^^ trap_ptr_len env

  let _trap_text env  =
    Text.to_blob env ^^ Blob.as_ptr_len env ^^ trap_ptr_len env

  let default_exports env =
    (* these exports seem to be wanted by the hypervisor/v8 *)
    E.add_export env (nr {
      name = Wasm.Utf8.decode (
        match E.mode env with
        | Flags.WASIMode -> "memory"
        | _  -> "mem"
      );
      edesc = nr (MemoryExport (nr 0l))
    });
    E.add_export env (nr {
      name = Wasm.Utf8.decode "table";
      edesc = nr (TableExport (nr 0l))
    })

  let export_init env =
    assert (E.mode env = Flags.ICMode || E.mode env = Flags.RefMode);
    let empty_f = Func.of_body env [] [] (fun env ->
      Lifecycle.trans env Lifecycle.InInit ^^

      G.i (Call (nr (E.built_in env "init"))) ^^
      E.collect_garbage env ^^

      Lifecycle.trans env Lifecycle.Idle
    ) in
    let fi = E.add_fun env "canister_init" empty_f in
    E.add_export env (nr {
      name = Wasm.Utf8.decode "canister_init";
      edesc = nr (FuncExport (nr fi))
      })

  let export_wasi_start env =
    assert (E.mode env = Flags.WASIMode);
    let fi = E.add_fun env "_start" (Func.of_body env [] [] (fun env1 ->
      Lifecycle.trans env Lifecycle.InInit ^^
      G.i (Call (nr (E.built_in env "init"))) ^^
      Lifecycle.trans env Lifecycle.Idle
    )) in
    E.add_export env (nr {
      name = Wasm.Utf8.decode "_start";
      edesc = nr (FuncExport (nr fi))
      })

  let export_upgrade_methods env =
    if E.mode env = Flags.ICMode || E.mode env = Flags.RefMode then
    let status_stopped = 3l in
    let pre_upgrade_fi = E.add_fun env "pre_upgrade" (Func.of_body env [] [] (fun env ->
      Lifecycle.trans env Lifecycle.InPreUpgrade ^^
      (* check status is stopped or trap on outstanding callbacks *)
      system_call env "ic0" "canister_status" ^^ compile_unboxed_const status_stopped ^^
      G.i (Compare (Wasm.Values.I32 I32Op.Eq)) ^^
      G.if_ []
       (G.nop)
       (ContinuationTable.count env ^^
          E.then_trap_with env "canister_pre_upgrade attempted with outstanding message callbacks (try stopping the canister before upgrade)") ^^
      (* call pre_upgrade expression & any system method *)
      (G.i (Call (nr (E.built_in env "pre_exp")))) ^^
      Lifecycle.trans env Lifecycle.PostPreUpgrade
    )) in

    let post_upgrade_fi = E.add_fun env "post_upgrade" (Func.of_body env [] [] (fun env ->
      Lifecycle.trans env Lifecycle.InInit ^^
      G.i (Call (nr (E.built_in env "init"))) ^^
      Lifecycle.trans env Lifecycle.InPostUpgrade ^^
      G.i (Call (nr (E.built_in env "post_exp"))) ^^
      Lifecycle.trans env Lifecycle.Idle ^^
      E.collect_garbage env
    )) in

    E.add_export env (nr {
      name = Wasm.Utf8.decode "canister_pre_upgrade";
      edesc = nr (FuncExport (nr pre_upgrade_fi))
    });

    E.add_export env (nr {
      name = Wasm.Utf8.decode "canister_post_upgrade";
      edesc = nr (FuncExport (nr post_upgrade_fi))
    })


  let get_self_reference env =
    match E.mode env with
    | Flags.ICMode | Flags.RefMode ->
      Func.share_code0 env "canister_self" [I32Type] (fun env ->
        Blob.of_size_copy env
          (fun env -> system_call env "ic0" "canister_self_size")
          (fun env -> system_call env "ic0" "canister_self_copy") 0l
      )
    | _ ->
      E.trap_with env "cannot get self-actor-reference when running locally"

  let get_system_time env =
    match E.mode env with
    | Flags.ICMode | Flags.RefMode ->
      system_call env "ic0" "time"
    | _ ->
      E.trap_with env "cannot get system time when running locally"

  let caller env =
    SR.Vanilla,
    match E.mode env with
    | Flags.ICMode | Flags.RefMode ->
      Blob.of_size_copy env
        (fun env -> system_call env "ic0" "msg_caller_size")
        (fun env -> system_call env "ic0" "msg_caller_copy") 0l
    | _ ->
      E.trap_with env (Printf.sprintf "cannot get caller  when running locally")

  let reject env arg_instrs =
    match E.mode env with
    | Flags.ICMode | Flags.RefMode ->
      arg_instrs ^^
      Text.to_blob env ^^
      Blob.as_ptr_len env ^^
      system_call env "ic0" "msg_reject"
    | _ ->
      E.trap_with env (Printf.sprintf "cannot reject when running locally")

  let error_code env =
     Func.share_code0 env "error_code" [I32Type] (fun env ->
      let (set_code, get_code) = new_local env "code" in
      system_call env "ic0" "msg_reject_code" ^^ set_code ^^
      List.fold_right (fun (tag, const) code ->
        get_code ^^ compile_unboxed_const const ^^
        G.i (Compare (Wasm.Values.I32 I32Op.Eq)) ^^
        G.if_ [I32Type]
          (Variant.inject env tag Tuple.compile_unit)
          code)
        ["system_fatal", 1l;
         "system_transient", 2l;
         "destination_invalid", 3l;
         "canister_reject", 4l;
         "canister_error", 5l]
        (Variant.inject env "future" (get_code ^^ BoxedSmallWord.box env)))
  let error_message env =
    Func.share_code0 env "error_message" [I32Type] (fun env ->
      Blob.of_size_copy env
        (fun env -> system_call env "ic0" "msg_reject_msg_size")
        (fun env -> system_call env "ic0" "msg_reject_msg_copy") 0l
    )

  let error_value env =
    Func.share_code0 env "error_value" [I32Type] (fun env ->
      error_code env ^^
      error_message env ^^
      Tuple.from_stack env 2
    )

  let reply_with_data env =
    Func.share_code2 env "reply_with_data" (("start", I32Type), ("size", I32Type)) [] (
      fun env get_data_start get_data_size ->
        get_data_start ^^
        get_data_size ^^
        system_call env "ic0" "msg_reply_data_append" ^^
        system_call env "ic0" "msg_reply"
   )

  (* Actor reference on the stack *)
  let actor_public_field env name =
    (* simply tuple canister name and function name *)
    Blob.lit env name ^^
    Tuple.from_stack env 2

  let fail_assert env at =
    E.trap_with env (Printf.sprintf "assertion failed at %s" (string_of_region at))

  let async_method_name = "__motoko_async_helper"

  let assert_caller_self env =
    let (set_len1, get_len1) = new_local env "len1" in
    let (set_len2, get_len2) = new_local env "len2" in
    let (set_str1, get_str1) = new_local env "str1" in
    let (set_str2, get_str2) = new_local env "str2" in
    system_call env "ic0" "canister_self_size" ^^ set_len1 ^^
    system_call env "ic0" "msg_caller_size" ^^ set_len2 ^^
    get_len1 ^^ get_len2 ^^ G.i (Compare (Wasm.Values.I32 I32Op.Eq)) ^^
    E.else_trap_with env "not a self-call" ^^

    get_len1 ^^ Blob.dyn_alloc_scratch env ^^ set_str1 ^^
    get_str1 ^^ compile_unboxed_const 0l ^^ get_len1 ^^
    system_call env "ic0" "canister_self_copy" ^^

    get_len2 ^^ Blob.dyn_alloc_scratch env ^^ set_str2 ^^
    get_str2 ^^ compile_unboxed_const 0l ^^ get_len2 ^^
    system_call env "ic0" "msg_caller_copy" ^^


    get_str1 ^^ get_str2 ^^ get_len1 ^^ Heap.memcmp env ^^
    compile_unboxed_const 0l ^^ G.i (Compare (Wasm.Values.I32 I32Op.Eq)) ^^
    E.else_trap_with env "not a self-call"

  (* Cycles *)

  let cycle_balance env =
    match E.mode env with
    | Flags.ICMode
    | Flags.RefMode ->
      system_call env "ic0" "canister_cycle_balance"
    | _ ->
      E.trap_with env "cannot read balance when running locally"

  let cycles_add env =
    match E.mode env with
    | Flags.ICMode
    | Flags.RefMode ->
      system_call env "ic0" "call_cycles_add"
    | _ ->
      E.trap_with env "cannot accept cycles when running locally"

  let cycles_accept env =
    match E.mode env with
    | Flags.ICMode
    | Flags.RefMode ->
      system_call env "ic0" "msg_cycles_accept"
    | _ ->
      E.trap_with env "cannot accept cycles when running locally"

  let cycles_available env =
    match E.mode env with
    | Flags.ICMode
    | Flags.RefMode ->
      system_call env "ic0" "msg_cycles_available"
    | _ ->
      E.trap_with env "cannot get cycles available when running locally"

  let cycles_refunded env =
    match E.mode env with
    | Flags.ICMode
    | Flags.RefMode ->
      system_call env "ic0" "msg_cycles_refunded"
    | _ ->
      E.trap_with env "cannot get cycles refunded when running locally"

  let set_certified_data env =
    match E.mode env with
    | Flags.ICMode
    | Flags.RefMode ->
      Blob.as_ptr_len env ^^
      system_call env "ic0" "certified_data_set"
    | _ ->
      E.trap_with env "cannot set certified data when running locally"

  let get_certificate env =
    match E.mode env with
    | Flags.ICMode
    | Flags.RefMode ->
      system_call env "ic0" "data_certificate_present" ^^
      G.if_ [I32Type]
      begin
        Opt.inject_noop env (
          Blob.of_size_copy env
            (fun env -> system_call env "ic0" "data_certificate_size")
            (fun env -> system_call env "ic0" "data_certificate_copy") 0l
        )
      end (Opt.null_lit env)
    | _ ->
      E.trap_with env "cannot get certificate when running locally"

end (* IC *)

module StableMem = struct

  let register_globals env =
    (* size (in pages) *)
    E.add_global32 env "__stablemem_size" Mutable 0l

  let get_size env =
    G.i (GlobalGet (nr (E.get_global env "__stablemem_size")))
  let set_size env =
    G.i (GlobalSet (nr (E.get_global env "__stablemem_size")))

  (* read word32 from stable mem offset on stack *)
  let read_word32 env =
    match E.mode env with
    | Flags.ICMode | Flags.RefMode ->
      Func.share_code1 env "__stablemem_read_word32"
        ("offset", I32Type) [I32Type]
        (fun env get_offset ->
          Stack.with_words env "temp_ptr" 1l (fun get_temp_ptr ->
            get_temp_ptr ^^ get_offset ^^  compile_unboxed_const 4l ^^
            IC.system_call env "ic0" "stable_read" ^^
            get_temp_ptr ^^ load_unskewed_ptr))
    | _ -> assert false

  (* write stable mem offset and value, operands on stack *)
  let write_word32 env =
    match E.mode env with
    | Flags.ICMode | Flags.RefMode ->
      Func.share_code2 env "__stablemem_write_word32"
        (("offset", I32Type),("value", I32Type)) []
        (fun env get_offset get_value ->
          Stack.with_words env "temp_ptr" 1l (fun get_temp_ptr ->
            get_temp_ptr ^^ get_value ^^ store_unskewed_ptr ^^
            get_offset ^^
            get_temp_ptr ^^ compile_unboxed_const 4l ^^
            IC.system_call env "ic0" "stable_write"))
    | _ -> assert false


  (* grow stable memory if needed (WIP)*)
  let grow env =
    match E.mode env with
    | Flags.ICMode | Flags.RefMode ->
      Func.share_code1 env "__stablemem_grow"
        ("pages", I32Type) []
        (fun env get_pages ->
          let (set_pages_needed, get_pages_needed) = new_local env "pages_needed" in
          get_pages ^^
          E.call_import env "ic0" "stable_size" ^^
          G.i (Binary (Wasm.Values.I32 I32Op.Sub)) ^^
          set_pages_needed ^^

          get_pages_needed ^^
          compile_unboxed_zero ^^
          G.i (Compare (Wasm.Values.I32 I32Op.GtS)) ^^
          G.if_ []
            ( get_pages_needed ^^
              E.call_import env "ic0" "stable_grow" ^^
              (* Check result *)
              compile_unboxed_zero ^^
              G.i (Compare (Wasm.Values.I32 I32Op.LtS)) ^^
              E.then_trap_with env "Cannot grow stable memory."
            ) G.nop)
    | _ -> assert false

end (* Stack *)

module RTS_Exports = struct
  let system_exports env =
    let bigint_trap_fi = E.add_fun env "bigint_trap" (
      Func.of_body env [] [] (fun env ->
        E.trap_with env "bigint function error"
      )
    ) in
    E.add_export env (nr {
      name = Wasm.Utf8.decode "bigint_trap";
      edesc = nr (FuncExport (nr bigint_trap_fi))
    });
    let rts_trap_fi = E.add_fun env "rts_trap" (
      Func.of_body env ["str", I32Type; "len", I32Type] [] (fun env ->
        let get_str = G.i (LocalGet (nr 0l)) in
        let get_len = G.i (LocalGet (nr 1l)) in
        get_str ^^ get_len ^^ IC.trap_ptr_len env
      )
    ) in
    E.add_export env (nr {
      name = Wasm.Utf8.decode "rts_trap";
      edesc = nr (FuncExport (nr rts_trap_fi))
    })

end (* RTS_Exports *)

module Serialization = struct
  (*
    The general serialization strategy is as follows:
    * We statically generate the IDL type description header.
    * We traverse the data to calculate the size needed for the data buffer and the
      reference buffer.
    * We allocate memory for the data buffer and the reference buffer
      (this memory area is not referenced, so will be dead with the next GC)
    * We copy the IDL type header to the data buffer.
    * We traverse the data and serialize it into the data buffer.
      This is type driven, and we use the `share_code` machinery and names that
      properly encode the type to resolve loops in a convenient way.
    * We externalize all that new data space into a databuf
    * We externalize the reference space into a elembuf
    * We pass both databuf and elembuf to shared functions
      (this mimicks the future system API)

    The deserialization is analogous:
    * We allocate some scratch space, and internalize the databuf and elembuf into it.
    * We parse the data, in a type-driven way, using normal construction and
      allocation, while keeping tabs on the type description header for subtyping.
    * At the end, the scratch space is a hole in the heap, and will be reclaimed
      by the next GC.
  *)

  open Typ_hash

  let sort_by_hash fs =
    List.sort
      (fun (h1,_) (h2,_) -> Lib.Uint32.compare h1 h2)
      (List.map (fun f -> (Idllib.Escape.unescape_hash f.Type.lab, f)) fs)

  (* The IDL serialization prefaces the data with a type description.
     We can statically create the type description in Ocaml code,
     store it in the program, and just copy it to the beginning of the message.

     At some point this can be factored into a function from AS type to IDL type,
     and a function like this for IDL types. But due to recursion handling
     it is easier to start like this.
  *)

  module TM = Map.Make (struct type t = Type.typ let compare = compare end)
  let to_idl_prim = let open Type in function
    | Prim Null | Tup [] -> Some 1l
    | Prim Bool -> Some 2l
    | Prim Nat -> Some 3l
    | Prim Int -> Some 4l
    | Prim Nat8 -> Some 5l
    | Prim Nat16 -> Some 6l
    | Prim (Nat32|Char) -> Some 7l
    | Prim Nat64 -> Some 8l
    | Prim Int8 -> Some 9l
    | Prim Int16 -> Some 10l
    | Prim Int32 -> Some 11l
    | Prim Int64 -> Some 12l
    | Prim Float -> Some 14l
    | Prim Text -> Some 15l
    (* NB: Prim Blob does not map to a primitive IDL type *)
    | Any -> Some 16l
    | Non -> Some 17l
    | Prim Principal -> Some 24l
    | _ -> None

  (* some constants, also see rts/idl.c *)
  let idl_opt       = -18l
  let idl_vec       = -19l
  let idl_record    = -20l
  let idl_variant   = -21l
  let idl_func      = -22l
  let idl_service   = -23l
  let idl_alias     = 1l (* see Note [mutable stable values] *)


  let type_desc env ts : string =
    let open Type in

    (* Type traversal *)
    (* We do a first traversal to find out the indices of non-primitive types *)
    let (typs, idx) =
      let typs = ref [] in
      let idx = ref TM.empty in
      let rec go t =
        let t = Type.normalize t in
        if to_idl_prim t <> None then () else
        if TM.mem t !idx then () else begin
          idx := TM.add t (Lib.List32.length !typs) !idx;
          typs := !typs @ [ t ];
          match t with
          | Tup ts -> List.iter go ts
          | Obj (_, fs) ->
            List.iter (fun f -> go f.typ) fs
          | Array (Mut t) -> go (Array t)
          | Array t -> go t
          | Opt t -> go t
          | Variant vs -> List.iter (fun f -> go f.typ) vs
          | Func (s, c, tbs, ts1, ts2) ->
            List.iter go ts1; List.iter go ts2
          | Prim Blob -> ()
          | Mut t -> go t
          | _ ->
            Printf.eprintf "type_desc: unexpected type %s\n" (string_of_typ t);
            assert false
        end
      in
      List.iter go ts;
      (!typs, !idx)
    in

    (* buffer utilities *)
    let buf = Buffer.create 16 in

    let add_u8 i =
      Buffer.add_char buf (Char.chr (i land 0xff)) in

    let rec add_leb128_32 (i : Lib.Uint32.t) =
      let open Lib.Uint32 in
      let b = logand i (of_int32 0x7fl) in
      if of_int32 0l <= i && i < of_int32 128l
      then add_u8 (to_int b)
      else begin
        add_u8 (to_int (logor b (of_int32 0x80l)));
        add_leb128_32 (shift_right_logical i 7)
      end in

    let add_leb128 i =
      assert (i >= 0);
      add_leb128_32 (Lib.Uint32.of_int i) in

    let rec add_sleb128 (i : int32) =
      let open Int32 in
      let b = logand i 0x7fl in
      if -64l <= i && i < 64l
      then add_u8 (to_int b)
      else begin
        add_u8 (to_int (logor b 0x80l));
        add_sleb128 (shift_right i 7)
      end in

    (* Actual binary data *)

    let add_idx t =
      let t = Type.normalize t in
      match to_idl_prim t with
      | Some i -> add_sleb128 (Int32.neg i)
      | None -> add_sleb128 (TM.find (normalize t) idx) in

    let rec add_typ t =
      match t with
      | Non -> assert false
      | Prim Blob ->
        add_typ Type.(Array (Prim Nat8))
      | Prim _ -> assert false
      | Tup ts ->
        add_sleb128 idl_record;
        add_leb128 (List.length ts);
        List.iteri (fun i t ->
          add_leb128 i;
          add_idx t;
        ) ts
      | Obj ((Object | Memory), fs) ->
        add_sleb128 idl_record;
        add_leb128 (List.length fs);
        List.iter (fun (h, f) ->
          add_leb128_32 h;
          add_idx f.typ
        ) (sort_by_hash fs)
      | Array (Mut t) ->
        add_sleb128 idl_alias; add_idx (Array t)
      | Array t ->
        add_sleb128 idl_vec; add_idx t
      | Opt t ->
        add_sleb128 idl_opt; add_idx t
      | Variant vs ->
        add_sleb128 idl_variant;
        add_leb128 (List.length vs);
        List.iter (fun (h, f) ->
          add_leb128_32 h;
          add_idx f.typ
        ) (sort_by_hash vs)
      | Func (s, c, tbs, ts1, ts2) ->
        assert (Type.is_shared_sort s);
        add_sleb128 idl_func;
        add_leb128 (List.length ts1);
        List.iter add_idx ts1;
        add_leb128 (List.length ts2);
        List.iter add_idx ts2;
        begin match s, c with
          | _, Returns ->
            add_leb128 1; add_u8 2; (* oneway *)
          | Shared Write, _ ->
            add_leb128 0; (* no annotation *)
          | Shared Query, _ ->
            add_leb128 1; add_u8 1; (* query *)
          | _ -> assert false
        end
      | Obj (Actor, fs) ->
        add_sleb128 idl_service;
        add_leb128 (List.length fs);
        List.iter (fun f ->
          add_leb128 (String.length f.lab);
          Buffer.add_string buf f.lab;
          add_idx f.typ
        ) fs
      | Mut t ->
        add_sleb128 idl_alias; add_idx t
      | _ -> assert false in

    Buffer.add_string buf "DIDL";
    add_leb128 (List.length typs);
    List.iter add_typ typs;
    add_leb128 (List.length ts);
    List.iter add_idx ts;
    Buffer.contents buf

  (* Returns data (in bytes) and reference buffer size (in entries) needed *)
  let rec buffer_size env t =
    let open Type in
    let t = Type.normalize t in
    let name = "@buffer_size<" ^ typ_hash t ^ ">" in
    Func.share_code1 env name ("x", I32Type) [I32Type; I32Type]
    (fun env get_x ->

      (* Some combinators for writing values *)
      let (set_data_size, get_data_size) = new_local env "data_size" in
      let (set_ref_size, get_ref_size) = new_local env "ref_size" in
      compile_unboxed_const 0l ^^ set_data_size ^^
      compile_unboxed_const 0l ^^ set_ref_size ^^

      let inc_data_size code =
        get_data_size ^^ code ^^
        G.i (Binary (Wasm.Values.I32 I32Op.Add)) ^^
        set_data_size
      in

      let size_word env code =
        let (set_word, get_word) = new_local env "word" in
        code ^^ set_word ^^
        inc_data_size (I32Leb.compile_leb128_size get_word)
      in

      let size env t =
        buffer_size env t ^^
        get_ref_size ^^ G.i (Binary (Wasm.Values.I32 I32Op.Add)) ^^ set_ref_size ^^
        get_data_size ^^ G.i (Binary (Wasm.Values.I32 I32Op.Add)) ^^ set_data_size
      in

      let size_alias size_thing =
        (* see Note [mutable stable values] *)
        let (set_tag, get_tag) = new_local env "tag" in
        get_x ^^ Tagged.load ^^ set_tag ^^
        (* Sanity check *)
        get_tag ^^ compile_eq_const Tagged.(int_of_tag StableSeen) ^^
        get_tag ^^ compile_eq_const Tagged.(int_of_tag MutBox) ^^
        G.i (Binary (Wasm.Values.I32 I32Op.Or)) ^^
        get_tag ^^ compile_eq_const Tagged.(int_of_tag ObjInd) ^^
        G.i (Binary (Wasm.Values.I32 I32Op.Or)) ^^
        get_tag ^^ compile_eq_const Tagged.(int_of_tag Array) ^^
        G.i (Binary (Wasm.Values.I32 I32Op.Or)) ^^
        E.else_trap_with env "object_size/Mut: Unexpected tag " ^^
        (* Check if we have seen this before *)
        get_tag ^^ compile_eq_const Tagged.(int_of_tag StableSeen) ^^
        G.if_ [] begin
          (* Seen before *)
          (* One byte marker, one word offset *)
          inc_data_size (compile_unboxed_const 5l)
        end begin
          (* Not yet seen *)
          (* One byte marker, two words scratch space *)
          inc_data_size (compile_unboxed_const 9l) ^^
          (* Mark it as seen *)
          get_x ^^ Tagged.(store StableSeen) ^^
          (* and descend *)
          size_thing ()
        end
      in

      (* Now the actual type-dependent code *)
      begin match t with
      | Prim Nat -> inc_data_size (get_x ^^ BigNum.compile_data_size_unsigned env)
      | Prim Int -> inc_data_size (get_x ^^ BigNum.compile_data_size_signed env)
      | Prim (Int8|Nat8) -> inc_data_size (compile_unboxed_const 1l)
      | Prim (Int16|Nat16) -> inc_data_size (compile_unboxed_const 2l)
      | Prim (Int32|Nat32|Char) -> inc_data_size (compile_unboxed_const 4l)
      | Prim (Int64|Nat64|Float) -> inc_data_size (compile_unboxed_const 8l)
      | Prim Bool -> inc_data_size (compile_unboxed_const 1l)
      | Prim Null -> G.nop
      | Any -> G.nop
      | Tup [] -> G.nop (* e(()) = null *)
      | Tup ts ->
        G.concat_mapi (fun i t ->
          get_x ^^ Tuple.load_n (Int32.of_int i) ^^
          size env t
          ) ts
      | Obj ((Object | Memory), fs) ->
        G.concat_map (fun (_h, f) ->
          get_x ^^ Object.load_idx_raw env f.Type.lab ^^
          size env f.typ
          ) (sort_by_hash fs)
      | Array (Mut t) ->
        size_alias (fun () -> get_x ^^ size env (Array t))
      | Array t ->
        size_word env (get_x ^^ Heap.load_field Arr.len_field) ^^
        get_x ^^ Heap.load_field Arr.len_field ^^
        from_0_to_n env (fun get_i ->
          get_x ^^ get_i ^^ Arr.idx env ^^ load_ptr ^^
          size env t
        )
      | Prim Blob ->
        let (set_len, get_len) = new_local env "len" in
        get_x ^^ Blob.len env ^^ set_len ^^
        size_word env get_len ^^
        inc_data_size get_len
      | Prim Text ->
        let (set_len, get_len) = new_local env "len" in
        get_x ^^ Text.size env ^^ set_len ^^
        size_word env get_len ^^
        inc_data_size get_len
      | Opt t ->
        inc_data_size (compile_unboxed_const 1l) ^^ (* one byte tag *)
        get_x ^^ Opt.is_some env ^^
        G.if_ [] (get_x ^^ Opt.project env ^^ size env t) G.nop
      | Variant vs ->
        List.fold_right (fun (i, {lab = l; typ = t; _}) continue ->
            get_x ^^
            Variant.test_is env l ^^
            G.if_ []
              ( size_word env (compile_unboxed_const (Int32.of_int i)) ^^
                get_x ^^ Variant.project ^^ size env t
              ) continue
          )
          ( List.mapi (fun i (_h, f) -> (i,f)) (sort_by_hash vs) )
          ( E.trap_with env "buffer_size: unexpected variant" )
      | Func _ ->
        inc_data_size (compile_unboxed_const 1l) ^^ (* one byte tag *)
        get_x ^^ Arr.load_field 0l ^^ size env (Obj (Actor, [])) ^^
        get_x ^^ Arr.load_field 1l ^^ size env (Prim Text)
      | Obj (Actor, _) | Prim Principal ->
        inc_data_size (compile_unboxed_const 1l) ^^ (* one byte tag *)
        get_x ^^ size env (Prim Blob)
      | Non ->
        E.trap_with env "buffer_size called on value of type None"
      | Mut t ->
        size_alias (fun () -> get_x ^^ Heap.load_field MutBox.field ^^ size env t)
      | _ -> todo "buffer_size" (Arrange_ir.typ t) G.nop
      end ^^
      get_data_size ^^
      get_ref_size
    )

  (* Copies x to the data_buffer, storing references after ref_count entries in ref_base *)
  let rec serialize_go env t =
    let open Type in
    let t = Type.normalize t in
    let name = "@serialize_go<" ^ typ_hash t ^ ">" in
    Func.share_code3 env name (("x", I32Type), ("data_buffer", I32Type), ("ref_buffer", I32Type)) [I32Type; I32Type]
    (fun env get_x get_data_buf get_ref_buf ->
      let set_data_buf = G.i (LocalSet (nr 1l)) in
      let set_ref_buf = G.i (LocalSet (nr 2l)) in

      (* Some combinators for writing values *)

      let advance_data_buf =
        get_data_buf ^^ G.i (Binary (Wasm.Values.I32 I32Op.Add)) ^^ set_data_buf in

      let write_word code =
        let (set_word, get_word) = new_local env "word" in
        code ^^ set_word ^^
        I32Leb.compile_store_to_data_buf_unsigned env get_word get_data_buf ^^
        advance_data_buf
      in

      let write_word32 code =
        get_data_buf ^^ code ^^
        G.i (Store {ty = I32Type; align = 0; offset = 0l; sz = None}) ^^
        compile_unboxed_const Heap.word_size ^^ advance_data_buf
      in

      let write_byte code =
        get_data_buf ^^ code ^^
        G.i (Store {ty = I32Type; align = 0; offset = 0l; sz = Some Wasm.Types.Pack8}) ^^
        compile_unboxed_const 1l ^^ advance_data_buf
      in

      let write env t =
        get_data_buf ^^
        get_ref_buf ^^
        serialize_go env t ^^
        set_ref_buf ^^
        set_data_buf
      in

      let write_alias write_thing =
        (* see Note [mutable stable values] *)
        (* Check heap tag *)
        let (set_tag, get_tag) = new_local env "tag" in
        get_x ^^ Tagged.load ^^ set_tag ^^
        get_tag ^^ compile_eq_const Tagged.(int_of_tag StableSeen) ^^
        G.if_ []
        begin
          (* This is the real data *)
          write_byte (compile_unboxed_const 0l) ^^
          (* Remember the current offset in the tag word *)
          get_x ^^ get_data_buf ^^ Heap.store_field Tagged.tag_field ^^
          (* Leave space in the output buffer for the decoder's bookkeeping *)
          write_word32 (compile_unboxed_const 0l) ^^
          write_word32 (compile_unboxed_const 0l) ^^
          (* Now the data, following the object field mutbox indirection *)
          write_thing ()
        end
        begin
          (* This is a reference *)
          write_byte (compile_unboxed_const 1l) ^^
          (* Sanity Checks *)
          get_tag ^^ compile_eq_const Tagged.(int_of_tag MutBox) ^^
          E.then_trap_with env "unvisited mutable data in serialize_go (MutBox)" ^^
          get_tag ^^ compile_eq_const Tagged.(int_of_tag ObjInd) ^^
          E.then_trap_with env "unvisited mutable data in serialize_go (ObjInd)" ^^
          get_tag ^^ compile_eq_const Tagged.(int_of_tag Array) ^^
          E.then_trap_with env "unvisited mutable data in serialize_go (Array)" ^^
          (* Second time we see this *)
          (* Calculate relative offset *)
          let (set_offset, get_offset) = new_local env "offset" in
          get_tag ^^ get_data_buf ^^ G.i (Binary (Wasm.Values.I32 I32Op.Sub)) ^^
          set_offset ^^
          (* A sanity check *)
          get_offset ^^ compile_unboxed_const 0l ^^
          G.i (Compare (Wasm.Values.I32 I32Op.LtS)) ^^
          E.else_trap_with env "Odd offset" ^^
          (* Write the office to the output buffer *)
          write_word32 get_offset
        end
      in

      (* Now the actual serialization *)

      begin match t with
      | Prim Nat ->
        get_data_buf ^^
        get_x ^^
        BigNum.compile_store_to_data_buf_unsigned env ^^
        advance_data_buf
      | Prim Int ->
        get_data_buf ^^
        get_x ^^
        BigNum.compile_store_to_data_buf_signed env ^^
        advance_data_buf
      | Prim Float ->
        get_data_buf ^^
        get_x ^^ Float.unbox env ^^
        G.i (Store {ty = F64Type; align = 0; offset = 0l; sz = None}) ^^
        compile_unboxed_const 8l ^^ advance_data_buf
      | Prim (Int64|Nat64) ->
        get_data_buf ^^
        get_x ^^ BoxedWord64.unbox env ^^
        G.i (Store {ty = I64Type; align = 0; offset = 0l; sz = None}) ^^
        compile_unboxed_const 8l ^^ advance_data_buf
      | Prim (Int32|Nat32) ->
        write_word32 (get_x ^^ BoxedSmallWord.unbox env)
      | Prim Char ->
        write_word32 (get_x ^^ TaggedSmallWord.untag_codepoint)
      | Prim (Int16|Nat16) ->
        get_data_buf ^^
        get_x ^^ TaggedSmallWord.lsb_adjust Nat16 ^^
        G.i (Store {ty = I32Type; align = 0; offset = 0l; sz = Some Wasm.Types.Pack16}) ^^
        compile_unboxed_const 2l ^^ advance_data_buf
      | Prim (Int8|Nat8) ->
        write_byte (get_x ^^ TaggedSmallWord.lsb_adjust Nat8)
      | Prim Bool ->
        write_byte (get_x ^^ BoxedSmallWord.unbox env) (* essentially SR.adjust SR.Vanilla SR.bool *)
      | Tup [] -> (* e(()) = null *)
        G.nop
      | Tup ts ->
        G.concat_mapi (fun i t ->
          get_x ^^ Tuple.load_n (Int32.of_int i) ^^
          write env t
        ) ts
      | Obj ((Object | Memory), fs) ->
        G.concat_map (fun (_h, f) ->
          get_x ^^ Object.load_idx_raw env f.Type.lab ^^
          write env f.typ
        ) (sort_by_hash fs)
      | Array (Mut t) ->
        write_alias (fun () -> get_x ^^ write env (Array t))
      | Array t ->
        write_word (get_x ^^ Heap.load_field Arr.len_field) ^^
        get_x ^^ Heap.load_field Arr.len_field ^^
        from_0_to_n env (fun get_i ->
          get_x ^^ get_i ^^ Arr.idx env ^^ load_ptr ^^
          write env t
        )
      | Prim Null -> G.nop
      | Any -> G.nop
      | Opt t ->
        get_x ^^
        Opt.is_some env ^^
        G.if_ []
          ( write_byte (compile_unboxed_const 1l) ^^ get_x ^^ Opt.project env ^^ write env t )
          ( write_byte (compile_unboxed_const 0l) )
      | Variant vs ->
        List.fold_right (fun (i, {lab = l; typ = t; _}) continue ->
            get_x ^^
            Variant.test_is env l ^^
            G.if_ []
              ( write_word (compile_unboxed_const (Int32.of_int i)) ^^
                get_x ^^ Variant.project ^^ write env t)
              continue
          )
          ( List.mapi (fun i (_h, f) -> (i,f)) (sort_by_hash vs) )
          ( E.trap_with env "serialize_go: unexpected variant" )
      | Prim Blob ->
        let (set_len, get_len) = new_local env "len" in
        get_x ^^ Blob.len env ^^ set_len ^^
        write_word get_len ^^
        get_data_buf ^^
        get_x ^^ Blob.payload_ptr_unskewed ^^
        get_len ^^
        Heap.memcpy env ^^
        get_len ^^ advance_data_buf
      | Prim Text ->
        let (set_len, get_len) = new_local env "len" in
        get_x ^^ Text.size env ^^ set_len ^^
        write_word get_len ^^
        get_x ^^ get_data_buf ^^ Text.to_buf env ^^
        get_len ^^ advance_data_buf
      | Func _ ->
        write_byte (compile_unboxed_const 1l) ^^
        get_x ^^ Arr.load_field 0l ^^ write env (Obj (Actor, [])) ^^
        get_x ^^ Arr.load_field 1l ^^ write env (Prim Text)
      | Obj (Actor, _) | Prim Principal ->
        write_byte (compile_unboxed_const 1l) ^^
        get_x ^^ write env (Prim Blob)
      | Non ->
        E.trap_with env "serializing value of type None"
      | Mut t ->
        write_alias (fun () ->
          get_x ^^ Heap.load_field MutBox.field ^^ write env t
        )
      | _ -> todo "serialize" (Arrange_ir.typ t) G.nop
      end ^^
      get_data_buf ^^
      get_ref_buf
    )

  (* This value is returned by deserialize_go if deserialization fails in a way
     that should be recoverable by opt parsing.
     By virtue of being a deduped static value, it can be detected by pointer
     comparison.
  *)
  let coercion_error_value env : int32 =
    E.add_static env StaticBytes.[
      I32 Tagged.(int_of_tag CoercionFailure);
    ]

  (* The main deserialization function, generated once per type hash.
     Is parameters are:
       * data_buffer: The current position of the input data buffer
       * ref_buffer:  The current position of the input references buffer
       * typtbl:      The type table, as returned by parse_idl_header
       * idltyp:      The idl type (prim type or table index) to decode now
       * typtbl_size: The size of the type table, used to limit recursion
       * depth:       Recursion counter; reset when we make progres on the value
       * can_recover: Whether coercion errors are recoverable, see coercion_failed below

     It returns the value of type t (vanilla representation) or coercion_error_value,
     It advances the data_buffer past the decoded value (even if it returns coercion_error_value!)
   *)
  let rec deserialize_go env t =
    let open Type in
    let t = Type.normalize t in
    let name = "@deserialize_go<" ^ typ_hash t ^ ">" in
    Func.share_code7 env name
      (("data_buffer", I32Type),
       ("ref_buffer", I32Type),
       ("typtbl", I32Type),
       ("idltyp", I32Type),
       ("typtbl_size", I32Type),
       ("depth", I32Type),
       ("can_recover", I32Type)
      ) [I32Type]
    (fun env get_data_buf get_ref_buf get_typtbl get_idltyp get_typtbl_size get_depth get_can_recover ->

      (* Check recursion depth (protects against empty record etc.) *)
      (* Factor 2 because at each step, the expected type could go through one
         level of opt that is not present in the value type
      *)
      get_depth ^^
      get_typtbl_size ^^ compile_add_const 1l ^^ compile_mul_const 2l ^^
      G.i (Compare (Wasm.Values.I32 I32Op.LeU)) ^^
      E.else_trap_with env ("IDL error: circular record read") ^^

      (* Remember data buffer position, to detect progress *)
      let (set_old_pos, get_old_pos) = new_local env "old_pos" in
      ReadBuf.get_ptr get_data_buf ^^ set_old_pos ^^

      let go' can_recover env t =
        let (set_idlty, get_idlty) = new_local env "idl_ty" in
        set_idlty ^^
        get_data_buf ^^
        get_ref_buf ^^
        get_typtbl ^^
        get_idlty ^^
        get_typtbl_size ^^
        ( (* Reset depth counter if we made progress *)
          ReadBuf.get_ptr get_data_buf ^^ get_old_pos ^^
          G.i (Compare (Wasm.Values.I32 I32Op.Eq)) ^^
          G.if_ [I32Type]
          (get_depth ^^ compile_add_const 1l)
          (compile_unboxed_const 0l)
        ) ^^
        (if can_recover
         then compile_unboxed_const 1l
         else get_can_recover) ^^
        deserialize_go env t
      in

      let go = go' false in
      let go_can_recover = go' true in

      let skip get_typ =
        get_data_buf ^^ get_typtbl ^^ get_typ ^^ compile_unboxed_const 0l ^^
        E.call_import env "rts" "skip_any"
      in

      (* This flag is set to return a coercion error at the very end
         We cannot use (G.i Return) for early exit, or we’d leak stack space,
         as Stack.with_words is used to allocate scratch space.
      *)
      let (set_failed, get_failed) = new_local env "failed" in
      let set_failure = compile_unboxed_const 1l ^^ set_failed in
      let when_failed f = get_failed ^^ G.if_ [] f G.nop in

      (* This looks at a value and if it is coercion_error_value, sets the failure flag.
         This propagates the error out of arrays, records, etc.
       *)
      let remember_failure get_val =
          get_val ^^ compile_eq_const (coercion_error_value env) ^^
          G.if_ [] set_failure G.nop
      in

      (* This sets the failure flag and puts coercion_error_value on the stack *)
      let coercion_failed msg =
        (* If we know that there is no backtracking `opt t` around, then just trap.
           This gives a better error message
        *)
        get_can_recover ^^ E.else_trap_with env msg ^^
        set_failure ^^ compile_unboxed_const (coercion_error_value env) in

      (* returns true if we are looking at primitive type with this id *)
      let check_prim_typ t =
        get_idltyp ^^
        compile_eq_const (Int32.neg (Option.get (to_idl_prim t)))
      in

      let with_prim_typ t f =
        check_prim_typ t ^^
        G.if_ [I32Type] f
          ( skip get_idltyp ^^
            coercion_failed ("IDL error: unexpected IDL type when parsing " ^ string_of_typ t)
          )
      in

      let read_byte_tagged = function
        | [code0; code1] ->
          ReadBuf.read_byte env get_data_buf ^^
          let (set_b, get_b) = new_local env "b" in
          set_b ^^
          get_b ^^
          compile_eq_const 0l ^^
          G.if_ [I32Type]
          begin code0
          end begin
            get_b ^^ compile_eq_const 1l ^^
            E.else_trap_with env "IDL error: byte tag not 0 or 1" ^^
            code1
          end
        | _ -> assert false; (* can be generalized later as needed *)
      in

      let read_blob () =
        let (set_len, get_len) = new_local env "len" in
        let (set_x, get_x) = new_local env "x" in
        ReadBuf.read_leb128 env get_data_buf ^^ set_len ^^

        get_len ^^ Blob.alloc env ^^ set_x ^^
        get_x ^^ Blob.payload_ptr_unskewed ^^
        ReadBuf.read_blob env get_data_buf get_len ^^
        get_x
      in

      let read_text () =
        let (set_len, get_len) = new_local env "len" in
        ReadBuf.read_leb128 env get_data_buf ^^ set_len ^^
        let (set_ptr, get_ptr) = new_local env "x" in
        ReadBuf.get_ptr get_data_buf ^^ set_ptr ^^
        ReadBuf.advance get_data_buf get_len ^^
        (* validate *)
        get_ptr ^^ get_len ^^ E.call_import env "rts" "utf8_validate" ^^
        (* copy *)
        get_ptr ^^ get_len ^^ Text.of_ptr_size env
      in

      let read_actor_data () =
        read_byte_tagged
          [ E.trap_with env "IDL error: unexpected actor reference"
          ; read_blob ()
          ]
      in

      (* returns true if get_arg_typ is a composite type of this id *)
      let check_composite_typ get_arg_typ idl_tycon_id =
        get_arg_typ ^^
        compile_unboxed_const 0l ^^ G.i (Compare (Wasm.Values.I32 I32Op.GeS)) ^^
        G.if_ [I32Type]
        begin
          ReadBuf.alloc env (fun get_typ_buf ->
            (* Update typ_buf *)
            ReadBuf.set_ptr get_typ_buf (
              get_typtbl ^^
              get_arg_typ ^^ compile_mul_const Heap.word_size ^^
              G.i (Binary (Wasm.Values.I32 I32Op.Add)) ^^
              load_unskewed_ptr
            ) ^^
            ReadBuf.set_end get_typ_buf (ReadBuf.get_end get_data_buf) ^^
            (* read sleb128 *)
            ReadBuf.read_sleb128 env get_typ_buf ^^
            (* Check it is the expected value *)
            compile_eq_const idl_tycon_id
          )
        end
        (compile_unboxed_const 0l)
      in


      (* checks that arg_typ is positive, looks it up in the table,
         creates a fresh typ_buf pointing into the type description,
         reads the type constructor index and traps or fails if it is the wrong one.
         and passes the typ_buf to a subcomputation to read the type arguments *)
      let with_composite_arg_typ get_arg_typ idl_tycon_id f =
        (* make sure index is not negative *)
        get_arg_typ ^^
        compile_unboxed_const 0l ^^ G.i (Compare (Wasm.Values.I32 I32Op.GeS)) ^^
        G.if_ [I32Type]
        begin
          ReadBuf.alloc env (fun get_typ_buf ->
            (* Update typ_buf *)
            ReadBuf.set_ptr get_typ_buf (
              get_typtbl ^^
              get_arg_typ ^^ compile_mul_const Heap.word_size ^^
              G.i (Binary (Wasm.Values.I32 I32Op.Add)) ^^
              load_unskewed_ptr
            ) ^^
            ReadBuf.set_end get_typ_buf (ReadBuf.get_end get_data_buf) ^^
            (* read sleb128 *)
            ReadBuf.read_sleb128 env get_typ_buf ^^
            (* Check it is the expected type constructor *)
            compile_eq_const idl_tycon_id ^^
            G.if_ [I32Type]
            begin
              f get_typ_buf
            end
            begin
              skip get_arg_typ ^^
              coercion_failed ("IDL error: unexpected IDL type when parsing " ^ string_of_typ t)
            end
          )
        end
        begin
          skip get_arg_typ ^^
          coercion_failed ("IDL error: unexpected IDL type when parsing " ^ string_of_typ t)
        end
      in

      let with_composite_typ idl_tycon_id f =
        with_composite_arg_typ get_idltyp idl_tycon_id f
      in

      let with_record_typ f = with_composite_typ idl_record (fun get_typ_buf ->
        Stack.with_words env "get_n_ptr" 1l (fun get_n_ptr ->
          get_n_ptr ^^
          ReadBuf.read_leb128 env get_typ_buf ^^
          store_unskewed_ptr ^^
          f get_typ_buf get_n_ptr
        )
      ) in

      let with_blob_typ env f =
        with_composite_typ idl_vec (fun get_typ_buf ->
          ReadBuf.read_sleb128 env get_typ_buf ^^
          compile_eq_const (-5l) (* Nat8 *) ^^
          G.if_ [I32Type]
            f
            begin
              skip get_idltyp ^^
              coercion_failed "IDL error: blob not a vector of nat8"
            end
        )
      in

      let read_alias env t read_thing =
        (* see Note [mutable stable values] *)
        let (set_is_ref, get_is_ref) = new_local env "is_ref" in
        let (set_result, get_result) = new_local env "result" in
        let (set_cur, get_cur) = new_local env "cur" in
        let (set_memo, get_memo) = new_local env "memo" in

        let (set_arg_typ, get_arg_typ) = new_local env "arg_typ" in
        with_composite_typ idl_alias (ReadBuf.read_sleb128 env) ^^ set_arg_typ ^^

        (* Find out if it is a reference or not *)
        ReadBuf.read_byte env get_data_buf ^^ set_is_ref ^^

        (* If it is a reference, temporarily set the read buffer to that place *)
        get_is_ref ^^
        G.if_ [] begin
          let (set_offset, get_offset) = new_local env "offset" in
          ReadBuf.read_word32 env get_data_buf ^^ set_offset ^^
          (* A sanity check *)
          get_offset ^^ compile_unboxed_const 0l ^^
          G.i (Compare (Wasm.Values.I32 I32Op.LtS)) ^^
          E.else_trap_with env "Odd offset" ^^

          ReadBuf.get_ptr get_data_buf ^^ set_cur ^^
          ReadBuf.advance get_data_buf (get_offset ^^ compile_add_const (-4l))
        end G.nop ^^

        (* Remember location of ptr *)
        ReadBuf.get_ptr get_data_buf ^^ set_memo ^^
        (* Did we decode this already? *)
        ReadBuf.read_word32 env get_data_buf ^^ set_result ^^
        get_result ^^ compile_eq_const 0l ^^
        G.if_ [] begin
          (* No, not yet decoded *)
          (* Skip over type hash field *)
          ReadBuf.read_word32 env get_data_buf ^^ compile_eq_const 0l ^^
          E.else_trap_with env "Odd: Type hash scratch space not empty" ^^

          (* Read the content *)
          read_thing get_arg_typ (fun get_thing ->
            (* This is called after allocation, but before descending
               We update the memo location here so that loops work
            *)
            get_thing ^^ set_result ^^
            get_memo ^^ get_result ^^ store_unskewed_ptr ^^
            get_memo ^^ compile_add_const 4l ^^ Blob.lit env (typ_hash t) ^^ store_unskewed_ptr
          )
        end begin
          (* Decoded before. Check type hash *)
          ReadBuf.read_word32 env get_data_buf ^^ Blob.lit env (typ_hash t) ^^
          G.i (Compare (Wasm.Values.I32 I32Op.Eq)) ^^
          E.else_trap_with env ("Stable memory error: Aliased at wrong type, expected: " ^ typ_hash t)
        end ^^

        (* If this was a reference, reset read buffer *)
        get_is_ref ^^
        G.if_ [] (ReadBuf.set_ptr get_data_buf get_cur) G.nop ^^

        get_result
      in


      (* Now the actual deserialization *)
      begin match t with
      (* Primitive types *)
      | Prim Nat ->
        with_prim_typ t
        begin
          get_data_buf ^^
          BigNum.compile_load_from_data_buf env false
        end
      | Prim Int ->
        (* Subtyping with nat *)
        check_prim_typ (Prim Nat) ^^
        G.if_ [I32Type]
          begin
            get_data_buf ^^
            BigNum.compile_load_from_data_buf env false
          end
          begin
            with_prim_typ t
            begin
              get_data_buf ^^
              BigNum.compile_load_from_data_buf env true
            end
          end
      | Prim Float ->
        with_prim_typ t
        begin
          ReadBuf.read_float64 env get_data_buf ^^
          Float.box env
        end
      | Prim (Int64|Nat64) ->
        with_prim_typ t
        begin
          ReadBuf.read_word64 env get_data_buf ^^
          BoxedWord64.box env
        end
      | Prim (Int32|Nat32) ->
        with_prim_typ t
        begin
          ReadBuf.read_word32 env get_data_buf ^^
          BoxedSmallWord.box env
        end
      | Prim Char ->
        with_prim_typ t
        begin
          ReadBuf.read_word32 env get_data_buf ^^
          TaggedSmallWord.check_and_tag_codepoint env
        end
      | Prim (Int16|Nat16) ->
        with_prim_typ t
        begin
          ReadBuf.read_word16 env get_data_buf ^^
          TaggedSmallWord.msb_adjust Nat16
        end
      | Prim (Int8|Nat8) ->
        with_prim_typ t
        begin
          ReadBuf.read_byte env get_data_buf ^^
          TaggedSmallWord.msb_adjust Nat8
        end
      | Prim Bool ->
        with_prim_typ t
        begin
          read_byte_tagged
            [ Bool.lit false
            ; Bool.lit true
            ] ^^
          BoxedSmallWord.box env (* essentially SR.adjust SR.bool SR.Vanilla *)
        end
      | Prim Null ->
        with_prim_typ t (Opt.null_lit env)
      | Any ->
        skip get_idltyp ^^
        (* Any vanilla value works here *)
        Opt.null_lit env
      | Prim Blob ->
        with_blob_typ env (read_blob ())
      | Prim Principal ->
        with_prim_typ t
        begin
          read_byte_tagged
            [ E.trap_with env "IDL error: unexpected principal reference"
            ; read_blob ()
            ]
        end
      | Prim Text ->
        with_prim_typ t (read_text ())
      | Tup [] -> (* e(()) = null *)
        with_prim_typ t (Tuple.from_stack env 0)
      (* Composite types *)
      | Tup ts ->
        with_record_typ (fun get_typ_buf get_n_ptr ->
          let (set_val, get_val) = new_local env "val" in

          G.concat_mapi (fun i t ->
            (* skip all possible intermediate extra fields *)
            get_typ_buf ^^ get_data_buf ^^ get_typtbl ^^ compile_unboxed_const (Int32.of_int i) ^^ get_n_ptr ^^
            E.call_import env "rts" "find_field" ^^
            G.if_ [I32Type]
              begin
                ReadBuf.read_sleb128 env get_typ_buf ^^
                go env t ^^ set_val ^^
                remember_failure get_val ^^
                get_val
              end
              begin
                match normalize t with
                | Opt _ | Any -> Opt.null_lit env
                | _ -> coercion_failed "IDL error: did not find tuple field in record"
              end
          ) ts ^^

          (* skip all possible trailing extra fields *)
          get_typ_buf ^^ get_data_buf ^^ get_typtbl ^^ get_n_ptr ^^
          E.call_import env "rts" "skip_fields" ^^

          Tuple.from_stack env (List.length ts)
        )
      | Obj ((Object | Memory), fs) ->
        with_record_typ (fun get_typ_buf get_n_ptr ->
          let (set_val, get_val) = new_local env "val" in

          Object.lit_raw env (List.map (fun (h,f) ->
            f.Type.lab, fun () ->
              (* skip all possible intermediate extra fields *)
              get_typ_buf ^^ get_data_buf ^^ get_typtbl ^^ compile_unboxed_const (Lib.Uint32.to_int32 h) ^^ get_n_ptr ^^
              E.call_import env "rts" "find_field" ^^
              G.if_ [I32Type]
                begin
                  ReadBuf.read_sleb128 env get_typ_buf ^^
                  go env f.typ ^^ set_val ^^
                  remember_failure get_val ^^
                  get_val
                  end
                begin
                  match normalize f.typ with
                  | Opt _ | Any -> Opt.null_lit env
                  | _ -> coercion_failed (Printf.sprintf "IDL error: did not find field %s in record" f.lab)
                end
          ) (sort_by_hash fs)) ^^

          (* skip all possible trailing extra fields *)
          get_typ_buf ^^ get_data_buf ^^ get_typtbl ^^ get_n_ptr ^^
          E.call_import env "rts" "skip_fields"
          )
      | Array (Mut t) ->
        read_alias env (Array (Mut t)) (fun get_array_typ on_alloc ->
          let (set_len, get_len) = new_local env "len" in
          let (set_x, get_x) = new_local env "x" in
          let (set_val, get_val) = new_local env "val" in
          let (set_arg_typ, get_arg_typ) = new_local env "arg_typ" in
          with_composite_arg_typ get_array_typ idl_vec (ReadBuf.read_sleb128 env) ^^ set_arg_typ ^^
          ReadBuf.read_leb128 env get_data_buf ^^ set_len ^^
          get_len ^^ Arr.alloc env ^^ set_x ^^
          on_alloc get_x ^^
          get_len ^^ from_0_to_n env (fun get_i ->
            get_x ^^ get_i ^^ Arr.idx env ^^
            get_arg_typ ^^ go env t ^^ set_val ^^
            remember_failure get_val ^^
            get_val ^^ store_ptr
          )
        )
      | Array t ->
        let (set_len, get_len) = new_local env "len" in
        let (set_x, get_x) = new_local env "x" in
        let (set_val, get_val) = new_local env "val" in
        let (set_arg_typ, get_arg_typ) = new_local env "arg_typ" in
        with_composite_typ idl_vec (ReadBuf.read_sleb128 env) ^^ set_arg_typ ^^
        ReadBuf.read_leb128 env get_data_buf ^^ set_len ^^
        get_len ^^ Arr.alloc env ^^ set_x ^^
        get_len ^^ from_0_to_n env (fun get_i ->
          get_x ^^ get_i ^^ Arr.idx env ^^
          get_arg_typ ^^ go env t ^^ set_val ^^
          remember_failure get_val ^^
          get_val ^^ store_ptr
        ) ^^
        get_x
      | Opt t ->
        check_prim_typ (Prim Null) ^^
        G.if_ [I32Type] (Opt.null_lit env)
        begin
          check_prim_typ Any ^^ (* reserved *)
          G.if_ [I32Type] (Opt.null_lit env)
          begin
            check_composite_typ get_idltyp idl_opt ^^
            G.if_ [I32Type]
            begin
              let (set_arg_typ, get_arg_typ) = new_local env "arg_typ" in
              with_composite_typ idl_opt (ReadBuf.read_sleb128 env) ^^ set_arg_typ ^^
              read_byte_tagged
                [ Opt.null_lit env
                ; let (set_val, get_val) = new_local env "val" in
                  get_arg_typ ^^ go_can_recover env t ^^ set_val ^^
                  get_val ^^ compile_eq_const (coercion_error_value env) ^^
                  G.if_ [I32Type]
                    (* decoding failed, but this is opt, so: return null *)
                    (Opt.null_lit env)
                    (* decoding succeeded, return opt value *)
                    (Opt.inject env get_val)
                ]
            end
            begin
              (* this check corresponds to `not (null <: <t>)` in the spec *)
              match normalize t with
              | Prim Null | Opt _ | Any ->
                (* Ignore and return null *)
                skip get_idltyp ^^
                Opt.null_lit env
              | _ ->
                (* Try constituent type *)
                let (set_val, get_val) = new_local env "val" in
                get_idltyp ^^ go_can_recover env t ^^ set_val ^^
                get_val ^^ compile_eq_const (coercion_error_value env) ^^
                G.if_ [I32Type]
                  (* decoding failed, but this is opt, so: return null *)
                  (Opt.null_lit env)
                  (* decoding succeeded, return opt value *)
                  (Opt.inject env get_val)
            end
          end
        end
      | Variant vs ->
        let (set_val, get_val) = new_local env "val" in
        with_composite_typ idl_variant (fun get_typ_buf ->
          (* Find the tag *)
          let (set_n, get_n) = new_local env "len" in
          ReadBuf.read_leb128 env get_typ_buf ^^ set_n ^^

          let (set_tagidx, get_tagidx) = new_local env "tagidx" in
          ReadBuf.read_leb128 env get_data_buf ^^ set_tagidx ^^

          get_tagidx ^^ get_n ^^
          G.i (Compare (Wasm.Values.I32 I32Op.LtU)) ^^
          E.else_trap_with env "IDL error: variant index out of bounds" ^^

          (* Zoom past the previous entries *)
          get_tagidx ^^ from_0_to_n env (fun _ ->
            get_typ_buf ^^ E.call_import env "rts" "skip_leb128" ^^
            get_typ_buf ^^ E.call_import env "rts" "skip_leb128"
          ) ^^

          (* Now read the tag *)
          let (set_tag, get_tag) = new_local env "tag" in
          ReadBuf.read_leb128 env get_typ_buf ^^ set_tag ^^
          let (set_arg_typ, get_arg_typ) = new_local env "arg_typ" in
          ReadBuf.read_sleb128 env get_typ_buf ^^ set_arg_typ ^^

          List.fold_right (fun (h, {lab = l; typ = t; _}) continue ->
              get_tag ^^ compile_eq_const (Lib.Uint32.to_int32 h) ^^
              G.if_ [I32Type]
                ( Variant.inject env l (
                  get_arg_typ ^^ go env t ^^ set_val ^^
                  remember_failure get_val ^^
                  get_val
                ))
                continue
            )
            ( sort_by_hash vs )
            ( coercion_failed "IDL error: unexpected variant tag" )
        )
      | Func _ ->
        with_composite_typ idl_func (fun _get_typ_buf ->
          read_byte_tagged
            [ E.trap_with env "IDL error: unexpected function reference"
            ; read_actor_data () ^^
              read_text () ^^
              Tuple.from_stack env 2
            ]
        );
      | Obj (Actor, _) ->
        with_composite_typ idl_service (fun _get_typ_buf -> read_actor_data ())
      | Mut t ->
        read_alias env (Mut t) (fun get_arg_typ on_alloc ->
          let (set_result, get_result) = new_local env "result" in
          Tagged.obj env Tagged.ObjInd [ compile_unboxed_const 0l ] ^^ set_result ^^
          on_alloc get_result ^^
          get_result ^^
            get_arg_typ ^^ go env t ^^
          Heap.store_field MutBox.field
        )
      | Non ->
        E.trap_with env "IDL error: deserializing value of type None"
      | _ -> todo_trap env "deserialize" (Arrange_ir.typ t)
      end ^^
      (* Parsed value on the stack, return that, unless the failure flag is set *)
      when_failed (compile_unboxed_const (coercion_error_value env) ^^ G.i Return)
    )

  let serialize env ts : G.t =
    let ts_name = typ_seq_hash ts in
    let name = "@serialize<" ^ ts_name ^ ">" in
    (* returns data/length pointers (will be GC’ed next time!) *)
    Func.share_code1 env name ("x", I32Type) [I32Type; I32Type] (fun env get_x ->
      let (set_data_size, get_data_size) = new_local env "data_size" in
      let (set_refs_size, get_refs_size) = new_local env "refs_size" in

      let tydesc = type_desc env ts in
      let tydesc_len = Int32.of_int (String.length tydesc) in

      (* Get object sizes *)
      get_x ^^
      buffer_size env (Type.seq ts) ^^
      set_refs_size ^^

      compile_add_const tydesc_len  ^^
      set_data_size ^^

      let (set_data_start, get_data_start) = new_local env "data_start" in
      let (set_refs_start, get_refs_start) = new_local env "refs_start" in

      get_data_size ^^ Blob.dyn_alloc_scratch env ^^ set_data_start ^^
      get_refs_size ^^ compile_mul_const Heap.word_size ^^ Blob.dyn_alloc_scratch env ^^ set_refs_start ^^

      (* Write ty desc *)
      get_data_start ^^
      Blob.lit env tydesc ^^ Blob.payload_ptr_unskewed ^^
      compile_unboxed_const tydesc_len ^^
      Heap.memcpy env ^^

      (* Serialize x into the buffer *)
      get_x ^^
      get_data_start ^^ compile_add_const tydesc_len ^^
      get_refs_start ^^
      serialize_go env (Type.seq ts) ^^

      (* Sanity check: Did we fill exactly the buffer *)
      get_refs_start ^^ get_refs_size ^^ compile_mul_const Heap.word_size ^^ G.i (Binary (Wasm.Values.I32 I32Op.Add)) ^^
      G.i (Compare (Wasm.Values.I32 I32Op.Eq)) ^^
      E.else_trap_with env "reference buffer not filled " ^^

      get_data_start ^^ get_data_size ^^ G.i (Binary (Wasm.Values.I32 I32Op.Add)) ^^
      G.i (Compare (Wasm.Values.I32 I32Op.Eq)) ^^
      E.else_trap_with env "data buffer not filled " ^^

      get_refs_size ^^
      compile_unboxed_const 0l ^^
      G.i (Compare (Wasm.Values.I32 I32Op.Eq)) ^^
      E.else_trap_with env "cannot send references on IC System API" ^^

      get_data_start ^^
      get_data_size
    )

  let deserialize_from_blob extended env ts =
    let ts_name = typ_seq_hash ts in
    let name =
      if extended
      then "@deserialize_extended<" ^ ts_name ^ ">"
      else "@deserialize<" ^ ts_name ^ ">" in
    Func.share_code1 env name ("blob", I32Type) (List.map (fun _ -> I32Type) ts) (fun env get_blob ->
      let (set_data_size, get_data_size) = new_local env "data_size" in
      let (set_refs_size, get_refs_size) = new_local env "refs_size" in
      let (set_data_start, get_data_start) = new_local env "data_start" in
      let (set_refs_start, get_refs_start) = new_local env "refs_start" in
      let (set_arg_count, get_arg_count) = new_local env "arg_count" in
      let (set_val, get_val) = new_local env "val" in

      get_blob ^^ Blob.len env ^^ set_data_size ^^
      get_blob ^^ Blob.payload_ptr_unskewed ^^ set_data_start ^^

      (* Allocate space for the reference buffer and copy it *)
      compile_unboxed_const 0l ^^ set_refs_size (* none yet *) ^^

      (* Allocate space for out parameters of parse_idl_header *)
      Stack.with_words env "get_typtbl_size_ptr" 1l (fun get_typtbl_size_ptr ->
      Stack.with_words env "get_typtbl_ptr" 1l (fun get_typtbl_ptr ->
      Stack.with_words env "get_maintyps_ptr" 1l (fun get_maintyps_ptr ->

      (* Set up read buffers *)
      ReadBuf.alloc env (fun get_data_buf -> ReadBuf.alloc env (fun get_ref_buf ->

      ReadBuf.set_ptr get_data_buf get_data_start ^^
      ReadBuf.set_size get_data_buf get_data_size ^^
      ReadBuf.set_ptr get_ref_buf get_refs_start ^^
      ReadBuf.set_size get_ref_buf (get_refs_size ^^ compile_mul_const Heap.word_size) ^^

      (* Go! *)
      Bool.lit extended ^^ get_data_buf ^^ get_typtbl_ptr ^^ get_typtbl_size_ptr ^^ get_maintyps_ptr ^^
      E.call_import env "rts" "parse_idl_header" ^^

      (* set up a dedicated read buffer for the list of main types *)
      ReadBuf.alloc env (fun get_main_typs_buf ->
        ReadBuf.set_ptr get_main_typs_buf (get_maintyps_ptr ^^ load_unskewed_ptr) ^^
        ReadBuf.set_end get_main_typs_buf (ReadBuf.get_end get_data_buf) ^^
        ReadBuf.read_leb128 env get_main_typs_buf ^^ set_arg_count ^^

        get_arg_count ^^
        compile_rel_const I32Op.GeU (Int32.of_int (List.length ts)) ^^
        E.else_trap_with env ("IDL error: too few arguments " ^ ts_name) ^^

        G.concat_map (fun t ->
          get_data_buf ^^ get_ref_buf ^^
          get_typtbl_ptr ^^ load_unskewed_ptr ^^
          ReadBuf.read_sleb128 env get_main_typs_buf ^^
          get_typtbl_size_ptr ^^ load_unskewed_ptr ^^
          compile_unboxed_const 0l ^^ (* initial depth *)
          compile_unboxed_const 0l ^^ (* initially, cannot recover *)
          deserialize_go env t ^^ set_val ^^
          get_val ^^ compile_eq_const (coercion_error_value env) ^^
          E.then_trap_with env ("IDL error: coercion failure encountered") ^^
          get_val
        ) ts ^^

        (* Skip any extra arguments *)
        get_arg_count ^^ compile_sub_const (Int32.of_int (List.length ts)) ^^
        from_0_to_n env (fun _ ->
          get_data_buf ^^
          get_typtbl_ptr ^^ load_unskewed_ptr ^^
          ReadBuf.read_sleb128 env get_main_typs_buf ^^
          compile_unboxed_const 0l ^^
          E.call_import env "rts" "skip_any"
        ) ^^

        ReadBuf.is_empty env get_data_buf ^^
        E.else_trap_with env ("IDL error: left-over bytes " ^ ts_name) ^^
        ReadBuf.is_empty env get_ref_buf ^^
        E.else_trap_with env ("IDL error: left-over references " ^ ts_name)
      ))))))
    )

  let deserialize env ts =
    Blob.of_size_copy env
      (fun env -> IC.system_call env "ic0" "msg_arg_data_size")
      (fun env -> IC.system_call env "ic0" "msg_arg_data_copy") 0l ^^
    deserialize_from_blob false env ts

(*
Note [mutable stable values]
~~~~~~~~~~~~~~~~~~~~~~~~~~~~

We currently use a Candid derivative to serialize stable values. In addition to
storing sharable data, we can also store mutable data (records with mutable
fields and mutable arrays), and we need to preserve aliasing.

To that end we extend Candid with a type constructor `alias t`.

In the type table, alias t is represented by type code 1. All Candid type constructors
are represented by negative numbers, so this cannot clash with anything and,
conveniently, makes such values illegal Candid.

The values of `alias t` are either

 * i8(0) 0x00000000 0x00000000 M(v)
   for one (typically the first) occurrence of v
   The first 0x00000000 is the “memo field”, the second is the “type hash field”.
   Both are scratch spaces for the benefit of the decoder.

or

 * i8(1) i32(offset) M(v)
   for all other occurrences of v, where offset is the relative position of the
   above occurrences from this reference.

We map Motoko types to this as follows:

  e([var t]) = alias e([t]) = alias vec e(t)
  e({var field : t}) = record { field : alias e(t) }

Why different? Because we need to alias arrays as a whole (we can’t even alias
their fields, as they are manifestly part of the array heap structure), but
aliasing records does not work, as aliased record values may appear at
different types (due to subtyping), and Candid serialization is type-driven.
Luckily records put all mutable fields behind an indirection (ObjInd), so this
works.

The type-driven code in this module treats `Type.Mut` to always refer to an
`ObjInd`; for arrays the mutable case is handled directly.

To detect and preserve aliasing, these steps are taken:

 * In `buffer_size`, when we see a mutable thing (`Array` or `ObjInd`), the
   first time, we mark it by setting the heap tag to `StableSeen`.
   This way, when we see it a second time, we can skip the value in the size
   calculation.
 * In `serialize`, when we see it a first time (tag still `StableSeen`),
   we serialize it (first form above), and remember the absolute position
   in the output buffer, abusing the heap tag here.
   (Invariant: This absolute position is never `StableSeen`)
   Upon a second visit (tag not `StableSeen`), we can thus fetch that absolute
   position and calculate the offset.
 * In `deserialize`, when we come across a `alias t`, we follow the offset (if
   needed) to find the content.

   If the memo field is still `0x00000000`, this is the first time we read
   this, so we deserialize to the Motoko heap, and remember the heap position
   (vanilla pointer) by overriding the memo field.
   We also store the type hash of the type we are serializing at in the type
   hash field.

   If it is not `0x00000000` then we can simply read the pointer from there,
   after checking the type hash field to make sure we are aliasing at the same
   type.

*)

end (* Serialization *)


(* Stabilization (serialization to/from stable memory) *)

module Stabilization = struct

  let stabilize env t =
    let (set_dst, get_dst) = new_local env "dst" in
    let (set_len, get_len) = new_local env "len" in
    Serialization.serialize env [t] ^^
    set_len ^^
    set_dst ^^

    let (set_pages, get_pages) = new_local env "pages" in
    get_len ^^
    compile_add_const 4l ^^  (* reserve one word for size *)
    compile_divU_const page_size ^^
    compile_add_const 1l ^^
    set_pages ^^

    (* grow stable memory if needed *)
    let (set_pages_needed, get_pages_needed) = new_local env "pages_needed" in
    get_pages ^^
    E.call_import env "ic0" "stable_size" ^^
    G.i (Binary (Wasm.Values.I32 I32Op.Sub)) ^^
    set_pages_needed ^^

    get_pages_needed ^^
    compile_unboxed_zero ^^
    G.i (Compare (Wasm.Values.I32 I32Op.GtS)) ^^
    G.if_ []
      ( get_pages_needed ^^
        E.call_import env "ic0" "stable_grow" ^^
        (* Check result *)
        compile_unboxed_zero ^^
        G.i (Compare (Wasm.Values.I32 I32Op.LtS)) ^^
        E.then_trap_with env "Cannot grow stable memory."
      ) G.nop
    ^^

    (* write len to initial word of stable memory*)
    Stack.with_words env "get_size_ptr" 1l (fun get_size_ptr ->

      get_size_ptr ^^ get_len ^^ store_unskewed_ptr ^^

      compile_unboxed_const 0l ^^
      get_size_ptr ^^ compile_unboxed_const 4l ^^
      IC.system_call env "ic0" "stable_write") ^^

    (* copy data to following stable memory *)
    compile_unboxed_const 4l ^^
    get_dst ^^
    get_len ^^
    E.call_import env "ic0" "stable_write"


  (* return the initial i32 in stable memory recording the size of the following stable data *)
  let stable_data_size env =
    match E.mode env with
    | Flags.ICMode | Flags.RefMode ->
      (* read size from initial word of (assumed non-empty) stable memory*)
      Stack.with_words env "get_size_ptr" 1l (fun get_size_ptr ->
        get_size_ptr ^^ compile_unboxed_const 0l ^^  compile_unboxed_const 4l ^^
        IC.system_call env "ic0" "stable_read" ^^
        get_size_ptr ^^ load_unskewed_ptr)
    | _ -> assert false

  let destabilize env t =
    Blob.of_size_copy env stable_data_size
      (* copy the stable data from stable memory from offset 4 *)
      (fun env -> IC.system_call env "ic0" "stable_read") 4l ^^
    Serialization.deserialize_from_blob true env [t]

end

module GC = struct

  let register env static_roots =

    let get_static_roots = E.add_fun env "get_static_roots" (Func.of_body env [] [I32Type] (fun env -> 
      compile_unboxed_const static_roots
    )) in

    E.add_export env (nr {
      name = Wasm.Utf8.decode "get_static_roots";
      edesc = nr (FuncExport (nr get_static_roots))
    })

  let store_static_roots env =
    Arr.vanilla_lit env (E.get_static_roots env)

end (* GC *)

module StackRep = struct
  open SR

  (*
     Most expressions have a “preferred”, most optimal, form. Hence,
     compile_exp put them on the stack in that form, and also returns
     the form it chose.

     But the users of compile_exp usually want a specific form as well.
     So they use compile_exp_as, indicating the form they expect.
     compile_exp_as then does the necessary coercions.
   *)

  let of_arity n =
    if n = 1 then Vanilla else UnboxedTuple n

  (* The stack rel of a primitive type, i.e. what the binary operators expect *)
  let of_type t =
    let open Type in
    match normalize t with
    | Prim Bool -> SR.bool
    | Prim (Nat | Int) -> Vanilla
    | Prim (Nat64 | Int64) -> UnboxedWord64
    | Prim (Nat32 | Int32) -> UnboxedWord32
    | Prim (Nat8 | Nat16 | Int8 | Int16 | Char) -> Vanilla
    | Prim (Text | Blob | Principal) -> Vanilla
    | Prim Float -> UnboxedFloat64
    | Obj (Actor, _) -> Vanilla
    | Func (Shared _, _, _, _, _) -> Vanilla
    | p -> todo "StackRep.of_type" (Arrange_ir.typ p) Vanilla

  let to_block_type env = function
    | Vanilla -> [I32Type]
    | UnboxedBool -> [I32Type]
    | UnboxedWord64 -> [I64Type]
    | UnboxedWord32 -> [I32Type]
    | UnboxedFloat64 -> [F64Type]
    | UnboxedTuple 0 -> []
    | UnboxedTuple 1 -> [I32Type]
    | UnboxedTuple n ->
      assert false; (* not supported without muti_value *)
    | Const _ -> []
    | Unreachable -> []

  let to_string = function
    | Vanilla -> "Vanilla"
    | UnboxedBool -> "UnboxedBool"
    | UnboxedWord64 -> "UnboxedWord64"
    | UnboxedWord32 -> "UnboxedWord32"
    | UnboxedFloat64 -> "UnboxedFloat64"
    | UnboxedTuple n -> Printf.sprintf "UnboxedTuple %d" n
    | Unreachable -> "Unreachable"
    | Const _ -> "Const"

  let join (sr1 : t) (sr2 : t) = match sr1, sr2 with
    | _, _ when SR.eq sr1 sr2 -> sr1
    | Unreachable, sr2 -> sr2
    | sr1, Unreachable -> sr1
    | UnboxedWord64, UnboxedWord64 -> UnboxedWord64
    | UnboxedTuple n, UnboxedTuple m when n = m -> sr1
    | _, Vanilla -> Vanilla
    | Vanilla, _ -> Vanilla
    | Const _, Const _ -> Vanilla

    | Const _, UnboxedBool -> UnboxedBool
    | UnboxedBool, Const _ -> UnboxedBool
    | Const _, UnboxedWord32 -> UnboxedWord32
    | UnboxedWord32, Const _ -> UnboxedWord32
    | Const _, UnboxedWord64 -> UnboxedWord64
    | UnboxedWord64, Const _ -> UnboxedWord64
    | Const _, UnboxedFloat64 -> UnboxedFloat64
    | UnboxedFloat64, Const _ -> UnboxedFloat64

    | Const _, UnboxedTuple 0 -> UnboxedTuple 0
    | UnboxedTuple 0, Const _-> UnboxedTuple 0
    | _, _ ->
      Printf.eprintf "Invalid stack rep join (%s, %s)\n"
        (to_string sr1) (to_string sr2); sr1

  (* This is used when two blocks join, e.g. in an if. In that
     case, they cannot return multiple values. *)
  let relax =
    if !Flags.multi_value
    then fun sr -> sr
    else function
      | UnboxedTuple n when n > 1 -> Vanilla
      | sr -> sr

  let drop env (sr_in : t) =
    match sr_in with
    | Vanilla | UnboxedBool | UnboxedWord64 | UnboxedWord32 | UnboxedFloat64 -> G.i Drop
    | UnboxedTuple n -> G.table n (fun _ -> G.i Drop)
    | Const _ | Unreachable -> G.nop

  (* Materializes a Const.lit: If necessary, puts
     bytes into static memory, and returns a vanilla value.
  *)
  let materialize_lit env (lit : Const.lit) : int32 =
    match lit with
      | Const.Vanilla n  -> n
      | Const.Bool n     -> Bool.vanilla_lit n
      | Const.BigInt n   -> BigNum.vanilla_lit env n
      | Const.Word32 n   -> BoxedSmallWord.vanilla_lit env n
      | Const.Word64 n   -> BoxedWord64.vanilla_lit env n
      | Const.Float64 f  -> Float.vanilla_lit env f
      | Const.Blob t     -> Blob.vanilla_lit env t

  let rec materialize_const_t env (p, cv) : int32 =
    Lib.Promise.lazy_value p (fun () -> materialize_const_v env cv)

  and materialize_const_v env = function
    | Const.Fun get_fi -> Closure.static_closure env (get_fi ())
    | Const.Message fi -> assert false
    | Const.Obj fs ->
      let fs' = List.map (fun (n, c) -> (n, materialize_const_t env c)) fs in
      Object.vanilla_lit env fs'
    | Const.Unit -> Tuple.unit_vanilla_lit
    | Const.Array cs ->
      let ptrs = List.map (materialize_const_t env) cs in
      Arr.vanilla_lit env ptrs
    | Const.Lit l -> materialize_lit env l

  let adjust env (sr_in : t) sr_out =
    if eq sr_in sr_out
    then G.nop
    else match sr_in, sr_out with
    | Unreachable, Unreachable -> G.nop
    | Unreachable, _ -> G.i Unreachable

    | UnboxedTuple n, Vanilla -> Tuple.from_stack env n
    | Vanilla, UnboxedTuple n -> Tuple.to_stack env n

    | UnboxedBool, Vanilla -> BitTagged.tag_i32
    | Vanilla, UnboxedBool -> BitTagged.untag_i32

    | UnboxedWord64, Vanilla -> BoxedWord64.box env
    | Vanilla, UnboxedWord64 -> BoxedWord64.unbox env

    | UnboxedWord32, Vanilla -> BoxedSmallWord.box env
    | Vanilla, UnboxedWord32 -> BoxedSmallWord.unbox env

    | UnboxedFloat64, Vanilla -> Float.box env
    | Vanilla, UnboxedFloat64 -> Float.unbox env

    | Const c, Vanilla -> compile_unboxed_const (materialize_const_t env c)
    | Const (_, Const.Lit (Const.Bool b)), UnboxedBool -> Bool.lit b
    | Const (_, Const.Lit (Const.Word32 n)), UnboxedWord32 -> compile_unboxed_const n
    | Const (_, Const.Lit (Const.Word64 n)), UnboxedWord64 -> compile_const_64 n
    | Const (_, Const.Lit (Const.Float64 f)), UnboxedFloat64 -> Float.compile_unboxed_const f
    | Const c, UnboxedTuple 0 -> G.nop
    | Const (_, Const.Array cs), UnboxedTuple n ->
      assert (n = List.length cs);
      G.concat_map (fun c -> compile_unboxed_const (materialize_const_t env c)) cs
    | _, _ ->
      Printf.eprintf "Unknown stack_rep conversion %s -> %s\n"
        (to_string sr_in) (to_string sr_out);
      G.nop

end (* StackRep *)

module VarEnv = struct

  (* A type to record where Motoko names are stored. *)
  type varloc =
    (* A Wasm Local of the current function, directly containing the value
       (note that most values are pointers, but not all)
       Used for immutable and mutable, non-captured data *)
    | Local of int32
    (* A Wasm Local of the current function, that points to memory location,
       which is a MutBox.  Used for mutable captured data *)
    | HeapInd of int32
    (* A static mutable memory location (static address of a MutBox object) *)
    (* TODO: Do we need static immutable? *)
    | HeapStatic of int32
    (* Not materialized (yet), statically known constant, static location on demand *)
    | Const of Const.t
    (* public method *)
    | PublicMethod of int32 * string

  let is_non_local : varloc -> bool = function
    | Local _
    | HeapInd _ -> false
    | HeapStatic _
    | PublicMethod _
    | Const _ -> true

  type lvl = TopLvl | NotTopLvl

  (*
  The source variable environment:
   - Whether we are on the top level
   - In-scope variables
   - scope jump labels
  *)


  module NameEnv = Env.Make(String)
  type t = {
    lvl : lvl;
    vars : varloc NameEnv.t; (* variables ↦ their location *)
    labels : G.depth NameEnv.t; (* jump label ↦ their depth *)
  }

  let empty_ae = {
    lvl = TopLvl;
    vars = NameEnv.empty;
    labels = NameEnv.empty;
  }

  (* Creating a local environment, resetting the local fields,
     and removing bindings for local variables (unless they are at global locations)
  *)

  let mk_fun_ae ae = { ae with
    lvl = NotTopLvl;
    vars = NameEnv.filter (fun v l ->
      let non_local = is_non_local l in
      (* For debugging, enable this:
      (if not non_local then Printf.eprintf "VarEnv.mk_fun_ae: Removing %s\n" v);
      *)
      non_local
    ) ae.vars;
  }
  let lookup_var ae var =
    match NameEnv.find_opt var ae.vars with
      | Some l -> Some l
      | None   -> Printf.eprintf "Could not find %s\n" var; None

  let needs_capture ae var = match lookup_var ae var with
    | Some l -> not (is_non_local l)
    | None -> assert false

  let add_local_with_heap_ind env (ae : t) name =
      let i = E.add_anon_local env I32Type in
      E.add_local_name env i name;
      ({ ae with vars = NameEnv.add name (HeapInd i) ae.vars }, i)

  let add_local_heap_static (ae : t) name ptr =
      { ae with vars = NameEnv.add name (HeapStatic ptr) ae.vars }

  let add_local_public_method (ae : t) name (fi, exported_name) =
      { ae with vars = NameEnv.add name (PublicMethod (fi, exported_name) : varloc) ae.vars }

  let add_local_const (ae : t) name cv =
      { ae with vars = NameEnv.add name (Const cv : varloc) ae.vars }

  let add_local_local env (ae : t) name i =
      { ae with vars = NameEnv.add name (Local i) ae.vars }

  let add_direct_local env (ae : t) name =
      let i = E.add_anon_local env I32Type in
      E.add_local_name env i name;
      (add_local_local env ae name i, i)

  (* Adds the names to the environment and returns a list of setters *)
  let rec add_arguments env (ae : t) as_local = function
    | [] -> ae
    | (name :: names) ->
      if as_local name then
        let i = E.add_anon_local env I32Type in
        E.add_local_name env i name;
        let ae' = { ae with vars = NameEnv.add name (Local i) ae.vars } in
        add_arguments env ae' as_local names
      else (* needs to go to static memory *)
        let ptr = MutBox.static env in
        let ae' = add_local_heap_static ae name ptr in
        add_arguments env ae' as_local names

  let add_argument_locals env (ae : t) =
    add_arguments env ae (fun _ -> true)

  let add_label (ae : t) name (d : G.depth) =
      { ae with labels = NameEnv.add name d ae.labels }

  let get_label_depth (ae : t) name : G.depth  =
    match NameEnv.find_opt name ae.labels with
      | Some d -> d
      | None   -> raise (CodegenError (Printf.sprintf "Could not find %s\n" name))

end (* VarEnv *)

(* type for wrapping code with context, context is establishment
   of (pattern) binding, argument is the code using the binding,
   result is e.g. the code for `case p e`. *)
type scope_wrap = G.t -> G.t

let unmodified : scope_wrap = fun code -> code

module Var = struct
  (* This module is all about looking up Motoko variables in the environment,
     and dealing with mutable variables *)

  open VarEnv

  (* Stores the payload (which is found on the stack) *)
  let set_val env ae var = match VarEnv.lookup_var ae var with
    | Some (Local i) ->
      G.i (LocalSet (nr i))
    | Some (HeapInd i) ->
      let (set_new_val, get_new_val) = new_local env "new_val" in
      set_new_val ^^
      G.i (LocalGet (nr i)) ^^
      get_new_val ^^
      Heap.store_field MutBox.field
    | Some (HeapStatic ptr) ->
      let (set_new_val, get_new_val) = new_local env "new_val" in
      set_new_val ^^
      compile_unboxed_const ptr ^^
      get_new_val ^^
      Heap.store_field MutBox.field
    | Some (Const _) -> fatal "set_val: %s is const" var
    | Some (PublicMethod _) -> fatal "set_val: %s is PublicMethod" var
    | None   -> fatal "set_val: %s missing" var

  (* Returns the payload (optimized representation) *)
  let get_val (env : E.t) (ae : VarEnv.t) var = match VarEnv.lookup_var ae var with
    | Some (Local i) ->
      SR.Vanilla, G.i (LocalGet (nr i))
    | Some (HeapInd i) ->
      SR.Vanilla, G.i (LocalGet (nr i)) ^^ Heap.load_field MutBox.field
    | Some (HeapStatic i) ->
      SR.Vanilla, compile_unboxed_const i ^^ Heap.load_field MutBox.field
    | Some (Const c) ->
      SR.Const c, G.nop
    | Some (PublicMethod (_, name)) ->
      SR.Vanilla,
      IC.get_self_reference env ^^
      IC.actor_public_field env name
    | None -> assert false

  (* Returns the payload (vanilla representation) *)
  let get_val_vanilla (env : E.t) (ae : VarEnv.t) var =
    let sr, code = get_val env ae var in
    code ^^ StackRep.adjust env sr SR.Vanilla

  (* Returns the value to put in the closure,
     and code to restore it, including adding to the environment
  *)
  let capture old_env ae0 var : G.t * (E.t -> VarEnv.t -> VarEnv.t * scope_wrap) =
    match VarEnv.lookup_var ae0 var with
    | Some (Local i) ->
      ( G.i (LocalGet (nr i))
      , fun new_env ae1 ->
        let ae2, j = VarEnv.add_direct_local new_env ae1 var in
        let restore_code = G.i (LocalSet (nr j))
        in ae2, fun body -> restore_code ^^ body
      )
    | Some (HeapInd i) ->
      ( G.i (LocalGet (nr i))
      , fun new_env ae1 ->
        let ae2, j = VarEnv.add_local_with_heap_ind new_env ae1 var in
        let restore_code = G.i (LocalSet (nr j))
        in ae2, fun body -> restore_code ^^ body
      )
    | _ -> assert false

  (* This is used when putting a mutable field into an object.
     In the IR, mutable fields of objects can alias pre-allocated
     MutBox objects, to allow the async/await. So if we already have
     this variable in a MutBox, then use that, else create a new one.
  *)
  let get_aliased_box env ae var = match VarEnv.lookup_var ae var with
    | Some (HeapInd i) -> G.i (LocalGet (nr i))
    | Some (HeapStatic _) -> assert false (* we never do this on the toplevel *)
    | _  -> Tagged.obj env Tagged.ObjInd [ get_val_vanilla env ae var ]

end (* Var *)

(* Calling well-known prelude functions *)
(* FIX ME: calling into the prelude will not work if we ever need to compile a program
   that requires top-level cps conversion;
   use new prims instead *)
module Internals = struct
  let call_prelude_function env ae var =
    match VarEnv.lookup_var ae var with
    | Some (VarEnv.Const(_, Const.Fun mk_fi)) ->
       compile_unboxed_zero ^^ (* A dummy closure *)
       G.i (Call (nr (mk_fi ())))
    | _ -> assert false

  let add_cycles env ae = call_prelude_function env ae "@add_cycles"
  let reset_cycles env ae = call_prelude_function env ae "@reset_cycles"
  let reset_refund env ae = call_prelude_function env ae "@reset_refund"
end

(* This comes late because it also deals with messages *)
module FuncDec = struct
  let bind_args env ae0 first_arg args =
    let rec go i ae = function
    | [] -> ae
    | a::args ->
      let ae' = VarEnv.add_local_local env ae a.it (Int32.of_int i) in
      go (i+1) ae' args in
    go first_arg ae0 args

  (* Create a WebAssembly func from a pattern (for the argument) and the body.
   Parameter `captured` should contain the, well, captured local variables that
   the function will find in the closure. *)
  let compile_local_function outer_env outer_ae restore_env args mk_body ret_tys at =
    let arg_names = List.map (fun a -> a.it, I32Type) args in
    let return_arity = List.length ret_tys in
    let retty = Lib.List.make return_arity I32Type in
    let ae0 = VarEnv.mk_fun_ae outer_ae in
    Func.of_body outer_env (["clos", I32Type] @ arg_names) retty (fun env -> G.with_region at (
      let get_closure = G.i (LocalGet (nr 0l)) in

      let ae1, closure_codeW = restore_env env ae0 get_closure in

      (* Add arguments to the environment (shifted by 1) *)
      let ae2 = bind_args env ae1 1 args in

      closure_codeW (mk_body env ae2)
    ))

  let message_start env sort = match sort with
      | Type.Shared Type.Write ->
        Lifecycle.trans env Lifecycle.InUpdate
      | Type.Shared Type.Query ->
        Lifecycle.trans env Lifecycle.InQuery
      | _ -> assert false

  let message_cleanup env sort = match sort with
      | Type.Shared Type.Write ->
        E.collect_garbage env ^^
        Lifecycle.trans env Lifecycle.Idle
      | Type.Shared Type.Query ->
        Lifecycle.trans env Lifecycle.PostQuery
      | _ -> assert false

  let compile_const_message outer_env outer_ae sort control args mk_body ret_tys at : E.func_with_names =
    let ae0 = VarEnv.mk_fun_ae outer_ae in
    Func.of_body outer_env [] [] (fun env -> G.with_region at (
      message_start env sort ^^
      (* cycles *)
      Internals.reset_cycles env outer_ae ^^
      Internals.reset_refund env outer_ae ^^
      (* reply early for a oneway *)
      (if control = Type.Returns
       then
         Tuple.compile_unit ^^
         Serialization.serialize env [] ^^
         IC.reply_with_data env
       else G.nop) ^^
      (* Deserialize argument and add params to the environment *)
      let arg_names = List.map (fun a -> a.it) args in
      let arg_tys = List.map (fun a -> a.note) args in
      let ae1 = VarEnv.add_argument_locals env ae0 arg_names in
      Serialization.deserialize env arg_tys ^^
      G.concat_map (Var.set_val env ae1) (List.rev arg_names) ^^
      mk_body env ae1 ^^
      message_cleanup env sort
    ))

  (* Compile a closed function declaration (captures no local variables) *)
  let closed pre_env sort control name args mk_body ret_tys at =
    if Type.is_shared_sort sort
    then begin
      let (fi, fill) = E.reserve_fun pre_env name in
      ( Const.t_of_v (Const.Message fi), fun env ae ->
        fill (compile_const_message env ae sort control args mk_body ret_tys at)
      )
    end else begin
      assert (control = Type.Returns);
      let lf = E.make_lazy_function pre_env name in
      ( Const.t_of_v (Const.Fun (fun () -> Lib.AllocOnUse.use lf)), fun env ae ->
        let restore_no_env _env ae _ = ae, unmodified in
        Lib.AllocOnUse.def lf (lazy (compile_local_function env ae restore_no_env args mk_body ret_tys at))
      )
    end

  (* Compile a closure declaration (captures local variables) *)
  let closure env ae sort control name captured args mk_body ret_tys at =
      let is_local = sort = Type.Local in

      let set_clos, get_clos = new_local env (name ^ "_clos") in

      let len = Wasm.I32.of_int_u (List.length captured) in
      let store_env, restore_env =
        let rec go i = function
          | [] -> (G.nop, fun _env ae1 _ -> ae1, unmodified)
          | (v::vs) ->
              let store_rest, restore_rest = go (i + 1) vs in
              let store_this, restore_this = Var.capture env ae v in
              let store_env =
                get_clos ^^
                store_this ^^
                Closure.store_data (Wasm.I32.of_int_u i) ^^
                store_rest in
              let restore_env env ae1 get_env =
                let ae2, codeW = restore_this env ae1 in
                let ae3, code_restW = restore_rest env ae2 get_env in
                (ae3,
                 fun body ->
                 get_env ^^
                 Closure.load_data (Wasm.I32.of_int_u i) ^^
                 codeW (code_restW body)
                )
              in store_env, restore_env in
        go 0 captured in

      let f =
        if is_local
        then compile_local_function env ae restore_env args mk_body ret_tys at
        else assert false (* no first class shared functions yet *) in

      let fi = E.add_fun env name f in

      let code =
        (* Allocate a heap object for the closure *)
        Heap.alloc env (Int32.add Closure.header_size len) ^^
        set_clos ^^

        (* Store the tag *)
        get_clos ^^
        Tagged.(store Closure) ^^

        (* Store the function pointer number: *)
        get_clos ^^
        compile_unboxed_const (E.add_fun_ptr env fi) ^^
        Heap.store_field Closure.funptr_field ^^

        (* Store the length *)
        get_clos ^^
        compile_unboxed_const len ^^
        Heap.store_field Closure.len_field ^^

        (* Store all captured values *)
        store_env
      in

      if is_local
      then
        SR.Vanilla,
        code ^^
        get_clos
      else assert false (* no first class shared functions *)

  let lit env ae name sort control free_vars args mk_body ret_tys at =
    let captured = List.filter (VarEnv.needs_capture ae) free_vars in

    if ae.VarEnv.lvl = VarEnv.TopLvl then assert (captured = []);

    if captured = []
    then
      let (ct, fill) = closed env sort control name args mk_body ret_tys at in
      fill env ae;
      (SR.Const ct, G.nop)
    else closure env ae sort control name captured args mk_body ret_tys at

  (* Returns a closure corresponding to a future (async block) *)
  let async_body env ae ts free_vars mk_body at =
    (* We compile this as a local, returning function, so set return type to [] *)
    let sr, code = lit env ae "anon_async" Type.Local Type.Returns free_vars [] mk_body [] at in
    code ^^
    StackRep.adjust env sr SR.Vanilla

  (* Takes the reply and reject callbacks, tuples them up (with administrative extras),
     adds them to the continuation table, and returns the two callbacks expected by
     ic.call_new.

     The tupling is necessary because we want to free _both_/_all_ closures
     when the call is answered.

     The reply callback function exists once per type (as it has to do
     deserialization); the reject callback function is unique.
  *)

  let closures_to_reply_reject_callbacks env ts =
    let reply_name = "@callback<" ^ Typ_hash.typ_hash (Type.Tup ts) ^ ">" in
    Func.define_built_in env reply_name ["env", I32Type] [] (fun env ->
        message_start env (Type.Shared Type.Write) ^^
        (* Look up continuation *)
        let (set_closure, get_closure) = new_local env "closure" in
        G.i (LocalGet (nr 0l)) ^^
        ContinuationTable.recall env ^^
        Arr.load_field 0l ^^ (* get the reply closure *)
        set_closure ^^
        get_closure ^^

        (* Deserialize reply arguments  *)
        Serialization.deserialize env ts ^^

        get_closure ^^
        Closure.call_closure env (List.length ts) 0 ^^

        message_cleanup env (Type.Shared Type.Write)
      );

    let reject_name = "@reject_callback" in
    Func.define_built_in env reject_name ["env", I32Type] [] (fun env ->
        message_start env (Type.Shared Type.Write) ^^
        (* Look up continuation *)
        let (set_closure, get_closure) = new_local env "closure" in
        G.i (LocalGet (nr 0l)) ^^
        ContinuationTable.recall env ^^
        Arr.load_field 1l ^^ (* get the reject closure *)
        set_closure ^^
        get_closure ^^
        (* Synthesize value of type `Text`, the error message
           (The error code is fetched via a prim)
        *)
        IC.error_value env ^^

        get_closure ^^
        Closure.call_closure env 1 0 ^^

        message_cleanup env (Type.Shared Type.Write)
      );

    (* result is a function that accepts a list of closure getters, from which
       the first and second must be the reply and reject continuations. *)
    fun closure_getters ->
      let (set_cb_index, get_cb_index) = new_local env "cb_index" in
      Arr.lit env closure_getters ^^
      ContinuationTable.remember env ^^
      set_cb_index ^^

      (* return arguments for the ic.call *)
      compile_unboxed_const (E.add_fun_ptr env (E.built_in env reply_name)) ^^
      get_cb_index ^^
      compile_unboxed_const (E.add_fun_ptr env (E.built_in env reject_name)) ^^
      get_cb_index

  let ignoring_callback env =
    let name = "@ignore_callback" in
    Func.define_built_in env name ["env", I32Type] [] (fun env -> G.nop);
    compile_unboxed_const (E.add_fun_ptr env (E.built_in env name))

  let cleanup_callback env =
    let name = "@cleanup_callback" in
    Func.define_built_in env name ["env", I32Type] [] (fun env ->
        G.i (LocalGet (nr 0l)) ^^
        ContinuationTable.recall env ^^
        G.i Drop);
    compile_unboxed_const (E.add_fun_ptr env (E.built_in env name))

  let ic_call_threaded env purpose get_meth_pair push_continuations add_data add_cycles =
    match E.mode env with
    | Flags.ICMode
    | Flags.RefMode ->
      let (set_cb_index, get_cb_index) = new_local env "cb_index" in
      (* The callee *)
      get_meth_pair ^^ Arr.load_field 0l ^^ Blob.as_ptr_len env ^^
      (* The method name *)
      get_meth_pair ^^ Arr.load_field 1l ^^ Blob.as_ptr_len env ^^
      (* The reply and reject callback *)
      push_continuations ^^
      set_cb_index  ^^ get_cb_index ^^
      (* initiate call *)
      IC.system_call env "ic0" "call_new" ^^
      cleanup_callback env ^^ get_cb_index ^^
      IC.system_call env "ic0" "call_on_cleanup" ^^
      (* the data *)
      add_data get_cb_index ^^
      IC.system_call env "ic0" "call_data_append" ^^
      (* the cycles *)
      add_cycles ^^
      (* done! *)
      IC.system_call env "ic0" "call_perform" ^^
      (* Check error code *)
      G.i (Test (Wasm.Values.I32 I32Op.Eqz)) ^^
      E.else_trap_with env (Printf.sprintf "could not perform %s" purpose)
    | _ ->
      E.trap_with env (Printf.sprintf "cannot perform %s when running locally" purpose)

  let ic_call env ts1 ts2 get_meth_pair get_arg get_k get_r =
    ic_call_threaded
      env
      "remote call"
      get_meth_pair
      (closures_to_reply_reject_callbacks env ts2 [get_k; get_r])
      (fun _ -> get_arg ^^ Serialization.serialize env ts1)

  let ic_self_call env ts get_meth_pair get_future get_k get_r =
    ic_call_threaded
      env
      "self call"
      get_meth_pair
      (* Storing the tuple away, future_array_index = 2, keep in sync with rts/continuation_table.rs *)
      (closures_to_reply_reject_callbacks env ts [get_k; get_r; get_future])
      (fun get_cb_index ->
        get_cb_index ^^
        BoxedSmallWord.box env ^^
        Serialization.serialize env Type.[Prim Nat32])

  let ic_call_one_shot env ts get_meth_pair get_arg add_cycles =
    match E.mode env with
    | Flags.ICMode
    | Flags.RefMode ->
      (* The callee *)
      get_meth_pair ^^ Arr.load_field 0l ^^ Blob.as_ptr_len env ^^
      (* The method name *)
      get_meth_pair ^^ Arr.load_field 1l ^^ Blob.as_ptr_len env ^^
      (* The reply callback *)
      ignoring_callback env ^^
      compile_unboxed_zero ^^
      (* The reject callback *)
      ignoring_callback env ^^
      compile_unboxed_zero ^^
      IC.system_call env "ic0" "call_new" ^^
      (* the data *)
      get_arg ^^ Serialization.serialize env ts ^^
      IC.system_call env "ic0" "call_data_append" ^^
      (* the cycles *)
      add_cycles ^^
      IC.system_call env "ic0" "call_perform" ^^
      (* This is a one-shot function: Ignore error code *)
      G.i Drop
    | _ -> assert false

  let equate_msgref env =
    let (set_meth_pair1, get_meth_pair1) = new_local env "meth_pair1" in
    let (set_meth_pair2, get_meth_pair2) = new_local env "meth_pair2" in
    set_meth_pair2 ^^ set_meth_pair1 ^^
    get_meth_pair1 ^^ Arr.load_field 0l ^^
    get_meth_pair2 ^^ Arr.load_field 0l ^^
    Blob.compare env Operator.EqOp ^^
    G.if_ [I32Type]
    begin
      get_meth_pair1 ^^ Arr.load_field 1l ^^
      get_meth_pair2 ^^ Arr.load_field 1l ^^
      Blob.compare env Operator.EqOp
    end
    begin
      Bool.lit false
    end

  let export_async_method env =
    let name = IC.async_method_name in
    begin match E.mode env with
    | Flags.ICMode | Flags.RefMode ->
      Func.define_built_in env name [] [] (fun env ->
        let (set_closure, get_closure) = new_local env "closure" in

        message_start env (Type.Shared Type.Write) ^^

        (* Check that we are calling this *)
        IC.assert_caller_self env ^^

        (* Deserialize and look up continuation argument *)
        Serialization.deserialize env Type.[Prim Nat32] ^^
        BoxedSmallWord.unbox env ^^
        ContinuationTable.peek_future env ^^
        set_closure ^^ get_closure ^^ get_closure ^^
        Closure.call_closure env 0 0 ^^
        message_cleanup env (Type.Shared Type.Write)
      );

      let fi = E.built_in env name in
      E.add_export env (nr {
        name = Wasm.Utf8.decode ("canister_update " ^ name);
        edesc = nr (FuncExport (nr fi))
      })
    | _ -> ()
    end

end (* FuncDec *)


module PatCode = struct
  (* Pattern failure code on demand.

  Patterns in general can fail, so we want a block around them with a
  jump-label for the fail case. But many patterns cannot fail, in particular
  function arguments that are simple variables. In these cases, we do not want
  to create the block and the (unused) jump label. So we first generate the
  code, either as plain code (CannotFail) or as code with hole for code to fun
  in case of failure (CanFail).
  *)

  type patternCode =
    | CannotFail of G.t
    | CanFail of (G.t -> G.t)

  let (^^^) : patternCode -> patternCode -> patternCode = function
    | CannotFail is1 ->
      begin function
      | CannotFail is2 -> CannotFail (is1 ^^ is2)
      | CanFail is2 -> CanFail (fun k -> is1 ^^ is2 k)
      end
    | CanFail is1 ->
      begin function
      | CannotFail is2 -> CanFail (fun k ->  is1 k ^^ is2)
      | CanFail is2 -> CanFail (fun k -> is1 k ^^ is2 k)
      end

  let with_fail (fail_code : G.t) : patternCode -> G.t = function
    | CannotFail is -> is
    | CanFail is -> is fail_code

  let orElse : patternCode -> patternCode -> patternCode = function
    | CannotFail is1 -> fun _ -> CannotFail is1
    | CanFail is1 -> function
      | CanFail is2 -> CanFail (fun fail_code ->
          let inner_fail = G.new_depth_label () in
          let inner_fail_code = Bool.lit false ^^ G.branch_to_ inner_fail in
          G.labeled_block_ [I32Type] inner_fail (is1 inner_fail_code ^^ Bool.lit true) ^^
          G.if_ [] G.nop (is2 fail_code)
        )
      | CannotFail is2 -> CannotFail (
          let inner_fail = G.new_depth_label () in
          let inner_fail_code = Bool.lit false ^^ G.branch_to_ inner_fail in
          G.labeled_block_ [I32Type] inner_fail (is1 inner_fail_code ^^ Bool.lit true) ^^
          G.if_ [] G.nop is2
        )

  let orTrap env = with_fail (E.trap_with env "pattern failed")

  let with_region at = function
    | CannotFail is -> CannotFail (G.with_region at is)
    | CanFail is -> CanFail (fun k -> G.with_region at (is k))

end (* PatCode *)
open PatCode

(* All the code above is independent of the IR *)
open Ir

module AllocHow = struct
  (*
  When compiling a (recursive) block, we need to do a dependency analysis, to
  find out how the things are allocated. The options are:
  - const:  completely known, constant, not stored anywhere (think static function)
            (no need to mention in a closure)
  - local:  only needed locally, stored in a Wasm local, immutable
            (can be copied into a closure by value)
  - local mutable: only needed locally, stored in a Wasm local, mutable
            (cannot be copied into a closure)
  - heap allocated: stored on the dynamic heap, address in Wasm local
            (can be copied into a closure by reference)
  - static heap: stored on the static heap, address known statically
            (no need to mention in a closure)

  The goal is to avoid dynamic allocation where possible (and use locals), and
  to avoid turning function references into closures.

  The rules are:
  - functions are const, unless they capture something that is not a const
    function or a static heap allocation.
    in particular, top-level functions are always const
  - everything that is captured on the top-level needs to be statically
    heap-allocated
  - everything that is captured before it is defined, or is captured and mutable
    needs to be dynamically heap-allocated
  - the rest can be local
  *)

  module M = Freevars.M
  module S = Freevars.S

  (*
  We represent this as a lattice as follows:
  *)
  type how = Const | LocalImmut | LocalMut | StoreHeap | StoreStatic
  type allocHow = how M.t

  let disjoint_union : allocHow -> allocHow -> allocHow =
    M.union (fun v _ _ -> fatal "AllocHow.disjoint_union: %s" v)

  let join : allocHow -> allocHow -> allocHow =
    M.union (fun _ x y -> Some (match x, y with
      | StoreStatic, StoreHeap | StoreHeap, StoreStatic
      ->  fatal "AllocHow.join: cannot join StoreStatic and StoreHeap"

      | _, StoreHeap   | StoreHeap,   _ -> StoreHeap
      | _, StoreStatic | StoreStatic, _ -> StoreStatic
      | _, LocalMut    | LocalMut,    _ -> LocalMut
      | _, LocalImmut  | LocalImmut,  _ -> LocalImmut

      | Const, Const -> Const
    ))
  let joins = List.fold_left join M.empty

  let map_of_set = Freevars.map_of_set
  let set_of_map = Freevars.set_of_map

  (* Various filters used in the set operations below *)
  let is_local_mut _ = function
    | LocalMut -> true
    | _ -> false

  let is_local _ = function
    | LocalImmut -> true
    | LocalMut -> true
    | _ -> false

  let how_captured lvl how seen captured =
    (* What to do so that we can capture something?
       * For local blocks, put on the dynamic heap:
         - mutable things
         - not yet defined things
       * For top-level blocks, put on the static heap:
         - everything that is non-static (i.e. still in locals)
    *)
    match lvl with
    | VarEnv.NotTopLvl ->
      map_of_set StoreHeap (S.union
        (S.inter (set_of_map (M.filter is_local_mut how)) captured)
        (S.inter (set_of_map (M.filter is_local how)) (S.diff captured seen))
      )
    | VarEnv.TopLvl ->
      map_of_set StoreStatic
        (S.inter (set_of_map (M.filter is_local how)) captured)

  let dec lvl how_outer (seen, how0) dec =
    let how_all = disjoint_union how_outer how0 in

    let (f,d) = Freevars.dec dec in
    let captured = S.inter (set_of_map how0) (Freevars.captured_vars f) in

    (* Which allocation is required for the things defined here? *)
    let how1 = match dec.it with
      (* Mutable variables are, well, mutable *)
      | VarD _ ->
      M.map (fun _t -> LocalMut) d

      (* Constant expressions (trusting static_vals.ml) *)
      | LetD (_, e) when e.note.Note.const ->
      M.map (fun _t -> (Const : how)) d

      (* Everything else needs at least a local *)
      | _ ->
      M.map (fun _t -> LocalImmut) d in

    (* Which allocation does this require for its captured things? *)
    let how2 = how_captured lvl how_all seen captured in

    let how = joins [how0; how1; how2] in
    let seen' = S.union seen (set_of_map d)
    in (seen', how)

  (* find the allocHow for the variables currently in scope *)
  (* we assume things are mutable, as we do not know better here *)
  let how_of_ae ae : allocHow = M.map (function
    | VarEnv.Const _ -> (Const : how)
    | VarEnv.HeapStatic _ -> StoreStatic
    | VarEnv.HeapInd _ -> StoreHeap
    | VarEnv.Local _ -> LocalMut (* conservatively assume immutable *)
    | VarEnv.PublicMethod _ -> LocalMut
    ) ae.VarEnv.vars

  let decs (ae : VarEnv.t) decs captured_in_body : allocHow =
    let lvl = ae.VarEnv.lvl in
    let how_outer = how_of_ae ae in
    let defined_here = snd (Freevars.decs decs) in (* TODO: implement gather_decs more directly *)
    let how_outer = Freevars.diff how_outer defined_here in (* shadowing *)
    let how0 = M.map (fun _t -> (Const : how)) defined_here in
    let captured = S.inter (set_of_map defined_here) captured_in_body in
    let rec go how =
      let seen, how1 = List.fold_left (dec lvl how_outer) (S.empty, how) decs in
      assert (S.equal seen (set_of_map defined_here));
      let how2 = how_captured lvl how1 seen captured in
      let how' = join how1 how2 in
      if M.equal (=) how how' then how' else go how' in
    go how0

  (* Functions to extend the environment (and possibly allocate memory)
     based on how we want to store them. *)
  let add_local env ae how name : VarEnv.t * G.t =
    match M.find name how with
    | (Const : how) -> (ae, G.nop)
    | LocalImmut | LocalMut ->
      let (ae1, i) = VarEnv.add_direct_local env ae name in
      (ae1, G.nop)
    | StoreHeap ->
      let (ae1, i) = VarEnv.add_local_with_heap_ind env ae name in
      let alloc_code = MutBox.alloc env ^^ G.i (LocalSet (nr i)) in
      (ae1, alloc_code)
    | StoreStatic ->
      let ptr = MutBox.static env in
      let ae1 = VarEnv.add_local_heap_static ae name ptr in
      (ae1, G.nop)

end (* AllocHow *)

(* The actual compiler code that looks at the AST *)

(* wraps a bigint in range [0…2^32-1] into range [-2^31…2^31-1] *)
let nat32_to_int32 n =
  let open Big_int in
  if ge_big_int n (power_int_positive_int 2 31)
  then sub_big_int n (power_int_positive_int 2 32)
  else n

(* wraps a bigint in range [0…2^64-1] into range [-2^63…2^63-1] *)
let nat64_to_int64 n =
  let open Big_int in
  if ge_big_int n (power_int_positive_int 2 63)
  then sub_big_int n (power_int_positive_int 2 64)
  else n

let const_lit_of_lit env : Ir.lit -> Const.lit = function
  | BoolLit b     -> Const.Bool b
  | IntLit n
  | NatLit n      -> Const.BigInt (Numerics.Nat.to_big_int n)
  | Int8Lit n     -> Const.Vanilla (TaggedSmallWord.vanilla_lit Type.Int8 (Numerics.Int_8.to_int n))
  | Nat8Lit n     -> Const.Vanilla (TaggedSmallWord.vanilla_lit Type.Nat8 (Numerics.Nat8.to_int n))
  | Int16Lit n    -> Const.Vanilla (TaggedSmallWord.vanilla_lit Type.Int16 (Numerics.Int_16.to_int n))
  | Nat16Lit n    -> Const.Vanilla (TaggedSmallWord.vanilla_lit Type.Nat16 (Numerics.Nat16.to_int n))
  | Int32Lit n    -> Const.Word32 (Big_int.int32_of_big_int (Numerics.Int_32.to_big_int n))
  | Nat32Lit n    -> Const.Word32 (Big_int.int32_of_big_int (nat32_to_int32 (Numerics.Nat32.to_big_int n)))
  | Int64Lit n    -> Const.Word64 (Big_int.int64_of_big_int (Numerics.Int_64.to_big_int n))
  | Nat64Lit n    -> Const.Word64 (Big_int.int64_of_big_int (nat64_to_int64 (Numerics.Nat64.to_big_int n)))
  | CharLit c     -> Const.Vanilla Int32.(shift_left (of_int c) 8)
  | NullLit       -> Const.Vanilla (Opt.null_vanilla_lit env)
  | TextLit t
  | BlobLit t     -> Const.Blob t
  | FloatLit f    -> Const.Float64 f

let const_of_lit env lit =
  Const.t_of_v (Const.Lit (const_lit_of_lit env lit))

let compile_lit env lit =
  SR.Const (const_of_lit env lit), G.nop

let compile_lit_as env sr_out lit =
  let sr_in, code = compile_lit env lit in
  code ^^ StackRep.adjust env sr_in sr_out

(* helper, traps with message *)
let then_arithmetic_overflow env =
  E.then_trap_with env "arithmetic overflow"

(* The first returned StackRep is for the arguments (expected), the second for the results (produced) *)
let compile_unop env t op =
  let open Operator in
  match op, t with
  | _, Type.Non ->
    SR.Vanilla, SR.Unreachable, G.i Unreachable
  | NegOp, Type.(Prim Int) ->
    SR.Vanilla, SR.Vanilla,
    BigNum.compile_neg env
  | NegOp, Type.(Prim Int64) ->
      SR.UnboxedWord64, SR.UnboxedWord64,
      Func.share_code1 env "neg_trap" ("n", I64Type) [I64Type] (fun env get_n ->
        get_n ^^
        compile_eq64_const 0x8000000000000000L ^^
        then_arithmetic_overflow env ^^
        compile_const_64 0L ^^
        get_n ^^
        G.i (Binary (Wasm.Values.I64 I64Op.Sub))
      )
  | NegOp, Type.(Prim (Int8 | Int16 | Int32)) ->
    StackRep.of_type t, StackRep.of_type t,
    Func.share_code1 env "neg32_trap" ("n", I32Type) [I32Type] (fun env get_n ->
      get_n ^^
      compile_eq_const 0x80000000l ^^
      then_arithmetic_overflow env ^^
      compile_unboxed_zero ^^
      get_n ^^
      G.i (Binary (Wasm.Values.I32 I32Op.Sub))
    )
  | NegOp, Type.(Prim Float) ->
    SR.UnboxedFloat64, SR.UnboxedFloat64,
    let (set_f, get_f) = new_float_local env "f" in
    set_f ^^ Float.compile_unboxed_zero ^^ get_f ^^ G.i (Binary (Wasm.Values.F64 F64Op.Sub))
  | NotOp, Type.(Prim (Nat64|Int64)) ->
     SR.UnboxedWord64, SR.UnboxedWord64,
     compile_const_64 (-1L) ^^
     G.i (Binary (Wasm.Values.I64 I64Op.Xor))
  | NotOp, Type.(Prim (Nat8|Nat16|Nat32|Int8|Int16|Int32 as ty)) ->
     StackRep.of_type t, StackRep.of_type t,
     compile_unboxed_const (TaggedSmallWord.mask_of_type ty) ^^
     G.i (Binary (Wasm.Values.I32 I32Op.Xor))
  | _ ->
    todo "compile_unop"
      (Wasm.Sexpr.Node ("BinOp", [ Arrange_ops.unop op ]))
      (SR.Vanilla, SR.Unreachable, E.trap_with env "TODO: compile_unop")

(* Logarithmic helpers for deciding whether we can carry out operations in constant bitwidth *)

(* helper, traps with message *)
let else_arithmetic_overflow env =
  E.else_trap_with env "arithmetic overflow"

(* helpers to decide if Int64 arithmetic can be carried out on the fast path *)
let additiveInt64_shortcut fast env get_a get_b slow =
  get_a ^^ get_a ^^ compile_shl64_const 1L ^^ G.i (Binary (Wasm.Values.I64 I64Op.Xor)) ^^ compile_shrU64_const 63L ^^
  get_b ^^ get_b ^^ compile_shl64_const 1L ^^ G.i (Binary (Wasm.Values.I64 I64Op.Xor)) ^^ compile_shrU64_const 63L ^^
  G.i (Binary (Wasm.Values.I64 I64Op.Or)) ^^
  G.i (Test (Wasm.Values.I64 I64Op.Eqz)) ^^
  G.if_ [I64Type]
    (get_a ^^ get_b ^^ fast)
    slow

let mulInt64_shortcut fast env get_a get_b slow =
  get_a ^^ get_a ^^ compile_shl64_const 1L ^^ G.i (Binary (Wasm.Values.I64 I64Op.Xor)) ^^ G.i (Unary (Wasm.Values.I64 I64Op.Clz)) ^^
  get_b ^^ get_b ^^ compile_shl64_const 1L ^^ G.i (Binary (Wasm.Values.I64 I64Op.Xor)) ^^ G.i (Unary (Wasm.Values.I64 I64Op.Clz)) ^^
  G.i (Binary (Wasm.Values.I64 I64Op.Add)) ^^
  compile_const_64 65L ^^ G.i (Compare (Wasm.Values.I64 I64Op.GeU)) ^^
  G.if_ [I64Type]
    (get_a ^^ get_b ^^ fast)
    slow

let powInt64_shortcut fast env get_a get_b slow =
  get_b ^^ G.i (Test (Wasm.Values.I64 I64Op.Eqz)) ^^
  G.if_ [I64Type]
    (compile_const_64 1L) (* ^0 *)
    begin (* ^(1+n) *)
      get_a ^^ compile_const_64 (-1L) ^^ G.i (Compare (Wasm.Values.I64 I64Op.Eq)) ^^
      G.if_ [I64Type]
        begin (* -1 ** (1+exp) == if even (1+exp) then 1 else -1 *)
          get_b ^^ compile_const_64 1L ^^
          G.i (Binary (Wasm.Values.I64 I64Op.And)) ^^ G.i (Test (Wasm.Values.I64 I64Op.Eqz)) ^^
          G.if_ [I64Type]
            (compile_const_64 1L)
            get_a
        end
        begin
          get_a ^^ compile_shrS64_const 1L ^^
          G.i (Test (Wasm.Values.I64 I64Op.Eqz)) ^^
          G.if_ [I64Type]
            get_a (* {0,1}^(1+n) *)
            begin
              get_b ^^ compile_const_64 64L ^^
              G.i (Compare (Wasm.Values.I64 I64Op.GeU)) ^^ then_arithmetic_overflow env ^^
              get_a ^^ get_a ^^ compile_shl64_const 1L ^^ G.i (Binary (Wasm.Values.I64 I64Op.Xor)) ^^
              G.i (Unary (Wasm.Values.I64 I64Op.Clz)) ^^ compile_sub64_const 63L ^^
              get_b ^^ G.i (Binary (Wasm.Values.I64 I64Op.Mul)) ^^
              compile_const_64 (-63L) ^^ G.i (Compare (Wasm.Values.I64 I64Op.GeS)) ^^
              G.if_ [I64Type]
                (get_a ^^ get_b ^^ fast)
                slow
            end
        end
    end


(* kernel for Int64 arithmetic, invokes estimator for fast path *)
let compile_Int64_kernel env name op shortcut =
  Func.share_code2 env (prim_fun_name Type.Int64 name)
    (("a", I64Type), ("b", I64Type)) [I64Type]
    BigNum.(fun env get_a get_b ->
    shortcut
      env
      get_a
      get_b
      begin
        let (set_res, get_res) = new_local env "res" in
        get_a ^^ from_signed_word64 env ^^
        get_b ^^ from_signed_word64 env ^^
        op env ^^
        set_res ^^ get_res ^^
        fits_signed_bits env 64 ^^
        else_arithmetic_overflow env ^^
        get_res ^^ truncate_to_word64 env
      end)


(* helpers to decide if Nat64 arithmetic can be carried out on the fast path *)
let additiveNat64_shortcut fast env get_a get_b slow =
  get_a ^^ compile_shrU64_const 62L ^^
  get_b ^^ compile_shrU64_const 62L ^^
  G.i (Binary (Wasm.Values.I64 I64Op.Or)) ^^
  G.i (Test (Wasm.Values.I64 I64Op.Eqz)) ^^
  G.if_ [I64Type]
    (get_a ^^ get_b ^^ fast)
    slow

let mulNat64_shortcut fast env get_a get_b slow =
  get_a ^^ G.i (Unary (Wasm.Values.I64 I64Op.Clz)) ^^
  get_b ^^ G.i (Unary (Wasm.Values.I64 I64Op.Clz)) ^^
  G.i (Binary (Wasm.Values.I64 I64Op.Add)) ^^
  compile_const_64 64L ^^ G.i (Compare (Wasm.Values.I64 I64Op.GeU)) ^^
  G.if_ [I64Type]
    (get_a ^^ get_b ^^ fast)
    slow

let powNat64_shortcut fast env get_a get_b slow =
  get_b ^^ G.i (Test (Wasm.Values.I64 I64Op.Eqz)) ^^
  G.if_ [I64Type]
    (compile_const_64 1L) (* ^0 *)
    begin (* ^(1+n) *)
      get_a ^^ compile_shrU64_const 1L ^^
      G.i (Test (Wasm.Values.I64 I64Op.Eqz)) ^^
      G.if_ [I64Type]
        get_a (* {0,1}^(1+n) *)
        begin
          get_b ^^ compile_const_64 64L ^^ G.i (Compare (Wasm.Values.I64 I64Op.GeU)) ^^ then_arithmetic_overflow env ^^
          get_a ^^ G.i (Unary (Wasm.Values.I64 I64Op.Clz)) ^^ compile_sub64_const 64L ^^
          get_b ^^ G.i (Binary (Wasm.Values.I64 I64Op.Mul)) ^^ compile_const_64 (-64L) ^^ G.i (Compare (Wasm.Values.I64 I64Op.GeS)) ^^
          G.if_ [I64Type]
            (get_a ^^ get_b ^^ fast)
            slow
        end
    end


(* kernel for Nat64 arithmetic, invokes estimator for fast path *)
let compile_Nat64_kernel env name op shortcut =
  Func.share_code2 env (prim_fun_name Type.Nat64 name)
    (("a", I64Type), ("b", I64Type)) [I64Type]
    BigNum.(fun env get_a get_b ->
    shortcut
      env
      get_a
      get_b
      begin
        let (set_res, get_res) = new_local env "res" in
        get_a ^^ from_word64 env ^^
        get_b ^^ from_word64 env ^^
        op env ^^
        set_res ^^ get_res ^^
        fits_unsigned_bits env 64 ^^
        else_arithmetic_overflow env ^^
        get_res ^^ truncate_to_word64 env
      end)


(* Compiling Int/Nat32 ops by conversion to/from i64. *)

(* helper, expects i64 on stack *)
let enforce_32_unsigned_bits env =
  compile_bitand64_const 0xFFFFFFFF00000000L ^^
  G.i (Test (Wasm.Values.I64 I64Op.Eqz)) ^^
  else_arithmetic_overflow env

(* helper, expects two identical i64s on stack *)
let enforce_32_signed_bits env =
  compile_shl64_const 1L ^^
  G.i (Binary (Wasm.Values.I64 I64Op.Xor)) ^^
  enforce_32_unsigned_bits env

let compile_Int32_kernel env name op =
     Func.share_code2 env (prim_fun_name Type.Int32 name)
       (("a", I32Type), ("b", I32Type)) [I32Type]
       (fun env get_a get_b ->
         let (set_res, get_res) = new_local64 env "res" in
         get_a ^^ G.i (Convert (Wasm.Values.I64 I64Op.ExtendSI32)) ^^
         get_b ^^ G.i (Convert (Wasm.Values.I64 I64Op.ExtendSI32)) ^^
         G.i (Binary (Wasm.Values.I64 op)) ^^
         set_res ^^ get_res ^^ get_res ^^
         enforce_32_signed_bits env ^^
         get_res ^^ G.i (Convert (Wasm.Values.I32 I32Op.WrapI64)))

let compile_Nat32_kernel env name op =
     Func.share_code2 env (prim_fun_name Type.Nat32 name)
       (("a", I32Type), ("b", I32Type)) [I32Type]
       (fun env get_a get_b ->
         let (set_res, get_res) = new_local64 env "res" in
         get_a ^^ G.i (Convert (Wasm.Values.I64 I64Op.ExtendUI32)) ^^
         get_b ^^ G.i (Convert (Wasm.Values.I64 I64Op.ExtendUI32)) ^^
         G.i (Binary (Wasm.Values.I64 op)) ^^
         set_res ^^ get_res ^^
         enforce_32_unsigned_bits env ^^
         get_res ^^ G.i (Convert (Wasm.Values.I32 I32Op.WrapI64)))

(* Customisable kernels for 8/16bit arithmetic via 32 bits. *)

(* helper, expects i32 on stack *)
let enforce_unsigned_bits env n =
  compile_bitand_const Int32.(shift_left minus_one n) ^^
  then_arithmetic_overflow env

let enforce_16_unsigned_bits env = enforce_unsigned_bits env 16

(* helper, expects two identical i32s on stack *)
let enforce_signed_bits env n =
  compile_shl_const 1l ^^ G.i (Binary (Wasm.Values.I32 I32Op.Xor)) ^^
  enforce_unsigned_bits env n

let enforce_16_signed_bits env = enforce_signed_bits env 16

let compile_smallInt_kernel' env ty name op =
  Func.share_code2 env (prim_fun_name ty name)
    (("a", I32Type), ("b", I32Type)) [I32Type]
    (fun env get_a get_b ->
      let (set_res, get_res) = new_local env "res" in
      get_a ^^ compile_shrS_const 16l ^^
      get_b ^^ compile_shrS_const 16l ^^
      op ^^
      set_res ^^ get_res ^^ get_res ^^
      enforce_16_signed_bits env ^^
      get_res ^^ compile_shl_const 16l)

let compile_smallInt_kernel env ty name op =
  compile_smallInt_kernel' env ty name (G.i (Binary (Wasm.Values.I32 op)))

let compile_smallNat_kernel' env ty name op =
  Func.share_code2 env (prim_fun_name ty name)
    (("a", I32Type), ("b", I32Type)) [I32Type]
    (fun env get_a get_b ->
      let (set_res, get_res) = new_local env "res" in
      get_a ^^ compile_shrU_const 16l ^^
      get_b ^^ compile_shrU_const 16l ^^
      op ^^
      set_res ^^ get_res ^^
      enforce_16_unsigned_bits env ^^
      get_res ^^ compile_shl_const 16l)

let compile_smallNat_kernel env ty name op =
  compile_smallNat_kernel' env ty name (G.i (Binary (Wasm.Values.I32 op)))

(* The first returned StackRep is for the arguments (expected), the second for the results (produced) *)
let compile_binop env t op =
  if t = Type.Non then SR.Vanilla, SR.Unreachable, G.i Unreachable else
  StackRep.of_type t,
  StackRep.of_type t,
  Operator.(match t, op with
  | Type.(Prim (Nat | Int)),                  AddOp -> BigNum.compile_add env
  | Type.(Prim (Nat64|Int64)),                WAddOp -> G.i (Binary (Wasm.Values.I64 I64Op.Add))
  | Type.(Prim Int64),                        AddOp ->
    compile_Int64_kernel env "add" BigNum.compile_add
      (additiveInt64_shortcut (G.i (Binary (Wasm.Values.I64 I64Op.Add))))
  | Type.(Prim Nat64),                        AddOp ->
    compile_Nat64_kernel env "add" BigNum.compile_add
      (additiveNat64_shortcut (G.i (Binary (Wasm.Values.I64 I64Op.Add))))
  | Type.(Prim Nat),                          SubOp -> BigNum.compile_unsigned_sub env
  | Type.(Prim Int),                          SubOp -> BigNum.compile_signed_sub env
  | Type.(Prim (Nat | Int)),                  MulOp -> BigNum.compile_mul env
  | Type.(Prim (Nat64|Int64)),                WMulOp -> G.i (Binary (Wasm.Values.I64 I64Op.Mul))
  | Type.(Prim Int64),                        MulOp ->
    compile_Int64_kernel env "mul" BigNum.compile_mul
      (mulInt64_shortcut (G.i (Binary (Wasm.Values.I64 I64Op.Mul))))
  | Type.(Prim Nat64),                        MulOp ->
    compile_Nat64_kernel env "mul" BigNum.compile_mul
      (mulNat64_shortcut (G.i (Binary (Wasm.Values.I64 I64Op.Mul))))
  | Type.(Prim Nat64),                        DivOp -> G.i (Binary (Wasm.Values.I64 I64Op.DivU))
  | Type.(Prim Nat64) ,                       ModOp -> G.i (Binary (Wasm.Values.I64 I64Op.RemU))
  | Type.(Prim Int64),                        DivOp -> G.i (Binary (Wasm.Values.I64 I64Op.DivS))
  | Type.(Prim Int64) ,                       ModOp -> G.i (Binary (Wasm.Values.I64 I64Op.RemS))
  | Type.(Prim Nat),                          DivOp -> BigNum.compile_unsigned_div env
  | Type.(Prim Nat),                          ModOp -> BigNum.compile_unsigned_rem env
  | Type.(Prim (Nat64|Int64)),                WSubOp -> G.i (Binary (Wasm.Values.I64 I64Op.Sub))
  | Type.(Prim Int64),                        SubOp ->
    compile_Int64_kernel env "sub" BigNum.compile_signed_sub
      (additiveInt64_shortcut (G.i (Binary (Wasm.Values.I64 I64Op.Sub))))
  | Type.(Prim Nat64),                        SubOp ->
    compile_Nat64_kernel env "sub" BigNum.compile_unsigned_sub
      (fun env get_a get_b ->
        additiveNat64_shortcut
          (G.i (Compare (Wasm.Values.I64 I64Op.GeU)) ^^
           else_arithmetic_overflow env ^^
           get_a ^^ get_b ^^ G.i (Binary (Wasm.Values.I64 I64Op.Sub)))
          env get_a get_b)
  | Type.(Prim Int),                          DivOp -> BigNum.compile_signed_div env
  | Type.(Prim Int),                          ModOp -> BigNum.compile_signed_mod env

  | Type.Prim Type.(Nat8|Nat16|Nat32|Int8|Int16|Int32),
                                              WAddOp -> G.i (Binary (Wasm.Values.I32 I32Op.Add))
  | Type.(Prim Int32),                        AddOp -> compile_Int32_kernel env "add" I64Op.Add
  | Type.Prim Type.(Int8 | Int16 as ty),      AddOp -> compile_smallInt_kernel env ty "add" I32Op.Add
  | Type.(Prim Nat32),                        AddOp -> compile_Nat32_kernel env "add" I64Op.Add
  | Type.Prim Type.(Nat8 | Nat16 as ty),      AddOp -> compile_smallNat_kernel env ty "add" I32Op.Add
  | Type.(Prim Float),                        AddOp -> G.i (Binary (Wasm.Values.F64 F64Op.Add))
  | Type.Prim Type.(Nat8|Nat16|Nat32|Int8|Int16|Int32),
                                              WSubOp -> G.i (Binary (Wasm.Values.I32 I32Op.Sub))
  | Type.(Prim Int32),                        SubOp -> compile_Int32_kernel env "sub" I64Op.Sub
  | Type.(Prim (Int8|Int16 as ty)),           SubOp -> compile_smallInt_kernel env ty "sub" I32Op.Sub
  | Type.(Prim Nat32),                        SubOp -> compile_Nat32_kernel env "sub" I64Op.Sub
  | Type.(Prim (Nat8|Nat16 as ty)),           SubOp -> compile_smallNat_kernel env ty "sub" I32Op.Sub
  | Type.(Prim Float),                        SubOp -> G.i (Binary (Wasm.Values.F64 F64Op.Sub))
  | Type.Prim Type.(Nat8|Nat16|Nat32|Int8|Int16|Int32 as ty),
                                              WMulOp -> TaggedSmallWord.compile_word_mul env ty
  | Type.(Prim Int32),                        MulOp -> compile_Int32_kernel env "mul" I64Op.Mul
  | Type.(Prim Int16),                        MulOp -> compile_smallInt_kernel env Type.Int16 "mul" I32Op.Mul
  | Type.(Prim Int8),                         MulOp -> compile_smallInt_kernel' env Type.Int8 "mul"
                                                         (compile_shrS_const 8l ^^ G.i (Binary (Wasm.Values.I32 I32Op.Mul)))
  | Type.(Prim Nat32),                        MulOp -> compile_Nat32_kernel env "mul" I64Op.Mul
  | Type.(Prim Nat16),                        MulOp -> compile_smallNat_kernel env Type.Nat16 "mul" I32Op.Mul
  | Type.(Prim Nat8),                         MulOp -> compile_smallNat_kernel' env Type.Nat8 "mul"
                                                         (compile_shrU_const 8l ^^ G.i (Binary (Wasm.Values.I32 I32Op.Mul)))
  | Type.(Prim Float),                        MulOp -> G.i (Binary (Wasm.Values.F64 F64Op.Mul))
  | Type.(Prim (Nat8|Nat16|Nat32 as ty)),     DivOp -> G.i (Binary (Wasm.Values.I32 I32Op.DivU)) ^^
                                                       TaggedSmallWord.msb_adjust ty
  | Type.(Prim (Nat8|Nat16|Nat32)),           ModOp -> G.i (Binary (Wasm.Values.I32 I32Op.RemU))
  | Type.(Prim Int32),                        DivOp -> G.i (Binary (Wasm.Values.I32 I32Op.DivS))
  | Type.(Prim (Int8|Int16 as ty)),           DivOp ->
    Func.share_code2 env (prim_fun_name ty "div")
      (("a", I32Type), ("b", I32Type)) [I32Type]
      (fun env get_a get_b ->
        let (set_res, get_res) = new_local env "res" in
        get_a ^^ get_b ^^ G.i (Binary (Wasm.Values.I32 I32Op.DivS)) ^^
        TaggedSmallWord.msb_adjust ty ^^ set_res ^^
        get_a ^^ compile_eq_const 0x80000000l ^^
        G.if_ (StackRep.to_block_type env SR.UnboxedWord32)
          begin
            get_b ^^ TaggedSmallWord.lsb_adjust ty ^^ compile_eq_const (-1l) ^^
            G.if_ (StackRep.to_block_type env SR.UnboxedWord32)
              (G.i Unreachable)
              get_res
          end
          get_res)
  | Type.(Prim Float),                        DivOp -> G.i (Binary (Wasm.Values.F64 F64Op.Div))
  | Type.(Prim Float),                        ModOp -> E.call_import env "rts" "fmod" (* musl *)
  | Type.(Prim (Int8|Int16|Int32)),           ModOp -> G.i (Binary (Wasm.Values.I32 I32Op.RemS))
  | Type.(Prim (Nat8|Nat16|Nat32 as ty)),     WPowOp -> TaggedSmallWord.compile_nat_power env ty
  | Type.(Prim (Int8|Int16|Int32 as ty)),     WPowOp -> TaggedSmallWord.compile_int_power env ty
  | Type.(Prim ((Nat8|Nat16) as ty)),         PowOp ->
    Func.share_code2 env (prim_fun_name ty "pow")
      (("n", I32Type), ("exp", I32Type)) [I32Type]
      (fun env get_n get_exp ->
        let (set_res, get_res) = new_local env "res" in
        let bits = TaggedSmallWord.bits_of_type ty in
        get_exp ^^
        G.if_ [I32Type]
          begin
            get_n ^^ compile_shrU_const Int32.(sub 33l (of_int bits)) ^^
            G.if_ [I32Type]
              begin
                unsigned_dynamics get_n ^^ compile_sub_const (Int32.of_int bits) ^^
                get_exp ^^ TaggedSmallWord.lsb_adjust ty ^^ G.i (Binary (Wasm.Values.I32 I32Op.Mul)) ^^
                compile_unboxed_const (-30l) ^^
                G.i (Compare (Wasm.Values.I32 I32Op.LtS)) ^^ then_arithmetic_overflow env ^^
                get_n ^^ TaggedSmallWord.lsb_adjust ty ^^
                get_exp ^^ TaggedSmallWord.lsb_adjust ty ^^
                TaggedSmallWord.compile_nat_power env Type.Nat32 ^^ set_res ^^
                get_res ^^ enforce_unsigned_bits env bits ^^
                get_res ^^ TaggedSmallWord.msb_adjust ty
              end
              get_n (* n@{0,1} ** (1+exp) == n *)
          end
          (compile_unboxed_const
             Int32.(shift_left one (to_int (TaggedSmallWord.shift_of_type ty))))) (* x ** 0 == 1 *)
  | Type.(Prim Nat32),                        PowOp ->
    Func.share_code2 env (prim_fun_name Type.Nat32 "pow")
      (("n", I32Type), ("exp", I32Type)) [I32Type]
      (fun env get_n get_exp ->
        let (set_res, get_res) = new_local64 env "res" in
        get_exp ^^
        G.if_ [I32Type]
          begin
            get_n ^^ compile_shrU_const 1l ^^
            G.if_ [I32Type]
              begin
                get_exp ^^ compile_unboxed_const 32l ^^
                G.i (Compare (Wasm.Values.I32 I32Op.GeU)) ^^ then_arithmetic_overflow env ^^
                unsigned_dynamics get_n ^^ compile_sub_const 32l ^^
                get_exp ^^ TaggedSmallWord.lsb_adjust Type.Nat32 ^^ G.i (Binary (Wasm.Values.I32 I32Op.Mul)) ^^
                compile_unboxed_const (-62l) ^^
                G.i (Compare (Wasm.Values.I32 I32Op.LtS)) ^^ then_arithmetic_overflow env ^^
                get_n ^^ G.i (Convert (Wasm.Values.I64 I64Op.ExtendUI32)) ^^
                get_exp ^^ G.i (Convert (Wasm.Values.I64 I64Op.ExtendUI32)) ^^
                Word64.compile_unsigned_pow env ^^
                set_res ^^ get_res ^^ enforce_32_unsigned_bits env ^^
                get_res ^^ G.i (Convert (Wasm.Values.I32 I32Op.WrapI64))
              end
              get_n (* n@{0,1} ** (1+exp) == n *)
          end
          compile_unboxed_one) (* x ** 0 == 1 *)
  | Type.(Prim ((Int8|Int16) as ty)),         PowOp ->
    Func.share_code2 env (prim_fun_name ty "pow")
      (("n", I32Type), ("exp", I32Type)) [I32Type]
      (fun env get_n get_exp ->
        let (set_res, get_res) = new_local env "res" in
        let bits = TaggedSmallWord.bits_of_type ty in
        get_exp ^^ compile_unboxed_zero ^^
        G.i (Compare (Wasm.Values.I32 I32Op.LtS)) ^^ E.then_trap_with env "negative power" ^^
        get_exp ^^
        G.if_ [I32Type]
          begin
            get_n ^^ compile_shrS_const Int32.(sub 33l (of_int bits)) ^^
            G.if_ [I32Type]
              begin
                signed_dynamics get_n ^^ compile_sub_const (Int32.of_int (bits - 1)) ^^
                get_exp ^^ TaggedSmallWord.lsb_adjust ty ^^ G.i (Binary (Wasm.Values.I32 I32Op.Mul)) ^^
                compile_unboxed_const (-30l) ^^
                G.i (Compare (Wasm.Values.I32 I32Op.LtS)) ^^ then_arithmetic_overflow env ^^
                get_n ^^ TaggedSmallWord.lsb_adjust ty ^^
                get_exp ^^ TaggedSmallWord.lsb_adjust ty ^^
                TaggedSmallWord.compile_nat_power env Type.Nat32 ^^
                set_res ^^ get_res ^^ get_res ^^ enforce_signed_bits env bits ^^
                get_res ^^ TaggedSmallWord.msb_adjust ty
              end
              get_n (* n@{0,1} ** (1+exp) == n *)
          end
          (compile_unboxed_const
             Int32.(shift_left one (to_int (TaggedSmallWord.shift_of_type ty))))) (* x ** 0 == 1 *)
  | Type.(Prim Int32),                        PowOp ->
    Func.share_code2 env (prim_fun_name Type.Int32 "pow")
      (("n", I32Type), ("exp", I32Type)) [I32Type]
      (fun env get_n get_exp ->
        let (set_res, get_res) = new_local64 env "res" in
        get_exp ^^ compile_unboxed_zero ^^
        G.i (Compare (Wasm.Values.I32 I32Op.LtS)) ^^ E.then_trap_with env "negative power" ^^
        get_exp ^^
        G.if_ [I32Type]
          begin
            get_n ^^ compile_unboxed_one ^^ G.i (Compare (Wasm.Values.I32 I32Op.LeS)) ^^
            get_n ^^ compile_unboxed_const (-1l) ^^ G.i (Compare (Wasm.Values.I32 I32Op.GeS)) ^^
            G.i (Binary (Wasm.Values.I32 I32Op.And)) ^^
            G.if_ [I32Type]
              begin
                get_n ^^ compile_unboxed_zero ^^ G.i (Compare (Wasm.Values.I32 I32Op.LtS)) ^^
                G.if_ [I32Type]
                  begin
                    (* -1 ** (1+exp) == if even (1+exp) then 1 else -1 *)
                    get_exp ^^ compile_unboxed_one ^^ G.i (Binary (Wasm.Values.I32 I32Op.And)) ^^
                    G.if_ [I32Type]
                      get_n
                      compile_unboxed_one
                  end
                  get_n (* n@{0,1} ** (1+exp) == n *)
              end
              begin
                get_exp ^^ compile_unboxed_const 32l ^^
                G.i (Compare (Wasm.Values.I32 I32Op.GeU)) ^^ then_arithmetic_overflow env ^^
                signed_dynamics get_n ^^ compile_sub_const 31l ^^
                get_exp ^^ TaggedSmallWord.lsb_adjust Type.Int32 ^^ G.i (Binary (Wasm.Values.I32 I32Op.Mul)) ^^
                compile_unboxed_const (-62l) ^^
                G.i (Compare (Wasm.Values.I32 I32Op.LtS)) ^^ then_arithmetic_overflow env ^^
                get_n ^^ G.i (Convert (Wasm.Values.I64 I64Op.ExtendSI32)) ^^
                get_exp ^^ G.i (Convert (Wasm.Values.I64 I64Op.ExtendSI32)) ^^
                Word64.compile_unsigned_pow env ^^
                set_res ^^ get_res ^^ get_res ^^ enforce_32_signed_bits env ^^
                get_res ^^ G.i (Convert (Wasm.Values.I32 I32Op.WrapI64))
              end
          end
          compile_unboxed_one) (* x ** 0 == 1 *)
  | Type.(Prim Int),                          PowOp ->
    let pow = BigNum.compile_unsigned_pow env in
    let (set_n, get_n) = new_local env "n" in
    let (set_exp, get_exp) = new_local env "exp" in
    set_exp ^^ set_n ^^
    get_exp ^^ BigNum.compile_is_negative env ^^
    E.then_trap_with env "negative power" ^^
    get_n ^^ get_exp ^^ pow
  | Type.(Prim Nat64),                        WPowOp -> Word64.compile_unsigned_pow env
  | Type.(Prim Int64),                        WPowOp -> Word64.compile_signed_wpow env
  | Type.(Prim Nat64),                        PowOp ->
    compile_Nat64_kernel env "pow"
      BigNum.compile_unsigned_pow
      (powNat64_shortcut (Word64.compile_unsigned_pow env))
  | Type.(Prim Int64),                        PowOp ->
    let (set_exp, get_exp) = new_local64 env "exp" in
    set_exp ^^ get_exp ^^
    compile_const_64 0L ^^
    G.i (Compare (Wasm.Values.I64 I64Op.LtS)) ^^
    E.then_trap_with env "negative power" ^^
    get_exp ^^
    compile_Int64_kernel
      env "pow" BigNum.compile_unsigned_pow
      (powInt64_shortcut (Word64.compile_unsigned_pow env))
  | Type.(Prim Nat),                          PowOp -> BigNum.compile_unsigned_pow env
  | Type.(Prim Float),                        PowOp -> E.call_import env "rts" "pow" (* musl *)
  | Type.(Prim (Nat64|Int64)),                AndOp -> G.i (Binary (Wasm.Values.I64 I64Op.And))
  | Type.(Prim (Nat8|Nat16|Nat32|Int8|Int16|Int32)),
                                              AndOp -> G.i (Binary (Wasm.Values.I32 I32Op.And))
  | Type.(Prim (Nat64|Int64)),                OrOp  -> G.i (Binary (Wasm.Values.I64 I64Op.Or))
  | Type.(Prim (Nat8|Nat16|Nat32|Int8|Int16|Int32)),
                                              OrOp  -> G.i (Binary (Wasm.Values.I32 I32Op.Or))
  | Type.(Prim (Nat64|Int64)),                XorOp -> G.i (Binary (Wasm.Values.I64 I64Op.Xor))
  | Type.(Prim (Nat8|Nat16|Nat32|Int8|Int16|Int32)),
                                              XorOp -> G.i (Binary (Wasm.Values.I32 I32Op.Xor))
  | Type.(Prim (Nat64|Int64)),                ShLOp -> G.i (Binary (Wasm.Values.I64 I64Op.Shl))
  | Type.(Prim (Nat8|Nat16|Nat32|Int8|Int16|Int32 as ty)),
                                              ShLOp -> TaggedSmallWord.(
     lsb_adjust ty ^^ clamp_shift_amount ty ^^
     G.i (Binary (Wasm.Values.I32 I32Op.Shl)))
  | Type.(Prim Nat64),                        ShROp -> G.i (Binary (Wasm.Values.I64 I64Op.ShrU))
  | Type.(Prim (Nat8|Nat16|Nat32 as ty)),     ShROp -> TaggedSmallWord.(
     lsb_adjust ty ^^ clamp_shift_amount ty ^^
     G.i (Binary (Wasm.Values.I32 I32Op.ShrU)) ^^
     sanitize_word_result ty)
  | Type.(Prim Int64),                        ShROp -> G.i (Binary (Wasm.Values.I64 I64Op.ShrS))
  | Type.(Prim (Int8|Int16|Int32 as ty)),     ShROp -> TaggedSmallWord.(
     lsb_adjust ty ^^ clamp_shift_amount ty ^^
     G.i (Binary (Wasm.Values.I32 I32Op.ShrS)) ^^
     sanitize_word_result ty)
  | Type.(Prim (Nat64|Int64)),                RotLOp -> G.i (Binary (Wasm.Values.I64 I64Op.Rotl))
  | Type.(Prim (Nat32|Int32)),                RotLOp -> G.i (Binary (Wasm.Values.I32 I32Op.Rotl))
  | Type.(Prim (Nat8|Nat16|Int8|Int16 as ty)),
                                              RotLOp -> TaggedSmallWord.rotl env ty
  | Type.(Prim (Nat64|Int64)),                RotROp -> G.i (Binary (Wasm.Values.I64 I64Op.Rotr))
  | Type.(Prim (Nat32|Int32)),                RotROp -> G.i (Binary (Wasm.Values.I32 I32Op.Rotr))
  | Type.(Prim (Nat8|Nat16|Int8|Int16 as ty)),
                                              RotROp -> TaggedSmallWord.rotr env ty
  | Type.(Prim Text), CatOp -> Text.concat env
  | Type.Non, _ -> G.i Unreachable
  | _ -> todo_trap env "compile_binop" (Wasm.Sexpr.Node ("BinOp", [ Arrange_ops.binop op; Arrange_type.typ t]))
  )

let compile_eq env =
  let open Type in
  function
  | Prim Text -> Text.compare env Operator.EqOp
  | Prim (Blob|Principal) | Obj (Actor, _) -> Blob.compare env Operator.EqOp
  | Func (Shared _, _, _, _, _) -> FuncDec.equate_msgref env
  | Prim Bool -> G.i (Compare (Wasm.Values.I32 I32Op.Eq))
  | Prim (Nat | Int) -> BigNum.compile_eq env
  | Prim (Int64 | Nat64) -> G.i (Compare (Wasm.Values.I64 I64Op.Eq))
  | Prim (Int8 | Nat8 | Int16 | Nat16 | Int32 | Nat32 | Char) ->
    G.i (Compare (Wasm.Values.I32 I32Op.Eq))
  | Non -> G.i Unreachable
  | Prim Float -> G.i (Compare (Wasm.Values.F64 F64Op.Eq))
  | t -> todo_trap env "compile_eq" (Arrange_type.typ t)

let get_relops = Operator.(function
  | GeOp -> Ge, I64Op.GeU, I64Op.GeS, I32Op.GeU, I32Op.GeS
  | GtOp -> Gt, I64Op.GtU, I64Op.GtS, I32Op.GtU, I32Op.GtS
  | LeOp -> Le, I64Op.LeU, I64Op.LeS, I32Op.LeU, I32Op.LeS
  | LtOp -> Lt, I64Op.LtU, I64Op.LtS, I32Op.LtU, I32Op.LtS
  | NeqOp -> assert false
  | _ -> failwith "uncovered relop")

let compile_comparison env t op =
  let bigintop, u64op, s64op, u32op, s32op = get_relops op in
  let open Type in
  match t with
    | Nat | Int -> BigNum.compile_relop env bigintop
    | Nat64 -> G.i (Compare (Wasm.Values.I64 u64op))
    | Nat8 | Nat16 | Nat32 | Char -> G.i (Compare (Wasm.Values.I32 u32op))
    | Int64 -> G.i (Compare (Wasm.Values.I64 s64op))
    | Int8 | Int16 | Int32 -> G.i (Compare (Wasm.Values.I32 s32op))
    | _ -> todo_trap env "compile_comparison" (Arrange_type.prim t)

let compile_relop env t op =
  if t = Type.Non then SR.Vanilla, G.i Unreachable else
  StackRep.of_type t,
  let open Operator in
  match t, op with
  | Type.(Prim Text), _ -> Text.compare env op
  | Type.(Prim (Blob|Principal)), _ -> Blob.compare env op
  | _, EqOp -> compile_eq env t
  | Type.(Prim (Nat | Nat8 | Nat16 | Nat32 | Nat64 | Int | Int8 | Int16 | Int32 | Int64 | Char as t1)), op1 ->
    compile_comparison env t1 op1
  | Type.(Prim Float), GtOp -> G.i (Compare (Wasm.Values.F64 F64Op.Gt))
  | Type.(Prim Float), GeOp -> G.i (Compare (Wasm.Values.F64 F64Op.Ge))
  | Type.(Prim Float), LeOp -> G.i (Compare (Wasm.Values.F64 F64Op.Le))
  | Type.(Prim Float), LtOp -> G.i (Compare (Wasm.Values.F64 F64Op.Lt))
  | _ -> todo_trap env "compile_relop" (Arrange_ops.relop op)

let compile_load_field env typ name =
  Object.load_idx env typ name


(* compile_lexp is used for expressions on the left of an
assignment operator, produces some code (with side effect), and some pure code *)
let rec compile_lexp (env : E.t) ae lexp =
  (fun (code, fill_code) -> (G.with_region lexp.at code, G.with_region lexp.at fill_code)) @@
  match lexp.it with
  | VarLE var ->
     G.nop,
     Var.set_val env ae var
  | IdxLE (e1, e2) ->
     compile_exp_vanilla env ae e1 ^^ (* offset to array *)
     compile_exp_vanilla env ae e2 ^^ (* idx *)
     Arr.idx_bigint env,
     store_ptr
  | DotLE (e, n) ->
     compile_exp_vanilla env ae e ^^
     (* Only real objects have mutable fields, no need to branch on the tag *)
     Object.idx env e.note.Note.typ n,
     store_ptr

and compile_exp (env : E.t) ae exp =
  (fun (sr,code) -> (sr, G.with_region exp.at code)) @@
  if exp.note.Note.const
  then let (c, fill) = compile_const_exp env ae exp in fill env ae; (SR.Const c, G.nop)
  else match exp.it with
  | PrimE (p, es) when List.exists (fun e -> Type.is_non e.note.Note.typ) es ->
    (* Handle dead code separately, so that we can rely on useful type
       annotations below *)
    SR.Unreachable,
    G.concat_map (compile_exp_ignore env ae) es ^^
    G.i Unreachable

  | PrimE (p, es) ->
    (* for more concise code when all arguments and result use the same sr *)
    let const_sr sr inst = sr, G.concat_map (compile_exp_as env ae sr) es ^^ inst in

    begin match p, es with
    (* Calls *)
    | CallPrim _, [e1; e2] ->
      let sort, control, _, arg_tys, ret_tys = Type.as_func e1.note.Note.typ in
      let n_args = List.length arg_tys in
      let return_arity = match control with
        | Type.Returns -> List.length ret_tys
        | Type.Replies -> 0
        | Type.Promises -> assert false in

      StackRep.of_arity return_arity,
      let fun_sr, code1 = compile_exp env ae e1 in
      begin match fun_sr, sort with
       | SR.Const (_, Const.Fun mk_fi), _ ->
          code1 ^^
          compile_unboxed_zero ^^ (* A dummy closure *)
          compile_exp_as env ae (StackRep.of_arity n_args) e2 ^^ (* the args *)
          G.i (Call (nr (mk_fi ()))) ^^
          FakeMultiVal.load env (Lib.List.make return_arity I32Type)
       | _, Type.Local ->
          let (set_clos, get_clos) = new_local env "clos" in
          code1 ^^ StackRep.adjust env fun_sr SR.Vanilla ^^
          set_clos ^^
          get_clos ^^
          compile_exp_as env ae (StackRep.of_arity n_args) e2 ^^
          get_clos ^^
          Closure.call_closure env n_args return_arity
       | _, Type.Shared _ ->
          (* Non-one-shot functions have been rewritten in async.ml *)
          assert (control = Type.Returns);

          let (set_meth_pair, get_meth_pair) = new_local env "meth_pair" in
          let (set_arg, get_arg) = new_local env "arg" in
          let _, _, _, ts, _ = Type.as_func e1.note.Note.typ in
          let add_cycles = Internals.add_cycles env ae in
          code1 ^^ StackRep.adjust env fun_sr SR.Vanilla ^^
          set_meth_pair ^^
          compile_exp_vanilla env ae e2 ^^ set_arg ^^

          FuncDec.ic_call_one_shot env ts get_meth_pair get_arg add_cycles
      end

    (* Operators *)
    | UnPrim (_, Operator.PosOp), [e1] -> compile_exp env ae e1
    | UnPrim (t, op), [e1] ->
      let sr_in, sr_out, code = compile_unop env t op in
      sr_out,
      compile_exp_as env ae sr_in e1 ^^
      code
    | BinPrim (t, op), [e1;e2] ->
      let sr_in, sr_out, code = compile_binop env t op in
      sr_out,
      compile_exp_as env ae sr_in e1 ^^
      compile_exp_as env ae sr_in e2 ^^
      code
    (* special case: recognize negation *)
    | RelPrim (Type.(Prim Bool), Operator.EqOp), [e1; {it = LitE (BoolLit false); _}] ->
      SR.bool,
      compile_exp_as_test env ae e1 ^^
      G.i (Test (Wasm.Values.I32 I32Op.Eqz))
    | RelPrim (t, op), [e1;e2] ->
      let sr, code = compile_relop env t op in
      SR.bool,
      compile_exp_as env ae sr e1 ^^
      compile_exp_as env ae sr e2 ^^
      code

    (* Tuples *)
    | TupPrim, es ->
      SR.UnboxedTuple (List.length es),
      G.concat_map (compile_exp_vanilla env ae) es
    | ProjPrim n, [e1] ->
      SR.Vanilla,
      compile_exp_vanilla env ae e1 ^^ (* offset to tuple (an array) *)
      Tuple.load_n (Int32.of_int n)

    | OptPrim, [e] ->
      SR.Vanilla,
      Opt.inject env (compile_exp_vanilla env ae e)
    | TagPrim l, [e] ->
      SR.Vanilla,
      Variant.inject env l (compile_exp_vanilla env ae e)

    | DotPrim name, [e] ->
      let sr, code1 = compile_exp env ae e in
      begin match sr with
      | SR.Const (_, Const.Obj fs) ->
        let c = List.assoc name fs in
        SR.Const c, code1
      | _ ->
        SR.Vanilla,
        code1 ^^ StackRep.adjust env sr SR.Vanilla ^^
        Object.load_idx env e.note.Note.typ name
      end
    | ActorDotPrim name, [e] ->
      SR.Vanilla,
      compile_exp_vanilla env ae e ^^
      IC.actor_public_field env name

    | ArrayPrim (m, t), es ->
      SR.Vanilla,
      Arr.lit env (List.map (compile_exp_vanilla env ae) es)
    | IdxPrim, [e1; e2]  ->
      SR.Vanilla,
      compile_exp_vanilla env ae e1 ^^ (* offset to array *)
      compile_exp_vanilla env ae e2 ^^ (* idx *)
      Arr.idx_bigint env ^^
      load_ptr

    | BreakPrim name, [e] ->
      let d = VarEnv.get_label_depth ae name in
      SR.Unreachable,
      compile_exp_vanilla env ae e ^^
      G.branch_to_ d
    | AssertPrim, [e1] ->
      SR.unit,
      compile_exp_as env ae SR.bool e1 ^^
      G.if_ [] G.nop (IC.fail_assert env exp.at)
    | RetPrim, [e] ->
      SR.Unreachable,
      compile_exp_as env ae (StackRep.of_arity (E.get_return_arity env)) e ^^
      FakeMultiVal.store env (Lib.List.make (E.get_return_arity env) I32Type) ^^
      G.i Return

    (* Numeric conversions *)
    | NumConvWrapPrim (t1, t2), [e] -> begin
      let open Type in
      match t1, t2 with
      | (Nat|Int), (Nat8|Nat16|Int8|Int16) ->
        SR.Vanilla,
        compile_exp_vanilla env ae e ^^
        Prim.prim_intToWordNShifted env (TaggedSmallWord.shift_of_type t2)

      | (Nat|Int), (Nat32|Int32) ->
        SR.UnboxedWord32,
        compile_exp_vanilla env ae e ^^
        Prim.prim_intToWord32 env

      | (Nat|Int), (Nat64|Int64) ->
        SR.UnboxedWord64,
        compile_exp_vanilla env ae e ^^
        BigNum.truncate_to_word64 env

      | Nat64, Int64 | Int64, Nat64
      | Nat32, Int32 | Int32, Nat32
      | Nat16, Int16 | Int16, Nat16
      | Nat8, Int8 | Int8, Nat8 ->
        compile_exp env ae e

      | Char, Nat32 ->
        SR.UnboxedWord32,
        compile_exp_vanilla env ae e ^^
        TaggedSmallWord.untag_codepoint

      | _ -> SR.Unreachable, todo_trap env "compile_exp u" (Arrange_ir.exp exp)
      end

    | NumConvTrapPrim (t1, t2), [e] -> begin
      let open Type in
      match t1, t2 with

      | Int, Int64 ->
        SR.UnboxedWord64,
        compile_exp_vanilla env ae e ^^
        Func.share_code1 env "Int->Int64" ("n", I32Type) [I64Type] (fun env get_n ->
          get_n ^^
          BigNum.fits_signed_bits env 64 ^^
          E.else_trap_with env "losing precision" ^^
          get_n ^^
          BigNum.truncate_to_word64 env)

      | Int, (Int8|Int16|Int32 as pty) ->
        StackRep.of_type (Prim pty),
        compile_exp_vanilla env ae e ^^
        Func.share_code1 env (prim_fun_name pty "Int->") ("n", I32Type) [I32Type] (fun env get_n ->
          get_n ^^
          BigNum.fits_signed_bits env (TaggedSmallWord.bits_of_type pty) ^^
          E.else_trap_with env "losing precision" ^^
          get_n ^^
          BigNum.truncate_to_word32 env ^^
          TaggedSmallWord.msb_adjust pty)

      | Nat, Nat64 ->
        SR.UnboxedWord64,
        compile_exp_vanilla env ae e ^^
        Func.share_code1 env "Nat->Nat64" ("n", I32Type) [I64Type] (fun env get_n ->
          get_n ^^
          BigNum.fits_unsigned_bits env 64 ^^
          E.else_trap_with env "losing precision" ^^
          get_n ^^
          BigNum.truncate_to_word64 env)

      | Nat, (Nat8|Nat16|Nat32 as pty) ->
        StackRep.of_type (Prim pty),
        compile_exp_vanilla env ae e ^^
        Func.share_code1 env (prim_fun_name pty "Nat->") ("n", I32Type) [I32Type] (fun env get_n ->
          get_n ^^
          BigNum.fits_unsigned_bits env (TaggedSmallWord.bits_of_type pty) ^^
          E.else_trap_with env "losing precision" ^^
          get_n ^^
          BigNum.truncate_to_word32 env ^^
          TaggedSmallWord.msb_adjust pty)

      | (Nat8|Nat16), Nat ->
        SR.Vanilla,
        compile_exp_vanilla env ae e ^^
        Prim.prim_shiftWordNtoUnsigned env (TaggedSmallWord.shift_of_type t1)

      | (Int8|Int16), Int ->
        SR.Vanilla,
        compile_exp_vanilla env ae e ^^
        Prim.prim_shiftWordNtoSigned env (TaggedSmallWord.shift_of_type t1)

      | Nat32, Nat ->
        SR.Vanilla,
        compile_exp_as env ae SR.UnboxedWord32 e ^^
        Prim.prim_word32toNat env

      | Int32, Int ->
        SR.Vanilla,
        compile_exp_as env ae SR.UnboxedWord32 e ^^
        Prim.prim_word32toInt env

      | Nat64, Nat ->
        SR.Vanilla,
        compile_exp_as env ae SR.UnboxedWord64 e ^^
        BigNum.from_word64 env

      | Int64, Int ->
        SR.Vanilla,
        compile_exp_as env ae SR.UnboxedWord64 e ^^
        BigNum.from_signed_word64 env

      | Nat32, Char ->
        SR.Vanilla,
        compile_exp_as env ae SR.UnboxedWord32 e ^^
        TaggedSmallWord.check_and_tag_codepoint env

      | Float, Int64 ->
        SR.UnboxedWord64,
        compile_exp_as env ae SR.UnboxedFloat64 e ^^
        G.i (Convert (Wasm.Values.I64 I64Op.TruncSF64))

      | Int64, Float ->
        SR.UnboxedFloat64,
        compile_exp_as env ae SR.UnboxedWord64 e ^^
        G.i (Convert (Wasm.Values.F64 F64Op.ConvertSI64))

      | _ -> SR.Unreachable, todo_trap env "compile_exp" (Arrange_ir.exp exp)
      end

    (* Other prims, unary *)
    | SerializePrim ts, [e] ->
      SR.Vanilla,
      compile_exp_vanilla env ae e ^^
      Serialization.serialize env ts ^^
      Blob.of_ptr_size env

    | DeserializePrim ts, [e] ->
      StackRep.of_arity (List.length ts),
      compile_exp_vanilla env ae e ^^
      Serialization.deserialize_from_blob false env ts

    | OtherPrim "array_len", [e] ->
      SR.Vanilla,
      compile_exp_vanilla env ae e ^^
      Heap.load_field Arr.len_field ^^
      BigNum.from_word32 env

    | OtherPrim "text_len", [e] ->
      SR.Vanilla, compile_exp_vanilla env ae e ^^ Text.len env
    | OtherPrim "text_iter", [e] ->
      SR.Vanilla, compile_exp_vanilla env ae e ^^ Text.iter env
    | OtherPrim "text_iter_done", [e] ->
      SR.bool, compile_exp_vanilla env ae e ^^ Text.iter_done env
    | OtherPrim "text_iter_next", [e] ->
      SR.Vanilla, compile_exp_vanilla env ae e ^^ Text.iter_next env

    | OtherPrim "blob_size", [e] ->
      SR.Vanilla, compile_exp_vanilla env ae e ^^ Blob.len env ^^ BigNum.from_word32 env
    | OtherPrim "blob_vals_iter", [e] ->
      SR.Vanilla, compile_exp_vanilla env ae e ^^ Blob.iter env
    | OtherPrim "blob_iter_done", [e] ->
      SR.bool, compile_exp_vanilla env ae e ^^ Blob.iter_done env
    | OtherPrim "blob_iter_next", [e] ->
      SR.Vanilla, compile_exp_vanilla env ae e ^^ Blob.iter_next env

    | OtherPrim "abs", [e] ->
      SR.Vanilla,
      compile_exp_vanilla env ae e ^^
      BigNum.compile_abs env

    | OtherPrim "fabs", [e] ->
      SR.UnboxedFloat64,
      compile_exp_as env ae SR.UnboxedFloat64 e ^^
      G.i (Unary (Wasm.Values.F64 F64Op.Abs))

    | OtherPrim "fsqrt", [e] ->
      SR.UnboxedFloat64,
      compile_exp_as env ae SR.UnboxedFloat64 e ^^
      G.i (Unary (Wasm.Values.F64 F64Op.Sqrt))

    | OtherPrim "fceil", [e] ->
      SR.UnboxedFloat64,
      compile_exp_as env ae SR.UnboxedFloat64 e ^^
      G.i (Unary (Wasm.Values.F64 F64Op.Ceil))

    | OtherPrim "ffloor", [e] ->
      SR.UnboxedFloat64,
      compile_exp_as env ae SR.UnboxedFloat64 e ^^
      G.i (Unary (Wasm.Values.F64 F64Op.Floor))

    | OtherPrim "ftrunc", [e] ->
      SR.UnboxedFloat64,
      compile_exp_as env ae SR.UnboxedFloat64 e ^^
      G.i (Unary (Wasm.Values.F64 F64Op.Trunc))

    | OtherPrim "fnearest", [e] ->
      SR.UnboxedFloat64,
      compile_exp_as env ae SR.UnboxedFloat64 e ^^
      G.i (Unary (Wasm.Values.F64 F64Op.Nearest))

    | OtherPrim "fmin", [e; f] ->
      SR.UnboxedFloat64,
      compile_exp_as env ae SR.UnboxedFloat64 e ^^
      compile_exp_as env ae SR.UnboxedFloat64 f ^^
      G.i (Binary (Wasm.Values.F64 F64Op.Min))

    | OtherPrim "fmax", [e; f] ->
      SR.UnboxedFloat64,
      compile_exp_as env ae SR.UnboxedFloat64 e ^^
      compile_exp_as env ae SR.UnboxedFloat64 f ^^
      G.i (Binary (Wasm.Values.F64 F64Op.Max))

    | OtherPrim "fcopysign", [e; f] ->
      SR.UnboxedFloat64,
      compile_exp_as env ae SR.UnboxedFloat64 e ^^
      compile_exp_as env ae SR.UnboxedFloat64 f ^^
      G.i (Binary (Wasm.Values.F64 F64Op.CopySign))

    | OtherPrim "Float->Text", [e] ->
      SR.Vanilla,
      compile_exp_as env ae SR.UnboxedFloat64 e ^^
      compile_unboxed_const (TaggedSmallWord.vanilla_lit Type.Nat8 6) ^^
      compile_unboxed_const (TaggedSmallWord.vanilla_lit Type.Nat8 0) ^^
      E.call_import env "rts" "float_fmt"

    | OtherPrim "fmtFloat->Text", [f; prec; mode] ->
      SR.Vanilla,
      compile_exp_as env ae SR.UnboxedFloat64 f ^^
      compile_exp_vanilla env ae prec ^^
      compile_exp_vanilla env ae mode ^^
      E.call_import env "rts" "float_fmt"

    | OtherPrim "fsin", [e] ->
      SR.UnboxedFloat64,
      compile_exp_as env ae SR.UnboxedFloat64 e ^^
      E.call_import env "rts" "sin" (* musl *)

    | OtherPrim "fcos", [e] ->
      SR.UnboxedFloat64,
      compile_exp_as env ae SR.UnboxedFloat64 e ^^
      E.call_import env "rts" "cos" (* musl *)

    | OtherPrim "ftan", [e] ->
      SR.UnboxedFloat64,
      compile_exp_as env ae SR.UnboxedFloat64 e ^^
      E.call_import env "rts" "tan" (* musl *)

    | OtherPrim "fasin", [e] ->
      SR.UnboxedFloat64,
      compile_exp_as env ae SR.UnboxedFloat64 e ^^
      E.call_import env "rts" "asin" (* musl *)

    | OtherPrim "facos", [e] ->
      SR.UnboxedFloat64,
      compile_exp_as env ae SR.UnboxedFloat64 e ^^
      E.call_import env "rts" "acos" (* musl *)

    | OtherPrim "fatan", [e] ->
      SR.UnboxedFloat64,
      compile_exp_as env ae SR.UnboxedFloat64 e ^^
      E.call_import env "rts" "atan" (* musl *)

    | OtherPrim "fatan2", [y; x] ->
      SR.UnboxedFloat64,
      compile_exp_as env ae SR.UnboxedFloat64 y ^^
      compile_exp_as env ae SR.UnboxedFloat64 x ^^
      E.call_import env "rts" "atan2" (* musl *)

    | OtherPrim "fexp", [e] ->
      SR.UnboxedFloat64,
      compile_exp_as env ae SR.UnboxedFloat64 e ^^
      E.call_import env "rts" "exp" (* musl *)

    | OtherPrim "flog", [e] ->
      SR.UnboxedFloat64,
      compile_exp_as env ae SR.UnboxedFloat64 e ^^
      E.call_import env "rts" "log" (* musl *)

    (* Other prims, nullary *)

    | SystemTimePrim, [] ->
      SR.UnboxedWord64,
      IC.get_system_time env

    | OtherPrim "rts_version", [] ->
      SR.Vanilla,
      E.call_import env "rts" "version"

    | OtherPrim "rts_heap_size", [] ->
      SR.Vanilla,
      Heap.get_heap_size env ^^ Prim.prim_word32toNat env

    | OtherPrim "rts_memory_size", [] ->
      SR.Vanilla,
      Heap.get_memory_size ^^ Prim.prim_word32toNat env

    | OtherPrim "rts_total_allocation", [] ->
      SR.Vanilla,
      Heap.get_total_allocation env ^^ BigNum.from_word64 env

    | OtherPrim "rts_reclaimed", [] ->
      SR.Vanilla,
      Heap.get_reclaimed env ^^ BigNum.from_word64 env

    | OtherPrim "rts_max_live_size", [] ->
      SR.Vanilla,
      Heap.get_max_live_size env ^^ BigNum.from_word32 env

    | OtherPrim "rts_callback_table_count", [] ->
      SR.Vanilla,
      ContinuationTable.count env ^^ Prim.prim_word32toNat env

    | OtherPrim "rts_callback_table_size", [] ->
      SR.Vanilla,
      ContinuationTable.size env ^^ Prim.prim_word32toNat env

    | OtherPrim "crc32Hash", [e] ->
      SR.UnboxedWord32,
      compile_exp_vanilla env ae e ^^
      E.call_import env "rts" "compute_crc32"

    | OtherPrim "idlHash", [e] ->
      SR.Vanilla,
      E.trap_with env "idlHash only implemented in interpreter "


    | OtherPrim "popcnt8", [e] ->
      SR.Vanilla,
      compile_exp_vanilla env ae e ^^
      G.i (Unary (Wasm.Values.I32 I32Op.Popcnt)) ^^
      TaggedSmallWord.msb_adjust Type.Nat8
    | OtherPrim "popcnt16", [e] ->
      SR.Vanilla,
      compile_exp_vanilla env ae e ^^
      G.i (Unary (Wasm.Values.I32 I32Op.Popcnt)) ^^
      TaggedSmallWord.msb_adjust Type.Nat16
    | OtherPrim "popcnt32", [e] ->
      SR.UnboxedWord32,
      compile_exp_as env ae SR.UnboxedWord32 e ^^
      G.i (Unary (Wasm.Values.I32 I32Op.Popcnt))
    | OtherPrim "popcnt64", [e] ->
      SR.UnboxedWord64,
      compile_exp_as env ae SR.UnboxedWord64 e ^^
      G.i (Unary (Wasm.Values.I64 I64Op.Popcnt))
    | OtherPrim "clz8", [e] -> SR.Vanilla, compile_exp_vanilla env ae e ^^ TaggedSmallWord.clz_kernel Type.Nat8
    | OtherPrim "clz16", [e] -> SR.Vanilla, compile_exp_vanilla env ae e ^^ TaggedSmallWord.clz_kernel Type.Nat16
    | OtherPrim "clz32", [e] -> SR.UnboxedWord32, compile_exp_as env ae SR.UnboxedWord32 e ^^ G.i (Unary (Wasm.Values.I32 I32Op.Clz))
    | OtherPrim "clz64", [e] -> SR.UnboxedWord64, compile_exp_as env ae SR.UnboxedWord64 e ^^ G.i (Unary (Wasm.Values.I64 I64Op.Clz))
    | OtherPrim "ctz8", [e] -> SR.Vanilla, compile_exp_vanilla env ae e ^^ TaggedSmallWord.ctz_kernel Type.Nat8
    | OtherPrim "ctz16", [e] -> SR.Vanilla, compile_exp_vanilla env ae e ^^ TaggedSmallWord.ctz_kernel Type.Nat16
    | OtherPrim "ctz32", [e] -> SR.UnboxedWord32, compile_exp_as env ae SR.UnboxedWord32 e ^^ G.i (Unary (Wasm.Values.I32 I32Op.Ctz))
    | OtherPrim "ctz64", [e] -> SR.UnboxedWord64, compile_exp_as env ae SR.UnboxedWord64 e ^^ G.i (Unary (Wasm.Values.I64 I64Op.Ctz))

    | OtherPrim "conv_Char_Text", [e] ->
      SR.Vanilla,
      compile_exp_vanilla env ae e ^^
      Text.prim_showChar env

    | OtherPrim "char_to_upper", [e] ->
      compile_char_to_char_rts env ae e "char_to_upper"

    | OtherPrim "char_to_lower", [e] ->
      compile_char_to_char_rts env ae e "char_to_lower"

    | OtherPrim "char_is_whitespace", [e] ->
      compile_char_to_bool_rts env ae e "char_is_whitespace"

    | OtherPrim "char_is_lowercase", [e] ->
      compile_char_to_bool_rts env ae e "char_is_lowercase"

    | OtherPrim "char_is_uppercase", [e] ->
      compile_char_to_bool_rts env ae e "char_is_uppercase"

    | OtherPrim "char_is_alphabetic", [e] ->
      compile_char_to_bool_rts env ae e "char_is_alphabetic"

    | OtherPrim "print", [e] ->
      SR.unit,
      compile_exp_vanilla env ae e ^^
      IC.print_text env

    | OtherPrim ("blobToArray"|"blobToArrayMut"), e ->
      const_sr SR.Vanilla (Arr.ofBlob env)
    | OtherPrim ("arrayToBlob"|"arrayMutToBlob"), e ->
      const_sr SR.Vanilla (Arr.toBlob env)

    (* Other prims, binary*)
    | OtherPrim "Array.init", [_;_] ->
      const_sr SR.Vanilla (Arr.init env)
    | OtherPrim "Array.tabulate", [_;_] ->
      const_sr SR.Vanilla (Arr.tabulate env)
    | OtherPrim "btst8", [_;_] ->
      (* TODO: btstN returns Bool, not a small value *)
      const_sr SR.Vanilla (TaggedSmallWord.btst_kernel env Type.Nat8)
    | OtherPrim "btst16", [_;_] ->
      const_sr SR.Vanilla (TaggedSmallWord.btst_kernel env Type.Nat16)
    | OtherPrim "btst32", [_;_] ->
      const_sr SR.UnboxedWord32 (TaggedSmallWord.btst_kernel env Type.Nat32)
    | OtherPrim "btst64", [_;_] ->
      const_sr SR.UnboxedWord64 (
        let (set_b, get_b) = new_local64 env "b" in
        set_b ^^ compile_const_64 1L ^^ get_b ^^ G.i (Binary (Wasm.Values.I64 I64Op.Shl)) ^^
        G.i (Binary (Wasm.Values.I64 I64Op.And))
      )

    (* Coercions for abstract types *)
    | CastPrim (_,_), [e] ->
      compile_exp env ae e

    | DecodeUtf8, [_] ->
      const_sr SR.Vanilla (Text.of_blob env)
    | EncodeUtf8, [_] ->
      const_sr SR.Vanilla (Text.to_blob env)

    (* textual to bytes *)
    | BlobOfIcUrl, [_] ->
      const_sr SR.Vanilla (E.call_import env "rts" "blob_of_principal")
    (* The other direction *)
    | IcUrlOfBlob, [_] ->
      const_sr SR.Vanilla (E.call_import env "rts" "principal_of_blob")

    (* Actor ids are blobs in the RTS *)
    | ActorOfIdBlob _, [e] ->
      compile_exp env ae e

    | SelfRef _, [] ->
      SR.Vanilla,
      IC.get_self_reference env

    | ICReplyPrim ts, [e] ->
      SR.unit, begin match E.mode env with
      | Flags.ICMode | Flags.RefMode ->
        compile_exp_vanilla env ae e ^^
        (* TODO: We can try to avoid the boxing and pass the arguments to
          serialize individually *)
        Serialization.serialize env ts ^^
        IC.reply_with_data env
      | _ ->
        E.trap_with env (Printf.sprintf "cannot reply when running locally")
      end

    | ICRejectPrim, [e] ->
      SR.unit, IC.reject env (compile_exp_vanilla env ae e)

    | ICCallerPrim, [] ->
      IC.caller env

    | ICCallPrim, [f;e;k;r] ->
      SR.unit, begin
      (* TBR: Can we do better than using the notes? *)
      let _, _, _, ts1, _ = Type.as_func f.note.Note.typ in
      let _, _, _, ts2, _ = Type.as_func k.note.Note.typ in
      let (set_meth_pair, get_meth_pair) = new_local env "meth_pair" in
      let (set_arg, get_arg) = new_local env "arg" in
      let (set_k, get_k) = new_local env "k" in
      let (set_r, get_r) = new_local env "r" in
      let add_cycles = Internals.add_cycles env ae in
      compile_exp_vanilla env ae f ^^ set_meth_pair ^^
      compile_exp_vanilla env ae e ^^ set_arg ^^
      compile_exp_vanilla env ae k ^^ set_k ^^
      compile_exp_vanilla env ae r ^^ set_r ^^
      FuncDec.ic_call env ts1 ts2 get_meth_pair get_arg get_k get_r add_cycles
      end

    | ICStableRead ty, [] ->
(*
      * On initial install:
           1. return record of nulls
      * On upgrade:
           1. deserialize stable store to v : ty,
           (TODO: inserting null values for missing fields.)
           2. return v
*)
      SR.Vanilla,
      E.call_import env "ic0" "stable_size" ^^
      G.if_ [I32Type]
        (Stabilization.destabilize env ty)
        (let (_, fs) = Type.as_obj ty in
         let fs' = List.map
           (fun f -> (f.Type.lab, fun () -> Opt.null_lit env))
            fs in
         Object.lit_raw env fs')

    | ICStableWrite ty, [e] ->
      SR.unit,
      compile_exp_vanilla env ae e ^^
      Stabilization.stabilize env ty

    (* Cycles *)
    | SystemCyclesBalancePrim, [] ->
      SR.UnboxedWord64,
      IC.cycle_balance env
    | SystemCyclesAddPrim, [e1] ->
      SR.unit,
      compile_exp_as env ae SR.UnboxedWord64 e1 ^^
      IC.cycles_add env
    | SystemCyclesAcceptPrim, [e1] ->
      SR.UnboxedWord64,
      compile_exp_as env ae SR.UnboxedWord64 e1 ^^
      IC.cycles_accept env
    | SystemCyclesAvailablePrim, [] ->
      SR.UnboxedWord64,
      IC.cycles_available env
    | SystemCyclesRefundedPrim, [] ->
      SR.UnboxedWord64,
      IC.cycles_refunded env

    | SetCertifiedData, [e1] ->
      SR.unit,
      compile_exp_vanilla env ae e1 ^^
      IC.set_certified_data env
    | GetCertificate, [] ->
      SR.Vanilla,
      IC.get_certificate env

    (* Unknown prim *)
    | _ -> SR.Unreachable, todo_trap env "compile_exp" (Arrange_ir.exp exp)
    end
  | VarE var ->
    Var.get_val env ae var
  | AssignE (e1,e2) ->
    SR.unit,
    let (prepare_code, store_code) = compile_lexp env ae e1 in
    prepare_code ^^
    compile_exp_vanilla env ae e2 ^^
    store_code
  | LitE l ->
    compile_lit env l
  | IfE (scrut, e1, e2) ->
    let code_scrut = compile_exp_as_test env ae scrut in
    let sr1, code1 = compile_exp env ae e1 in
    let sr2, code2 = compile_exp env ae e2 in
    let sr = StackRep.relax (StackRep.join sr1 sr2) in
    sr,
    code_scrut ^^
    G.if_
      (StackRep.to_block_type env sr)
      (code1 ^^ StackRep.adjust env sr1 sr)
      (code2 ^^ StackRep.adjust env sr2 sr)
  | BlockE (decs, exp) ->
    let captured = Freevars.captured_vars (Freevars.exp exp) in
    let ae', codeW1 = compile_decs env ae decs captured in
    let (sr, code2) = compile_exp env ae' exp in
    (sr, codeW1 code2)
  | LabelE (name, _ty, e) ->
    (* The value here can come from many places -- the expression,
       or any of the nested returns. Hard to tell which is the best
       stack representation here.
       So let’s go with Vanilla. *)
    SR.Vanilla,
    G.block_ (StackRep.to_block_type env SR.Vanilla) (
      G.with_current_depth (fun depth ->
        let ae1 = VarEnv.add_label ae name depth in
        compile_exp_vanilla env ae1 e
      )
    )
  | LoopE e ->
    SR.Unreachable,
    let ae' = VarEnv.{ ae with lvl = NotTopLvl } in
    G.loop_ [] (compile_exp_unit env ae' e ^^ G.i (Br (nr 0l))
    )
    ^^
   G.i Unreachable
  | SwitchE (e, cs) ->
    SR.Vanilla,
    let code1 = compile_exp_vanilla env ae e in
    let (set_i, get_i) = new_local env "switch_in" in
    let (set_j, get_j) = new_local env "switch_out" in

    let rec go env cs = match cs with
      | [] -> CanFail (fun k -> k)
      | {it={pat; exp=e}; _}::cs ->
          let (ae1, code) = compile_pat_local env ae pat in
          orElse ( CannotFail get_i ^^^ code ^^^
                   CannotFail (compile_exp_vanilla env ae1 e) ^^^ CannotFail set_j)
                 (go env cs)
          in
      let code2 = go env cs in
      code1 ^^ set_i ^^ orTrap env code2 ^^ get_j
  (* Async-wait lowering support features *)
  | DeclareE (name, _, e) ->
    let (ae1, i) = VarEnv.add_local_with_heap_ind env ae name in
    let sr, code = compile_exp env ae1 e in
    sr,
    MutBox.alloc env ^^ G.i (LocalSet (nr i)) ^^
    code
  | DefineE (name, _, e) ->
    SR.unit,
    compile_exp_vanilla env ae e ^^
    Var.set_val env ae name
  | FuncE (x, sort, control, typ_binds, args, res_tys, e) ->
    let captured = Freevars.captured exp in
    let return_tys = match control with
      | Type.Returns -> res_tys
      | Type.Replies -> []
      | Type.Promises -> assert false in
    let return_arity = List.length return_tys in
    let mk_body env1 ae1 = compile_exp_as env1 ae1 (StackRep.of_arity return_arity) e in
    FuncDec.lit env ae x sort control captured args mk_body return_tys exp.at
  | SelfCallE (ts, exp_f, exp_k, exp_r) ->
    SR.unit,
    let (set_future, get_future) = new_local env "future" in
    let (set_k, get_k) = new_local env "k" in
    let (set_r, get_r) = new_local env "r" in
    let mk_body env1 ae1 = compile_exp_as env1 ae1 SR.unit exp_f in
    let captured = Freevars.captured exp_f in
    let add_cycles = Internals.add_cycles env ae in
    FuncDec.async_body env ae ts captured mk_body exp.at ^^
    set_future ^^

    compile_exp_vanilla env ae exp_k ^^ set_k ^^
    compile_exp_vanilla env ae exp_r ^^ set_r ^^

    FuncDec.ic_self_call env ts
      (IC.get_self_reference env ^^
       IC.actor_public_field env (IC.async_method_name))
      get_future
      get_k
      get_r
      add_cycles
  | ActorE (ds, fs, _, _) ->
    fatal "Local actors not supported by backend"
  | NewObjE (Type.(Object | Module | Memory) as _sort, fs, _) ->
    (*
    We can enable this warning once we treat everything as static that
    mo_frontend/static.ml accepts, including _all_ literals.
    if sort = Type.Module then Printf.eprintf "%s" "Warning: Non-static module\n";
    *)
    SR.Vanilla,
    let fs' = fs |> List.map
      (fun (f : Ir.field) -> (f.it.name, fun () ->
        if Type.is_mut f.note
        then Var.get_aliased_box env ae f.it.var
        else Var.get_val_vanilla env ae f.it.var)) in
    Object.lit_raw env fs'
  | _ -> SR.unit, todo_trap env "compile_exp" (Arrange_ir.exp exp)

and compile_exp_as env ae sr_out e =
  G.with_region e.at (
    match sr_out, e.it with
    (* Some optimizations for certain sr_out and expressions *)
    | _ , BlockE (decs, exp) ->
      let captured = Freevars.captured_vars (Freevars.exp exp) in
      let ae', codeW1 = compile_decs env ae decs captured in
      let code2 = compile_exp_as env ae' sr_out exp in
      codeW1 code2
    (* Fallback to whatever stackrep compile_exp chooses *)
    | _ ->
      let sr_in, code = compile_exp env ae e in
      code ^^ StackRep.adjust env sr_in sr_out
  )

and compile_exp_ignore env ae e =
  let sr, code = compile_exp env ae e in
  code ^^ StackRep.drop env sr

and compile_exp_as_opt env ae sr_out_o e =
  let sr_in, code = compile_exp env ae e in
  G.with_region e.at (
    code ^^
    match sr_out_o with
    | None -> StackRep.drop env sr_in
    | Some sr_out -> StackRep.adjust env sr_in sr_out
  )

and compile_exp_vanilla (env : E.t) ae exp =
  compile_exp_as env ae SR.Vanilla exp

and compile_exp_unit (env : E.t) ae exp =
  compile_exp_as env ae SR.unit exp

(* compiles to something that works with IfE or Eqz
   (SR.UnboxedWord32 or SR.Vanilla are _both_ ok)
*)
and compile_exp_as_test env ae e =
  let sr, code = compile_exp env ae e in
  code ^^
  (if sr != SR.bool then StackRep.adjust env sr SR.Vanilla else G.nop)

(* Compile a prim of type Char -> Char to a RTS call. *)
and compile_char_to_char_rts env ae exp rts_fn =
  SR.Vanilla,
  compile_exp_vanilla env ae exp ^^
  TaggedSmallWord.untag_codepoint ^^
  E.call_import env "rts" rts_fn ^^
  TaggedSmallWord.tag_codepoint

(* Compile a prim of type Char -> Bool to a RTS call. The RTS function should
   have type int32_t -> int32_t where the return value is 0 for 'false' and 1
   for 'true'. *)
and compile_char_to_bool_rts (env : E.t) (ae : VarEnv.t) exp rts_fn =
  SR.bool,
  compile_exp_vanilla env ae exp ^^
  TaggedSmallWord.untag_codepoint ^^
  (* The RTS function returns Motoko True/False values (which are represented as
     1 and 0, respectively) so we don't need any marshalling *)
  E.call_import env "rts" rts_fn

(*
The compilation of declarations (and patterns!) needs to handle mutual recursion.
This requires conceptually three passes:
 1. First we need to collect all names bound in a block,
    and find locations for then (which extends the environment).
    The environment is extended monotonously: The type-checker ensures that
    a Block does not bind the same name twice.
    We would not need to pass in the environment, just out ... but because
    it is bundled in the E.t type, threading it through is also easy.

 2. We need to allocate memory for them, and store the pointer in the
    WebAssembly local, so that they can be captured by closures.

 3. We go through the declarations, generate the actual code and fill the
    allocated memory.
    This includes creating the actual closure references.

We could do this in separate functions, but I chose to do it in one
 * it means all code related to one constructor is in one place and
 * when generating the actual code, we still “know” the id of the local that
   has the memory location, and don’t have to look it up in the environment.

The first phase works with the `pre_env` passed to `compile_dec`,
while the third phase is a function that expects the final environment. This
enabled mutual recursion.
*)


and compile_lit_pat env l =
  match l with
  | NullLit ->
    compile_lit_as env SR.Vanilla l ^^
    G.i (Compare (Wasm.Values.I32 I32Op.Eq))
  | BoolLit true ->
    G.nop
  | BoolLit false ->
    G.i (Test (Wasm.Values.I32 I32Op.Eqz))
  | (NatLit _ | IntLit _) ->
    compile_lit_as env SR.Vanilla l ^^
    BigNum.compile_eq env
  | Nat8Lit _ ->
    compile_lit_as env SR.Vanilla l ^^
    compile_eq env Type.(Prim Nat8)
  | Nat16Lit _ ->
    compile_lit_as env SR.Vanilla l ^^
    compile_eq env Type.(Prim Nat16)
  | Nat32Lit _ ->
    BoxedSmallWord.unbox env ^^
    compile_lit_as env SR.UnboxedWord32 l ^^
    compile_eq env Type.(Prim Nat32)
  | Nat64Lit _ ->
    BoxedWord64.unbox env ^^
    compile_lit_as env SR.UnboxedWord64 l ^^
    compile_eq env Type.(Prim Nat64)
  | Int8Lit _ ->
    compile_lit_as env SR.Vanilla l ^^
    compile_eq env Type.(Prim Int8)
  | Int16Lit _ ->
    compile_lit_as env SR.Vanilla l ^^
    compile_eq env Type.(Prim Int16)
  | Int32Lit _ ->
    BoxedSmallWord.unbox env ^^
    compile_lit_as env SR.UnboxedWord32 l ^^
    compile_eq env Type.(Prim Int32)
  | Int64Lit _ ->
    BoxedWord64.unbox env ^^
    compile_lit_as env SR.UnboxedWord64 l ^^
    compile_eq env Type.(Prim Int64)
  | CharLit _ ->
    compile_lit_as env SR.Vanilla l ^^
    compile_eq env Type.(Prim Char)
  | TextLit t
  | BlobLit t ->
    compile_lit_as env SR.Vanilla l ^^
    Text.compare env Operator.EqOp
  | FloatLit _ ->
    todo_trap env "compile_lit_pat" (Arrange_ir.lit l)

and fill_pat env ae pat : patternCode =
  PatCode.with_region pat.at @@
  match pat.it with
  | WildP -> CannotFail (G.i Drop)
  | OptP p ->
      let (set_x, get_x) = new_local env "opt_scrut" in
      CanFail (fun fail_code ->
        set_x ^^
        get_x ^^
        Opt.is_some env ^^
        G.if_ []
          ( get_x ^^
            Opt.project env ^^
            with_fail fail_code (fill_pat env ae p)
          )
          fail_code
      )
  | TagP (l, p) ->
      let (set_x, get_x) = new_local env "tag_scrut" in
      CanFail (fun fail_code ->
        set_x ^^
        get_x ^^
        Variant.test_is env l ^^
        G.if_ []
          ( get_x ^^
            Variant.project ^^
            with_fail fail_code (fill_pat env ae p)
          )
          fail_code
      )
  | LitP l ->
      CanFail (fun fail_code ->
        compile_lit_pat env l ^^
        G.if_ [] G.nop fail_code)
  | VarP name ->
      CannotFail (Var.set_val env ae name)
  | TupP ps ->
      let (set_i, get_i) = new_local env "tup_scrut" in
      let rec go i = function
        | [] -> CannotFail G.nop
        | p::ps ->
          let code1 = fill_pat env ae p in
          let code2 = go (Int32.add i 1l) ps in
          CannotFail (get_i ^^ Tuple.load_n i) ^^^ code1 ^^^ code2 in
      CannotFail set_i ^^^ go 0l ps
  | ObjP pfs ->
      let project = compile_load_field env pat.note in
      let (set_i, get_i) = new_local env "obj_scrut" in
      let rec go = function
        | [] -> CannotFail G.nop
        | {it={name; pat}; _}::pfs' ->
          let code1 = fill_pat env ae pat in
          let code2 = go pfs' in
          CannotFail (get_i ^^ project name) ^^^ code1 ^^^ code2 in
      CannotFail set_i ^^^ go pfs
  | AltP (p1, p2) ->
      let code1 = fill_pat env ae p1 in
      let code2 = fill_pat env ae p2 in
      let (set_i, get_i) = new_local env "alt_scrut" in
      CannotFail set_i ^^^
      orElse (CannotFail get_i ^^^ code1)
             (CannotFail get_i ^^^ code2)

and alloc_pat_local env ae pat =
  let d = Freevars.pat pat in
  AllocHow.M.fold (fun v _ty ae ->
    let (ae1, _i) = VarEnv.add_direct_local env ae v
    in ae1
  ) d ae

and alloc_pat env ae how pat : VarEnv.t * G.t  =
  (fun (ae, code) -> (ae, G.with_region pat.at code)) @@
  let d = Freevars.pat pat in
  AllocHow.M.fold (fun v _ty (ae, code0) ->
    let ae1, code1 = AllocHow.add_local env ae how v
    in (ae1, code0 ^^ code1)
  ) d (ae, G.nop)

and compile_pat_local env ae pat : VarEnv.t * patternCode =
  (* It returns:
     - the extended environment
     - the code to do the pattern matching.
       This expects the  undestructed value is on top of the stack,
       consumes it, and fills the heap
       If the pattern does not match, it branches to the depth at fail_depth.
  *)
  let ae1 = alloc_pat_local env ae pat in
  let fill_code = fill_pat env ae1 pat in
  (ae1, fill_code)

(* Used for let patterns: If the patterns is an n-ary tuple pattern,
   we want to compile the expression accordingly, to avoid the reboxing.
*)
and compile_n_ary_pat env ae how pat =
  (* It returns:
     - the extended environment
     - the code to allocate memory
     - the arity
     - the code to do the pattern matching.
       This expects the  undestructed value is on top of the stack,
       consumes it, and fills the heap
       If the pattern does not match, it branches to the depth at fail_depth.
  *)
  let (ae1, alloc_code) = alloc_pat env ae how pat in
  let arity, fill_code =
    (fun (sr, code) -> sr, G.with_region pat.at code) @@
    match pat.it with
    (* Nothing to match: Do not even put something on the stack *)
    | WildP -> None, G.nop
    (* The good case: We have a tuple pattern *)
    | TupP ps when List.length ps <> 1 ->
      Some (SR.UnboxedTuple (List.length ps)),
      (* We have to fill the pattern in reverse order, to take things off the
         stack. This is only ok as long as patterns have no side effects.
      *)
      G.concat_mapi (fun i p -> orTrap env (fill_pat env ae1 p)) (List.rev ps)
    (* The general case: Create a single value, match that. *)
    | _ ->
      Some SR.Vanilla,
      orTrap env (fill_pat env ae1 pat)
  in (ae1, alloc_code, arity, fill_code)

and compile_dec env pre_ae how v2en dec : VarEnv.t * G.t * (VarEnv.t -> scope_wrap) =
  (fun (pre_ae, alloc_code, mk_code, wrap) ->
       (pre_ae, G.with_region dec.at alloc_code, fun ae body_code ->
         G.with_region dec.at (mk_code ae) ^^ wrap body_code)) @@
  match dec.it with
  (* A special case for public methods *)
  (* This relies on the fact that in the top-level mutually recursive group, no shadowing happens. *)
  | LetD ({it = VarP v; _}, e) when E.NameEnv.mem v v2en ->
    let (const, fill) = compile_const_exp env pre_ae e in
    let fi = match const with
      | (_, Const.Message fi) -> fi
      | _ -> assert false in
    let pre_ae1 = VarEnv.add_local_public_method pre_ae v (fi, (E.NameEnv.find v v2en)) in
    G.( pre_ae1, nop, (fun ae -> fill env ae; nop), unmodified)

  (* A special case for constant expressions *)
  | LetD (p, e) when Ir_utils.is_irrefutable p && e.note.Note.const ->
    let extend, fill = compile_const_dec env pre_ae dec in
    G.( extend pre_ae, nop, (fun ae -> fill env ae; nop), unmodified)

  | LetD (p, e) ->
    let (pre_ae1, alloc_code, pat_arity, fill_code) = compile_n_ary_pat env pre_ae how p in
    ( pre_ae1, alloc_code,
      (fun ae -> compile_exp_as_opt env ae pat_arity e ^^ fill_code),
      unmodified
    )

  | VarD (name, _, e) ->
    assert AllocHow.(match M.find_opt name how with
                     | Some (LocalMut | StoreHeap | StoreStatic) -> true
                     | _ -> false);
      let pre_ae1, alloc_code = AllocHow.add_local env pre_ae how name in

      ( pre_ae1,
        alloc_code,
        (fun ae -> compile_exp_vanilla env ae e ^^ Var.set_val env ae name),
        unmodified
      )

and compile_decs_public env pre_ae decs v2en captured_in_body : VarEnv.t * scope_wrap =
  let how = AllocHow.decs pre_ae decs captured_in_body in
  let rec go pre_ae = function
    | []          -> (pre_ae, G.nop, fun _ -> unmodified)
    | [dec]       -> compile_dec env pre_ae how v2en dec
    | (dec::decs) ->
        let (pre_ae1, alloc_code1, mk_codeW1) = compile_dec env pre_ae how v2en dec in
        let (pre_ae2, alloc_code2, mk_codeW2) = go              pre_ae1 decs in
        ( pre_ae2,
          alloc_code1 ^^ alloc_code2,
          fun ae -> let codeW1 = mk_codeW1 ae in
                    let codeW2 = mk_codeW2 ae in
                    fun body_code -> codeW1 (codeW2 body_code)
        ) in
  let (ae1, alloc_code, mk_codeW) = go pre_ae decs in
  (ae1, fun body_code -> alloc_code ^^ mk_codeW ae1 body_code)

and compile_decs env ae decs captured_in_body : VarEnv.t * scope_wrap =
  compile_decs_public env ae decs E.NameEnv.empty captured_in_body

(* This compiles expressions determined to be const as per the analysis in
   ir_passes/const.ml. See there for more details.
*)
and compile_const_exp env pre_ae exp : Const.t * (E.t -> VarEnv.t -> unit) =
  match exp.it with
  | FuncE (name, sort, control, typ_binds, args, res_tys, e) ->
      let return_tys = match control with
        | Type.Returns -> res_tys
        | Type.Replies -> []
        | Type.Promises -> assert false in
      let mk_body env ae =
        List.iter (fun v ->
          if not (VarEnv.NameEnv.mem v ae.VarEnv.vars)
          then fatal "internal error: const \"%s\": captures \"%s\", not found in static environment\n" name v
        ) (Freevars.M.keys (Freevars.exp e));
        compile_exp_as env ae (StackRep.of_arity (List.length return_tys)) e in
      FuncDec.closed env sort control name args mk_body return_tys exp.at
  | BlockE (decs, e) ->
    let (extend, fill1) = compile_const_decs env pre_ae decs in
    let ae' = extend pre_ae in
    let (c, fill2) = compile_const_exp env ae' e in
    (c, fun env ae ->
      let ae' = extend ae in
      fill1 env ae';
      fill2 env ae')
  | VarE v ->
    let c =
      match VarEnv.lookup_var pre_ae v with
      | Some (VarEnv.Const c) -> c
      | _ -> fatal "compile_const_exp/VarE: \"%s\" not found" v
    in
    (c, fun _ _ -> ())
  | NewObjE (Type.(Object | Module | Memory), fs, _) ->
    let static_fs = List.map (fun f ->
          let st =
            match VarEnv.lookup_var pre_ae f.it.var with
            | Some (VarEnv.Const c) -> c
            | _ -> fatal "compile_const_exp/ObjE: \"%s\" not found" f.it.var
          in f.it.name, st) fs
    in
    (Const.t_of_v (Const.Obj static_fs), fun _ _ -> ())
  | PrimE (DotPrim name, [e]) ->
    let (object_ct, fill) = compile_const_exp env pre_ae e in
    let fs = match object_ct with
      | _, Const.Obj fs -> fs
      | _ -> fatal "compile_const_exp/DotE: not a static object" in
    let member_ct = List.assoc name fs in
    (member_ct, fill)
  | PrimE (ProjPrim i, [e]) ->
    let (object_ct, fill) = compile_const_exp env pre_ae e in
    let cs = match object_ct with
      | _, Const.Array cs -> cs
      | _ -> fatal "compile_const_exp/ProjE: not a static tuple" in
    (List.nth cs i, fill)
  | LitE l -> Const.(t_of_v (Lit (const_lit_of_lit env l))), (fun _ _ -> ())
  | PrimE (TupPrim, []) -> Const.t_of_v Const.Unit, (fun _ _ -> ())
  | PrimE (ArrayPrim (Const, _), es)
  | PrimE (TupPrim, es) ->
    let (cs, fills) = List.split (List.map (compile_const_exp env pre_ae) es) in
    Const.t_of_v (Const.Array cs),
    (fun env ae -> List.iter (fun fill -> fill env ae) fills)

  | _ -> assert false

and compile_const_decs env pre_ae decs : (VarEnv.t -> VarEnv.t) * (E.t -> VarEnv.t -> unit) =
  let rec go pre_ae = function
    | []          -> (fun ae -> ae), (fun _ _ -> ())
    | [dec]       -> compile_const_dec env pre_ae dec
    | (dec::decs) ->
        let (extend1, fill1) = compile_const_dec env pre_ae dec in
        let pre_ae1 = extend1 pre_ae in
        let (extend2, fill2) = go                    pre_ae1 decs in
        (fun ae -> extend2 (extend1 ae)),
        (fun env ae -> fill1 env ae; fill2 env ae) in
  go pre_ae decs

and destruct_const_pat ae pat const : VarEnv.t = match pat.it with
  | WildP -> ae
  | VarP v -> VarEnv.add_local_const ae v const
  | ObjP pfs ->
    let fs = match const with (_, Const.Obj fs) -> fs | _ -> assert false in
    List.fold_left (fun ae (pf : pat_field) ->
      match List.find_opt (fun (n, _) -> pf.it.name = n) fs with
      | Some (_, c) -> destruct_const_pat ae pf.it.pat c
      | None -> assert false
    ) ae pfs
  | AltP (p1, p2) -> destruct_const_pat ae p1 const
  | TupP ps ->
    let cs = match const with (_ , Const.Array cs) -> cs | (_, Const.Unit) -> [] | _ -> assert false in
    List.fold_left2 destruct_const_pat ae ps cs
  | LitP _ -> raise (Invalid_argument "LitP in static irrefutable pattern")
  | OptP _ -> raise (Invalid_argument "OptP in static irrefutable pattern")
  | TagP _ -> raise (Invalid_argument "TagP in static irrefutable pattern")

and compile_const_dec env pre_ae dec : (VarEnv.t -> VarEnv.t) * (E.t -> VarEnv.t -> unit) =
  (* This returns a _function_ to extend the VarEnv, instead of doing it, because
  it needs to be extended twice: Once during the pass that gets the outer, static values
  (no forward references), and then to implement the `fill`, which compiles the bodies
  of functions (may contain forward references.) *)
  match dec.it with
  (* This should only contain constants (cf. is_const_exp) *)
  | LetD (p, e) ->
    let (const, fill) = compile_const_exp env pre_ae e in
    (fun ae -> destruct_const_pat ae p const),
    (fun env ae -> fill env ae)
  | VarD _ -> fatal "compile_const_dec: Unexpected VarD"

and compile_init_func mod_env ((cu, flavor) : Ir.prog) =
  assert (not flavor.has_typ_field);
  assert (not flavor.has_poly_eq);
  assert (not flavor.has_show);
  assert (not flavor.has_await);
  assert (not flavor.has_async_typ);
  match cu with
  | LibU _ -> fatal "compile_start_func: Cannot compile library"
  | ProgU ds ->
    Func.define_built_in mod_env "init" [] [] (fun env ->
      let _ae, codeW = compile_decs env VarEnv.empty_ae ds Freevars.S.empty in
      codeW G.nop
    )
  | ActorU (as_opt, ds, fs, up, _t) ->
    main_actor as_opt mod_env ds fs up

and export_actor_field env  ae (f : Ir.field) =
  (* A public actor field is guaranteed to be compiled as a PublicMethod *)
  let fi =
    match VarEnv.lookup_var ae f.it.var with
    | Some (VarEnv.PublicMethod (fi, _)) -> fi
    | _ -> assert false in

  E.add_export env (nr {
    name = Wasm.Utf8.decode (match E.mode env with
      | Flags.ICMode | Flags.RefMode ->
        Mo_types.Type.(
        match normalize f.note with
        |  Func(Shared sort,_,_,_,_) ->
           (match sort with
            | Write -> "canister_update " ^ f.it.name
            | Query -> "canister_query " ^ f.it.name)
        | _ -> assert false)
      | _ -> assert false);
    edesc = nr (FuncExport (nr fi))
  })

(* Main actor *)
and main_actor as_opt mod_env ds fs up =
  Func.define_built_in mod_env "init" [] [] (fun env ->
    let ae0 = VarEnv.empty_ae in

    let captured = Freevars.captured_vars (Freevars.actor ds fs up) in

    (* Add any params to the environment *)
    (* Captured ones need to go into static memory, the rest into locals *)
    let args = match as_opt with None -> [] | Some as_ -> as_ in
    let arg_names = List.map (fun a -> a.it) args in
    let arg_tys = List.map (fun a -> a.note) args in
    let as_local n = not (Freevars.S.mem n captured) in
    let ae1 = VarEnv.add_arguments env ae0 as_local arg_names in

    (* Reverse the fs, to a map from variable to exported name *)
    let v2en = E.NameEnv.from_list (List.map (fun f -> (f.it.var, f.it.name)) fs) in

    (* Compile the declarations *)
    let ae2, decls_codeW = compile_decs_public env ae1 ds v2en
      (Freevars.captured_vars (Freevars.upgrade up))
    in

    (* Export the public functions *)
    List.iter (export_actor_field env ae2) fs;

    (* Export upgrade hooks *)
    Func.define_built_in env "pre_exp" [] [] (fun env ->
      compile_exp_as env ae2 SR.unit up.pre);
    Func.define_built_in env "post_exp" [] [] (fun env ->
      compile_exp_as env ae2 SR.unit up.post);
    IC.export_upgrade_methods env;

    (* Deserialize any arguments *)
    begin match as_opt with
     | None
     | Some [] ->
       (* Liberally accept empty as well as unit argument *)
       assert (arg_tys = []);
       IC.system_call env "ic0" "msg_arg_data_size" ^^
       G.if_ [] (Serialization.deserialize env arg_tys) G.nop
     | Some (_ :: _) ->
       Serialization.deserialize env arg_tys ^^
       G.concat_map (Var.set_val env ae1) (List.rev arg_names)
    end ^^
    (* Continue with decls *)
    decls_codeW G.nop
  )

and conclude_module env start_fi_o =

  FuncDec.export_async_method env;

  let static_roots = GC.store_static_roots env in
  (* declare before building GC *)

  (* add beginning-of-heap pointer, may be changed by linker *)
  (* needs to happen here now that we know the size of static memory *)
  let set_heap_base = E.add_global32_delayed env "__heap_base" Immutable in
  E.export_global env "__heap_base";

  Heap.register env;
  GC.register env static_roots;
  IC.register env;

  set_heap_base (E.get_end_of_static_memory env);

  (* Wrap the start function with the RTS initialization *)
  let rts_start_fi = E.add_fun env "rts_start" (Func.of_body env [] [] (fun env1 ->
    E.call_import env "rts" "init" ^^
    match start_fi_o with
    | Some fi ->
      G.i (Call fi)
    | None ->
      Lifecycle.set env Lifecycle.PreInit
  )) in

  IC.default_exports env;

  let func_imports = E.get_func_imports env in
  let ni = List.length func_imports in
  let ni' = Int32.of_int ni in

  let other_imports = E.get_other_imports env in

  let memories = [nr {mtype = MemoryType {min = E.mem_size env; max = None}} ] in

  let funcs = E.get_funcs env in

  let data = List.map (fun (offset, init) -> nr {
    index = nr 0l;
    offset = nr (G.to_instr_list (compile_unboxed_const offset));
    init;
    }) (E.get_static_memory env) in

  let elems = List.map (fun (fi, fp) -> nr {
    index = nr 0l;
    offset = nr (G.to_instr_list (compile_unboxed_const fp));
    init = [ nr fi ];
    }) (E.get_elems env) in

  let table_sz = E.get_end_of_table env in

  let module_ = {
      types = List.map nr (E.get_types env);
      funcs = List.map (fun (f,_,_) -> f) funcs;
      tables = [ nr { ttype = TableType ({min = table_sz; max = Some table_sz}, FuncRefType) } ];
      elems;
      start = Some (nr rts_start_fi);
      globals = E.get_globals env;
      memories;
      imports = func_imports @ other_imports;
      exports = E.get_exports env;
      data
    } in

  let emodule =
    let open Wasm_exts.CustomModule in
    { module_;
      dylink = None;
      name = {
        module_ = None;
        function_names =
            List.mapi (fun i (f,n,_) -> Int32.(add ni' (of_int i), n)) funcs;
        locals_names =
            List.mapi (fun i (f,_,ln) -> Int32.(add ni' (of_int i), ln)) funcs;
        };
      motoko = {
        labels = E.get_labs env;
      };
      source_mapping_url = None;
    } in

  match E.get_rts env with
  | None -> emodule
  | Some rts -> Linking.LinkModule.link emodule "rts" rts

let compile mode rts (prog : Ir.prog) : Wasm_exts.CustomModule.extended_module =
  let env = E.mk_global mode rts IC.trap_with Lifecycle.end_ in

  Stack.register_globals env;
  StableMem.register_globals env;

  IC.system_imports env;
  RTS.system_imports env;
  RTS_Exports.system_exports env;

  compile_init_func env prog;
  let start_fi_o = match E.mode env with
    | Flags.ICMode | Flags.RefMode ->
      IC.export_init env;
      None
    | Flags.WASIMode ->
      IC.export_wasi_start env;
      None
    | Flags.WasmMode ->
      Some (nr (E.built_in env "init"))
  in

  conclude_module env start_fi_o<|MERGE_RESOLUTION|>--- conflicted
+++ resolved
@@ -990,12 +990,8 @@
 
 end (* Stack *)
 
-<<<<<<< HEAD
-
-module ClosureTable = struct
-=======
+
 module ContinuationTable = struct
->>>>>>> 6dfd0ae7
   (* See rts/motoko-rts/src/closure_table.rs *)
   let remember env : G.t = E.call_import env "rts" "remember_continuation"
   let recall env : G.t = E.call_import env "rts" "recall_continuation"
