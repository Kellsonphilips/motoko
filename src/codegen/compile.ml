(*
This module is the backend of the Motoko compiler. It takes a program in
the intermediate representation (ir.ml), and produces a WebAssembly module,
with DFINITY extensions (customModule.ml). An important helper module is
instrList.ml, which provides a more convenient way of assembling WebAssembly
instruction lists, as it takes care of (1) source locations and (2) labels.

This file is split up in a number of modules, purely for namespacing and
grouping. Every module has a high-level prose comment explaining the concept;
this keeps documentation close to the code (a lesson learned from Simon PJ).
*)

open Ir_def
open Mo_values
open Mo_types
open Mo_config

open Wasm_exts.Ast
open Wasm.Types
open Source
(* Re-shadow Source.(@@), to get Stdlib.(@@) *)
let (@@) = Stdlib.(@@)

module G = InstrList
let (^^) = G.(^^) (* is this how we import a single operator from a module that we otherwise use qualified? *)

(* WebAssembly pages are 64kb. *)
let page_size = Int32.of_int (64*1024)

(*
Pointers are skewed (translated) -1 relative to the actual offset.
See documentation of module BitTagged for more detail.
*)
let ptr_skew = -1l
let ptr_unskew = 1l

(* Generating function names for functions parametrized by prim types *)
let prim_fun_name p stem = Printf.sprintf "%s<%s>" stem (Type.string_of_prim p)


(* Helper functions to produce annotated terms (Wasm.AST) *)
let nr x = { Wasm.Source.it = x; Wasm.Source.at = Wasm.Source.no_region }

let todo fn se x = Printf.eprintf "%s: %s" fn (Wasm.Sexpr.to_string 80 se); x

exception CodegenError of string
let fatal fmt = Printf.ksprintf (fun s -> raise (CodegenError s)) fmt

module StaticBytes = struct
  (* A very simple DSL to describe static memory *)

  type t_ =
    | I32 of int32
    | I64 of int64
    | Seq of t
    | Bytes of string

  and t = t_ list

  let i32s is = Seq (List.map (fun i -> I32 i) is)

  let rec add : Buffer.t -> t_ -> unit = fun buf -> function
    | I32 i -> Buffer.add_int32_le buf i
    | I64 i -> Buffer.add_int64_le buf i
    | Seq xs -> List.iter (add buf) xs
    | Bytes b -> Buffer.add_string buf b

  let as_bytes : t -> string = fun xs ->
    let buf = Buffer.create 16 in
    List.iter (add buf) xs;
    Buffer.contents buf

end (* StaticBytes *)

module Const = struct

  (* Literals, as used in constant values. This is a projection of Ir.Lit,
     combining cases whose details we no longer care about.
     Should be still precise enough to map to the cases supported by SR.t.

     In other words: It is the smallest type that allows these three functions:

       (* projection of Ir.list. NB: pure, no access to env *)
       const_lit_of_lit : Ir.lit -> Const.lit (* NB: pure, no access to env *)

       (* creates vanilla representation (e.g. to put in static data structures *)
       vanilla_lit : E.env -> Const.lit -> i32

       (* creates efficient stack representation *)
       compile_lit : E.env -> Const.lit -> (SR.t, code)

  *)

  type lit =
    | Vanilla of int32 (* small words, no static data, already in vanilla format *)
    | BigInt of Big_int.big_int
    | Word32 of int32
    | Word64 of int64
    | Float64 of Value.Float.t
    | Blob of string

  (* Constant known values.

     These are values that
     * are completely known constantly
     * do not require Wasm code to be be executed (e.g. in `start`)
     * can be used directly (e.g. Call, not CallIndirect)
     * can be turned into Vanilla heap data on demand

     See ir_passes/const.ml for what precisely we can compile as const now.
  *)

  type v =
    | Fun of (unit -> int32) (* function pointer calculated upon first use *)
    | Message of int32 (* anonymous message, only temporary *)
    | Obj of (string * t) list
    | Unit
    | Array of t list (* also tuples, but not nullary *)
    | Lit of lit

  (* A constant known value together with a vanilla pointer.
     Typically a static memory location, could be an unboxed scalar.
     Filled on demand.
   *)
  and t = (int32 Lib.Promise.t * v)

  let t_of_v v = (Lib.Promise.make (), v)

end (* Const *)

module SR = struct
  (* This goes with the StackRep module, but we need the types earlier *)


  (* Value representation on the stack:

     Compiling an expression means putting its value on the stack. But
     there are various ways of putting a value onto the stack -- unboxed,
     tupled etc.
   *)
  type t =
    | Vanilla
    | UnboxedTuple of int
    | UnboxedWord64
    | UnboxedWord32
    | UnboxedFloat64
    | Unreachable
    | Const of Const.t

  let unit = UnboxedTuple 0

  let bool = UnboxedWord32

  (* Because t contains Const.t, and that contains Const.v, and that contains
     Const.lit, and that contains Big_int, we cannot just use normal `=`. So we
     have to write our own equality.

     This equalty is, I believe, used when joining branches. So for Const, we
     just compare the promises, and do not descend into the Const.v. This is
     conservative; the only downside is that if a branch returns different
     Const.t with (semantically) the same Const.v we do not propagate that as
     Const, but materialize before the branch.
     Which is not really expected or important.
  *)
  let eq (t1 : t) (t2 : t) = match t1, t2 with
    | Const (p1, _), Const (p2, _) -> p1 == p2
    | _ -> t1 = t2

end (* SR *)

(*

** The compiler environment.

Of course, as we go through the code we have to track a few things; these are
put in the compiler environment, type `E.t`. Some fields are valid globally, some
only make sense locally, i.e. within a single function (but we still put them
in one big record, for convenience).

The fields fall into the following categories:

 1. Static global fields. Never change.
    Example: whether we are compiling with -no-system-api

 2. Mutable global fields. Change only monotonically.
    These are used to register things like functions. This should be monotone
    in the sense that entries are only added, and that the order should not
    matter in a significant way. In some instances, the list contains futures
    so that we can reserve and know the _position_ of the thing before we have
    to actually fill it in.

 3. Static local fields. Never change within a function.
    Example: number of parameters and return values

 4. Mutable local fields. See above
    Example: Name and type of locals.

**)

(* Before we can define the environment, we need some auxillary types *)

module E = struct

  (* Utilities, internal to E *)
  let reg (ref : 'a list ref) (x : 'a) : int32 =
      let i = Wasm.I32.of_int_u (List.length !ref) in
      ref := !ref @ [ x ];
      i

  let reserve_promise (ref : 'a Lib.Promise.t list ref) _s : (int32 * ('a -> unit)) =
      let p = Lib.Promise.make () in (* For debugging with named promises, use s here *)
      let i = Wasm.I32.of_int_u (List.length !ref) in
      ref := !ref @ [ p ];
      (i, Lib.Promise.fulfill p)


  (* The environment type *)
  module NameEnv = Env.Make(String)
  module StringEnv = Env.Make(String)
  module FunEnv = Env.Make(Int32)
  type local_names = (int32 * string) list (* For the debug section: Names of locals *)
  type func_with_names = func * local_names
  type lazy_function = (int32, func_with_names) Lib.AllocOnUse.t
  type t = {
    (* Global fields *)
    (* Static *)
    mode : Flags.compile_mode;
    rts : Wasm_exts.CustomModule.extended_module option; (* The rts. Re-used when compiling actors *)
    trap_with : t -> string -> G.t;
      (* Trap with message; in the env for dependency injection *)

    (* Immutable *)

    (* Mutable *)
    func_types : func_type list ref;
    func_imports : import list ref;
    other_imports : import list ref;
    exports : export list ref;
    funcs : (func * string * local_names) Lib.Promise.t list ref;
    func_ptrs : int32 FunEnv.t ref;
    end_of_table : int32 ref;
    globals : (global Lib.Promise.t * string) list ref;
    global_names : int32 NameEnv.t ref;
    named_imports : int32 NameEnv.t ref;
    built_in_funcs : lazy_function NameEnv.t ref;
    static_strings : int32 StringEnv.t ref;
    end_of_static_memory : int32 ref; (* End of statically allocated memory *)
    static_memory : (int32 * string) list ref; (* Content of static memory *)
    static_memory_frozen : bool ref;
      (* Sanity check: Nothing should bump end_of_static_memory once it has been read *)
    static_roots : int32 list ref;
      (* GC roots in static memory. (Everything that may be mutable.) *)

    (* Local fields (only valid/used inside a function) *)
    (* Static *)
    n_param : int32; (* Number of parameters (to calculate indices of locals) *)
    return_arity : int; (* Number of return values (for type of Return) *)

    (* Mutable *)
    locals : value_type list ref; (* Types of locals *)
    local_names : (int32 * string) list ref; (* Names of locals *)
  }


  (* The initial global environment *)
  let mk_global mode rts trap_with dyn_mem : t = {
    mode;
    rts;
    trap_with;
    func_types = ref [];
    func_imports = ref [];
    other_imports = ref [];
    exports = ref [];
    funcs = ref [];
    func_ptrs = ref FunEnv.empty;
    end_of_table = ref 0l;
    globals = ref [];
    global_names = ref NameEnv.empty;
    named_imports = ref NameEnv.empty;
    built_in_funcs = ref NameEnv.empty;
    static_strings = ref StringEnv.empty;
    end_of_static_memory = ref dyn_mem;
    static_memory = ref [];
    static_memory_frozen = ref false;
    static_roots = ref [];
    (* Actually unused outside mk_fun_env: *)
    n_param = 0l;
    return_arity = 0;
    locals = ref [];
    local_names = ref [];
  }


  let mk_fun_env env n_param return_arity =
    { env with
      n_param;
      return_arity;
      locals = ref [];
      local_names = ref [];
    }

  (* We avoid accessing the fields of t directly from outside of E, so here are a
     bunch of accessors. *)

  let mode (env : t) = env.mode


  let add_anon_local (env : t) ty =
      let i = reg env.locals ty in
      Wasm.I32.add env.n_param i

  let add_local_name (env : t) li name =
      let _ = reg env.local_names (li, name) in ()

  let get_locals (env : t) = !(env.locals)
  let get_local_names (env : t) : (int32 * string) list = !(env.local_names)

  let _add_other_import (env : t) m =
    ignore (reg env.other_imports m)

  let add_export (env : t) e =
    ignore (reg env.exports e)

  let add_global (env : t) name g =
    assert (not (NameEnv.mem name !(env.global_names)));
    let gi = reg env.globals (g, name) in
    env.global_names := NameEnv.add name gi !(env.global_names)

  let add_global32_delayed (env : t) name mut : int32 -> unit =
    let p = Lib.Promise.make () in
    add_global env name p;
    (fun init ->
      Lib.Promise.fulfill p (nr {
        gtype = GlobalType (I32Type, mut);
        value = nr (G.to_instr_list (G.i (Const (nr (Wasm.Values.I32 init)))))
      })
    )

  let add_global32 (env : t) name mut init =
    add_global32_delayed env name mut init

  let add_global64 (env : t) name mut init =
    add_global env name (Lib.Promise.make_fulfilled (
      nr { gtype = GlobalType (I64Type, mut);
        value = nr (G.to_instr_list (G.i (Const (nr (Wasm.Values.I64 init)))))
      }))

  let get_global (env : t) name : int32 =
    match NameEnv.find_opt name !(env.global_names) with
    | Some gi -> gi
    | None -> raise (Invalid_argument (Printf.sprintf "No global named %s declared" name))

  let get_global32_lazy (env : t) name mut init : int32 =
    match NameEnv.find_opt name !(env.global_names) with
    | Some gi -> gi
    | None -> add_global32 env name mut init; get_global env name

  let export_global env name =
    add_export env (nr {
      name = Wasm.Utf8.decode name;
      edesc = nr (GlobalExport (nr (get_global env name)))
    })

  let get_globals (env : t) = List.map (fun (g,n) -> Lib.Promise.value g) !(env.globals)

  let reserve_fun (env : t) name =
    let (j, fill) = reserve_promise env.funcs name in
    let n = Int32.of_int (List.length !(env.func_imports)) in
    let fi = Int32.add j n in
    let fill_ (f, local_names) = fill (f, name, local_names) in
    (fi, fill_)

  let add_fun (env : t) name (f, local_names) =
    let (fi, fill) = reserve_fun env name in
    fill (f, local_names);
    fi

  let make_lazy_function env name : lazy_function =
    Lib.AllocOnUse.make (fun () -> reserve_fun env name)

  let lookup_built_in (env : t) name : lazy_function =
    match NameEnv.find_opt name !(env.built_in_funcs) with
    | None ->
      let lf = make_lazy_function env name in
      env.built_in_funcs := NameEnv.add name lf !(env.built_in_funcs);
      lf
    | Some lf -> lf

  let built_in (env : t) name : int32 =
    Lib.AllocOnUse.use (lookup_built_in env name)

  let define_built_in (env : t) name mk_fun : unit =
    Lib.AllocOnUse.def  (lookup_built_in env name) mk_fun

  let get_return_arity (env : t) = env.return_arity

  let get_func_imports (env : t) = !(env.func_imports)
  let get_other_imports (env : t) = !(env.other_imports)
  let get_exports (env : t) = !(env.exports)
  let get_funcs (env : t) = List.map Lib.Promise.value !(env.funcs)

  let func_type (env : t) ty =
    let rec go i = function
      | [] -> env.func_types := !(env.func_types) @ [ ty ]; Int32.of_int i
      | ty'::tys when ty = ty' -> Int32.of_int i
      | _ :: tys -> go (i+1) tys
       in
    go 0 !(env.func_types)

  let get_types (env : t) = !(env.func_types)

  let add_func_import (env : t) modname funcname arg_tys ret_tys =
    if !(env.funcs) = []
    then
      let i = {
        module_name = Wasm.Utf8.decode modname;
        item_name = Wasm.Utf8.decode funcname;
        idesc = nr (FuncImport (nr (func_type env (FuncType (arg_tys, ret_tys)))))
      } in
      let fi = reg env.func_imports (nr i) in
      let name = modname ^ "." ^ funcname in
      assert (not (NameEnv.mem name !(env.named_imports)));
      env.named_imports := NameEnv.add name fi !(env.named_imports);
    else assert false (* "add all imports before all functions!" *)

  let call_import (env : t) modname funcname =
    let name = modname ^ "." ^ funcname in
    match NameEnv.find_opt name !(env.named_imports) with
      | Some fi -> G.i (Call (nr fi))
      | _ ->
        Printf.eprintf "Function import not declared: %s\n" name;
        G.i Unreachable

  let get_rts (env : t) = env.rts

  let trap_with env msg = env.trap_with env msg
  let then_trap_with env msg = G.if_ [] (trap_with env msg) G.nop
  let else_trap_with env msg = G.if_ [] G.nop (trap_with env msg)

  let reserve_static_memory (env : t) size : int32 =
    if !(env.static_memory_frozen) then raise (Invalid_argument "Static memory frozen");
    let ptr = !(env.end_of_static_memory) in
    let aligned = Int32.logand (Int32.add size 3l) (Int32.lognot 3l) in
    env.end_of_static_memory := Int32.add ptr aligned;
    ptr

  let add_mutable_static_bytes (env : t) data : int32 =
    let ptr = reserve_static_memory env (Int32.of_int (String.length data)) in
    env.static_memory := !(env.static_memory) @ [ (ptr, data) ];
    Int32.(add ptr ptr_skew) (* Return a skewed pointer *)

  let add_fun_ptr (env : t) fi : int32 =
    match FunEnv.find_opt fi !(env.func_ptrs) with
    | Some fp -> fp
    | None ->
      let fp = !(env.end_of_table) in
      env.func_ptrs := FunEnv.add fi fp !(env.func_ptrs);
      env.end_of_table := Int32.add !(env.end_of_table) 1l;
      fp

  let get_elems env =
    FunEnv.bindings !(env.func_ptrs)

  let get_end_of_table env : int32 =
    !(env.end_of_table)

  let add_static (env : t) (data : StaticBytes.t) : int32 =
    let b = StaticBytes.as_bytes data in
    match StringEnv.find_opt b !(env.static_strings)  with
    | Some ptr -> ptr
    | None ->
      let ptr = add_mutable_static_bytes env b  in
      env.static_strings := StringEnv.add b ptr !(env.static_strings);
      ptr

  let get_end_of_static_memory env : int32 =
    env.static_memory_frozen := true;
    !(env.end_of_static_memory)

  let add_static_root (env : t) ptr =
    env.static_roots := ptr :: !(env.static_roots)

  let get_static_roots (env : t) =
    !(env.static_roots)

  let get_static_memory env =
    !(env.static_memory)

  let mem_size env =
    Int32.(add (div (get_end_of_static_memory env) page_size) 1l)
end


(* General code generation functions:
   Rule of thumb: Here goes stuff that independent of the Motoko AST.
*)

(* Function called compile_* return a list of instructions (and maybe other stuff) *)

let compile_unboxed_const i = G.i (Const (nr (Wasm.Values.I32 i)))
let compile_const_64 i = G.i (Const (nr (Wasm.Values.I64 i)))
let compile_unboxed_zero = compile_unboxed_const 0l
let compile_unboxed_one = compile_unboxed_const 1l

(* Some common arithmetic, used for pointer and index arithmetic *)
let compile_op_const op i =
    compile_unboxed_const i ^^
    G.i (Binary (Wasm.Values.I32 op))
let compile_add_const = compile_op_const I32Op.Add
let compile_sub_const = compile_op_const I32Op.Sub
let compile_mul_const = compile_op_const I32Op.Mul
let compile_divU_const = compile_op_const I32Op.DivU
let compile_shrU_const = compile_op_const I32Op.ShrU
let compile_shrS_const = compile_op_const I32Op.ShrS
let compile_shl_const = compile_op_const I32Op.Shl
let compile_rotr_const = compile_op_const I32Op.Rotr
let compile_bitand_const = compile_op_const I32Op.And
let compile_bitor_const = function
  | 0l -> G.nop | n -> compile_op_const I32Op.Or n
let compile_rel_const rel i =
  compile_unboxed_const i ^^
  G.i (Compare (Wasm.Values.I32 rel))
let compile_eq_const = compile_rel_const I32Op.Eq

let compile_op64_const op i =
    compile_const_64 i ^^
    G.i (Binary (Wasm.Values.I64 op))
let _compile_add64_const = compile_op64_const I64Op.Add
let compile_sub64_const = compile_op64_const I64Op.Sub
let _compile_mul64_const = compile_op64_const I64Op.Mul
let _compile_divU64_const = compile_op64_const I64Op.DivU
let compile_shrU64_const = function
  | 0L -> G.nop | n -> compile_op64_const I64Op.ShrU n
let compile_shrS64_const = function
  | 0L -> G.nop | n -> compile_op64_const I64Op.ShrS n
let compile_shl64_const = function
  | 0L -> G.nop | n -> compile_op64_const I64Op.Shl n
let compile_bitand64_const = compile_op64_const I64Op.And
let _compile_bitor64_const = function
  | 0L -> G.nop | n -> compile_op64_const I64Op.Or n
let compile_eq64_const i =
  compile_const_64 i ^^
  G.i (Compare (Wasm.Values.I64 I64Op.Eq))

(* more random utilities *)

let bytes_of_int32 (i : int32) : string =
  let b = Buffer.create 4 in
  let i = Int32.to_int i in
  Buffer.add_char b (Char.chr (i land 0xff));
  Buffer.add_char b (Char.chr ((i lsr 8) land 0xff));
  Buffer.add_char b (Char.chr ((i lsr 16) land 0xff));
  Buffer.add_char b (Char.chr ((i lsr 24) land 0xff));
  Buffer.contents b

(* A common variant of todo *)

let todo_trap env fn se = todo fn se (E.trap_with env ("TODO: " ^ fn))
let _todo_trap_SR env fn se = todo fn se (SR.Unreachable, E.trap_with env ("TODO: " ^ fn))

(* Locals *)

let new_local_ env t name =
  let i = E.add_anon_local env t in
  E.add_local_name env i name;
  ( G.i (LocalSet (nr i))
  , G.i (LocalGet (nr i))
  , i
  )

let new_local env name =
  let (set_i, get_i, _) = new_local_ env I32Type name
  in (set_i, get_i)

let new_local64 env name =
  let (set_i, get_i, _) = new_local_ env I64Type name
  in (set_i, get_i)

let new_float_local env name =
  let (set_i, get_i, _) = new_local_ env F64Type name
  in (set_i, get_i)

(* Some common code macros *)

(* Iterates while cond is true. *)
let compile_while cond body =
    G.loop_ [] (
      cond ^^ G.if_ [] (body ^^ G.i (Br (nr 1l))) G.nop
    )

(* Expects a number on the stack. Iterates from zero to below that number. *)
let from_0_to_n env mk_body =
    let (set_n, get_n) = new_local env "n" in
    let (set_i, get_i) = new_local env "i" in
    set_n ^^
    compile_unboxed_zero ^^
    set_i ^^

    compile_while
      ( get_i ^^
        get_n ^^
        G.i (Compare (Wasm.Values.I32 I32Op.LtU))
      ) (
        mk_body get_i ^^

        get_i ^^
        compile_add_const 1l ^^
        set_i
      )


(* Pointer reference and dereference  *)

let load_unskewed_ptr : G.t =
  G.i (Load {ty = I32Type; align = 2; offset = 0l; sz = None})

let store_unskewed_ptr : G.t =
  G.i (Store {ty = I32Type; align = 2; offset = 0l; sz = None})

let load_ptr : G.t =
  G.i (Load {ty = I32Type; align = 2; offset = ptr_unskew; sz = None})

let store_ptr : G.t =
  G.i (Store {ty = I32Type; align = 2; offset = ptr_unskew; sz = None})

module FakeMultiVal = struct
  (* For some use-cases (e.g. processing the compiler output with analysis
     tools) it is useful to avoid the multi-value extension.

     This module provides mostly transparent wrappers that put multiple values
     in statically allocated globals and pull them off again.

     So far only does I32Type (but that could be changed).

     If the multi_value flag is on, these do not do anything.
  *)
  let ty tys =
    if !Flags.multi_value || List.length tys <= 1
    then tys
    else []

  let global env i =
    E.get_global32_lazy env (Printf.sprintf "multi_val_%d" i) Mutable 0l

  let store env tys =
    if !Flags.multi_value || List.length tys <= 1 then G.nop else
    G.concat_mapi (fun i _ ->
      G.i (GlobalSet (nr (global env i)))
    ) tys

  let load env tys =
    if !Flags.multi_value || List.length tys <= 1 then G.nop else
    let n = List.length tys - 1 in
    G.concat_mapi (fun i _ ->
      G.i (GlobalGet (nr (global env (n - i))))
    ) tys

end (* FakeMultiVal *)

module Func = struct
  (* This module contains basic bookkeeping functionality to define functions,
     in particular creating the environment, and finally adding it to the environment.
  *)

  let of_body env params retty mk_body =
    let env1 = E.mk_fun_env env (Int32.of_int (List.length params)) (List.length retty) in
    List.iteri (fun i (n,_t) -> E.add_local_name env1 (Int32.of_int i) n) params;
    let ty = FuncType (List.map snd params, FakeMultiVal.ty retty) in
    let body = G.to_instr_list (
      mk_body env1 ^^ FakeMultiVal.store env1 retty
    ) in
    (nr { ftype = nr (E.func_type env ty);
          locals = E.get_locals env1;
          body }
    , E.get_local_names env1)

  let define_built_in env name params retty mk_body =
    E.define_built_in env name (lazy (of_body env params retty mk_body))

  (* (Almost) transparently lift code into a function and call this function. *)
  (* Also add a hack to support multiple return values *)
  let share_code env name params retty mk_body =
    define_built_in env name params retty mk_body;
    G.i (Call (nr (E.built_in env name))) ^^
    FakeMultiVal.load env retty


  (* Shorthands for various arities *)
  let share_code0 env name retty mk_body =
    share_code env name [] retty (fun env -> mk_body env)
  let share_code1 env name p1 retty mk_body =
    share_code env name [p1] retty (fun env -> mk_body env
        (G.i (LocalGet (nr 0l)))
    )
  let share_code2 env name (p1,p2) retty mk_body =
    share_code env name [p1; p2] retty (fun env -> mk_body env
        (G.i (LocalGet (nr 0l)))
        (G.i (LocalGet (nr 1l)))
    )
  let share_code3 env name (p1, p2, p3) retty mk_body =
    share_code env name [p1; p2; p3] retty (fun env -> mk_body env
        (G.i (LocalGet (nr 0l)))
        (G.i (LocalGet (nr 1l)))
        (G.i (LocalGet (nr 2l)))
    )
  let share_code4 env name (p1, p2, p3, p4) retty mk_body =
    share_code env name [p1; p2; p3; p4] retty (fun env -> mk_body env
        (G.i (LocalGet (nr 0l)))
        (G.i (LocalGet (nr 1l)))
        (G.i (LocalGet (nr 2l)))
        (G.i (LocalGet (nr 3l)))
    )

end (* Func *)

module RTS = struct
  (* The connection to the C parts of the RTS *)
  let system_imports env =
    E.add_func_import env "rts" "as_memcpy" [I32Type; I32Type; I32Type] [];
    E.add_func_import env "rts" "as_memcmp" [I32Type; I32Type; I32Type] [I32Type];
    E.add_func_import env "rts" "version" [] [I32Type];
    E.add_func_import env "rts" "parse_idl_header" [I32Type; I32Type; I32Type; I32Type] [];
    E.add_func_import env "rts" "read_u32_of_leb128" [I32Type] [I32Type];
    E.add_func_import env "rts" "read_i32_of_sleb128" [I32Type] [I32Type];
    E.add_func_import env "rts" "bigint_of_word32" [I32Type] [I32Type];
    E.add_func_import env "rts" "bigint_of_word32_signed" [I32Type] [I32Type];
    E.add_func_import env "rts" "bigint_to_word32_wrap" [I32Type] [I32Type];
    E.add_func_import env "rts" "bigint_to_word32_trap" [I32Type] [I32Type];
    E.add_func_import env "rts" "bigint_to_word32_trap_with" [I32Type; I32Type] [I32Type];
    E.add_func_import env "rts" "bigint_to_word32_signed_trap" [I32Type] [I32Type];
    E.add_func_import env "rts" "bigint_of_word64" [I64Type] [I32Type];
    E.add_func_import env "rts" "bigint_of_word64_signed" [I64Type] [I32Type];
    E.add_func_import env "rts" "bigint_to_word64_wrap" [I32Type] [I64Type];
    E.add_func_import env "rts" "bigint_to_word64_trap" [I32Type] [I64Type];
    E.add_func_import env "rts" "bigint_to_word64_signed_trap" [I32Type] [I64Type];
    E.add_func_import env "rts" "bigint_eq" [I32Type; I32Type] [I32Type];
    E.add_func_import env "rts" "bigint_ne" [I32Type; I32Type] [I32Type];
    E.add_func_import env "rts" "bigint_isneg" [I32Type] [I32Type];
    E.add_func_import env "rts" "bigint_count_bits" [I32Type] [I32Type];
    E.add_func_import env "rts" "bigint_2complement_bits" [I32Type] [I32Type];
    E.add_func_import env "rts" "bigint_lt" [I32Type; I32Type] [I32Type];
    E.add_func_import env "rts" "bigint_gt" [I32Type; I32Type] [I32Type];
    E.add_func_import env "rts" "bigint_le" [I32Type; I32Type] [I32Type];
    E.add_func_import env "rts" "bigint_ge" [I32Type; I32Type] [I32Type];
    E.add_func_import env "rts" "bigint_add" [I32Type; I32Type] [I32Type];
    E.add_func_import env "rts" "bigint_sub" [I32Type; I32Type] [I32Type];
    E.add_func_import env "rts" "bigint_mul" [I32Type; I32Type] [I32Type];
    E.add_func_import env "rts" "bigint_rem" [I32Type; I32Type] [I32Type];
    E.add_func_import env "rts" "bigint_div" [I32Type; I32Type] [I32Type];
    E.add_func_import env "rts" "bigint_pow" [I32Type; I32Type] [I32Type];
    E.add_func_import env "rts" "bigint_neg" [I32Type] [I32Type];
    E.add_func_import env "rts" "bigint_lsh" [I32Type; I32Type] [I32Type];
    E.add_func_import env "rts" "bigint_abs" [I32Type] [I32Type];
    E.add_func_import env "rts" "bigint_leb128_size" [I32Type] [I32Type];
    E.add_func_import env "rts" "bigint_leb128_encode" [I32Type; I32Type] [];
    E.add_func_import env "rts" "bigint_leb128_decode" [I32Type] [I32Type];
    E.add_func_import env "rts" "bigint_sleb128_size" [I32Type] [I32Type];
    E.add_func_import env "rts" "bigint_sleb128_encode" [I32Type; I32Type] [];
    E.add_func_import env "rts" "bigint_sleb128_decode" [I32Type] [I32Type];
    E.add_func_import env "rts" "leb128_encode" [I32Type; I32Type] [];
    E.add_func_import env "rts" "sleb128_encode" [I32Type; I32Type] [];
    E.add_func_import env "rts" "utf8_validate" [I32Type; I32Type] [];
    E.add_func_import env "rts" "skip_leb128" [I32Type] [];
    E.add_func_import env "rts" "skip_any" [I32Type; I32Type; I32Type; I32Type] [];
    E.add_func_import env "rts" "find_field" [I32Type; I32Type; I32Type; I32Type; I32Type] [I32Type];
    E.add_func_import env "rts" "skip_fields" [I32Type; I32Type; I32Type; I32Type] [];
    E.add_func_import env "rts" "remember_closure" [I32Type] [I32Type];
    E.add_func_import env "rts" "recall_closure" [I32Type] [I32Type];
    E.add_func_import env "rts" "closure_count" [] [I32Type];
    E.add_func_import env "rts" "closure_table_loc" [] [I32Type];
    E.add_func_import env "rts" "closure_table_size" [] [I32Type];
    E.add_func_import env "rts" "blob_of_text" [I32Type] [I32Type];
    E.add_func_import env "rts" "text_compare" [I32Type; I32Type] [I32Type];
    E.add_func_import env "rts" "text_concat" [I32Type; I32Type] [I32Type];
    E.add_func_import env "rts" "text_iter_done" [I32Type] [I32Type];
    E.add_func_import env "rts" "text_iter" [I32Type] [I32Type];
    E.add_func_import env "rts" "text_iter_next" [I32Type] [I32Type];
    E.add_func_import env "rts" "text_len" [I32Type] [I32Type];
    E.add_func_import env "rts" "text_of_ptr_size" [I32Type; I32Type] [I32Type];
    E.add_func_import env "rts" "text_singleton" [I32Type] [I32Type];
    E.add_func_import env "rts" "text_size" [I32Type] [I32Type];
    E.add_func_import env "rts" "text_to_buf" [I32Type; I32Type] [];
    E.add_func_import env "rts" "blob_of_principal" [I32Type] [I32Type];
    E.add_func_import env "rts" "principal_of_blob" [I32Type] [I32Type];
    E.add_func_import env "rts" "compute_crc32" [I32Type] [I32Type];
    E.add_func_import env "rts" "blob_iter_done" [I32Type] [I32Type];
    E.add_func_import env "rts" "blob_iter" [I32Type] [I32Type];
    E.add_func_import env "rts" "blob_iter_next" [I32Type] [I32Type];
    E.add_func_import env "rts" "float_pow" [F64Type; F64Type] [F64Type];
    E.add_func_import env "rts" "float_sin" [F64Type] [F64Type];
    E.add_func_import env "rts" "float_cos" [F64Type] [F64Type];
    E.add_func_import env "rts" "float_tan" [F64Type] [F64Type];
    E.add_func_import env "rts" "float_arcsin" [F64Type] [F64Type];
    E.add_func_import env "rts" "float_arccos" [F64Type] [F64Type];
    E.add_func_import env "rts" "float_arctan" [F64Type] [F64Type];
    E.add_func_import env "rts" "float_arctan2" [F64Type; F64Type] [F64Type];
    E.add_func_import env "rts" "float_exp" [F64Type] [F64Type];
    E.add_func_import env "rts" "float_log" [F64Type] [F64Type];
    E.add_func_import env "rts" "float_rem" [F64Type; F64Type] [F64Type];
    E.add_func_import env "rts" "float_fmt" [F64Type; I32Type; I32Type] [I32Type];
    E.add_func_import env "rts" "char_to_upper" [I32Type] [I32Type];
    E.add_func_import env "rts" "char_to_lower" [I32Type] [I32Type];
    E.add_func_import env "rts" "char_is_whitespace" [I32Type] [I32Type];
    E.add_func_import env "rts" "char_is_lowercase" [I32Type] [I32Type];
    E.add_func_import env "rts" "char_is_uppercase" [I32Type] [I32Type];
    E.add_func_import env "rts" "char_is_alphabetic" [I32Type] [I32Type];
    ()

end (* RTS *)

module Heap = struct
  (* General heap object functionality (allocation, setting fields, reading fields) *)

  (* Memory addresses are 32 bit (I32Type). *)
  let word_size = 4l

  (* The heap base global can only be used late, see conclude_module
     and GHC.register *)
  let get_heap_base env =
    G.i (GlobalGet (nr (E.get_global env "__heap_base")))

  (* We keep track of the end of the used heap in this global, and bump it if
     we allocate stuff. This is the actual memory offset, not-skewed yet *)
  let get_heap_ptr env =
    G.i (GlobalGet (nr (E.get_global env "end_of_heap")))
  let set_heap_ptr env =
    G.i (GlobalSet (nr (E.get_global env "end_of_heap")))
  let get_skewed_heap_ptr env = get_heap_ptr env ^^ compile_add_const ptr_skew

  let register_globals env =
    (* end-of-heap pointer, we set this to __heap_base upon start *)
    E.add_global32 env "end_of_heap" Mutable 0xDEADBEEFl;

    (* counter for total allocations *)
    E.add_global64 env "allocations" Mutable 0L;

    (* counter for total reclaimed bytes *)
    E.add_global64 env "reclaimed" Mutable 0L;

    (* counter for max live bytes *)
    E.add_global64 env "max_live" Mutable 0L

  let count_allocations env =
    (* assumes number of allocated bytes on the stack *)
    G.i (Convert (Wasm.Values.I64 I64Op.ExtendUI32)) ^^
    G.i (GlobalGet (nr (E.get_global env "allocations"))) ^^
    G.i (Binary (Wasm.Values.I64 I64Op.Add)) ^^
    G.i (GlobalSet (nr (E.get_global env "allocations")))

  let get_total_allocation env =
    G.i (GlobalGet (nr (E.get_global env "allocations")))

  let add_reclaimed env =
    (* assumes number of reclaimed bytes on the stack *)
    G.i (Convert (Wasm.Values.I64 I64Op.ExtendUI32)) ^^
    G.i (GlobalGet (nr (E.get_global env "reclaimed"))) ^^
    G.i (Binary (Wasm.Values.I64 I64Op.Add)) ^^
    G.i (GlobalSet (nr (E.get_global env "reclaimed")))

  let get_reclaimed env =
    G.i (GlobalGet (nr (E.get_global env "reclaimed")))

  let get_memory_size =
    G.i MemorySize ^^
    compile_mul_const page_size

  let note_live_size env =
    (* assumes size of live set on the stack *)
    let (set_live_size, get_live_size) = new_local env "live_size" in
    set_live_size ^^
    get_live_size ^^ G.i (Convert (Wasm.Values.I64 I64Op.ExtendUI32)) ^^
    G.i (GlobalGet (nr (E.get_global env "max_live"))) ^^
    G.i (Compare (Wasm.Values.I64 I64Op.LtU)) ^^
    G.if_ [] G.nop begin
      get_live_size ^^ G.i (Convert (Wasm.Values.I64 I64Op.ExtendUI32)) ^^
      G.i (GlobalSet (nr (E.get_global env "max_live")))
    end

  let get_max_live_size env =
    G.i (GlobalGet (nr (E.get_global env "max_live")))


  (* Page allocation. Ensures that the memory up to the given unskewed pointer is allocated. *)
  let grow_memory env =
    Func.share_code1 env "grow_memory" ("ptr", I32Type) [] (fun env get_ptr ->
      let (set_pages_needed, get_pages_needed) = new_local env "pages_needed" in
      get_ptr ^^ compile_divU_const page_size ^^
      compile_add_const 1l ^^
      G.i MemorySize ^^
      G.i (Binary (Wasm.Values.I32 I32Op.Sub)) ^^
      set_pages_needed ^^

      (* Check that the new heap pointer is within the memory *)
      get_pages_needed ^^
      compile_unboxed_zero ^^
      G.i (Compare (Wasm.Values.I32 I32Op.GtS)) ^^
      G.if_ []
        ( get_pages_needed ^^
          G.i MemoryGrow ^^
          (* Check result *)
          compile_unboxed_zero ^^
          G.i (Compare (Wasm.Values.I32 I32Op.LtS)) ^^
          E.then_trap_with env "Cannot grow memory."
        ) G.nop
      )

  let dyn_alloc_words env = G.i (Call (nr (E.built_in env "alloc_words")))
  let dyn_alloc_bytes env = G.i (Call (nr (E.built_in env "alloc_bytes")))

  let declare_alloc_functions env =
    (* Dynamic allocation *)
    Func.define_built_in env "alloc_words" [("n", I32Type)] [I32Type] (fun env ->
      (* expects the size (in words), returns the skewed pointer *)
      let get_n = G.i (LocalGet (nr 0l)) in
      (* return the current pointer (skewed) *)
      get_skewed_heap_ptr env ^^

      (* Count allocated bytes *)
      get_n ^^ compile_mul_const word_size ^^
      count_allocations env ^^

      (* Update heap pointer *)
      get_heap_ptr env ^^
      get_n ^^ compile_mul_const word_size ^^
      G.i (Binary (Wasm.Values.I32 I32Op.Add)) ^^
      set_heap_ptr env ^^

      (* grow memory if needed *)
      get_heap_ptr env ^^ grow_memory env
    );
    Func.define_built_in env "alloc_bytes" [("n", I32Type)] [I32Type] (fun env ->
      let get_n = G.i (LocalGet (nr 0l)) in
      (* Round up to next multiple of the word size and convert to words *)
      get_n ^^
      compile_add_const 3l ^^
      compile_divU_const word_size ^^
      dyn_alloc_words env
    )

  (* Static allocation (always words)
     (uses dynamic allocation for smaller and more readable code) *)
  let alloc env (n : int32) : G.t =
    compile_unboxed_const n  ^^
    dyn_alloc_words env

  (* Heap objects *)

  (* At this level of abstraction, heap objects are just flat arrays of words *)

  let load_field (i : int32) : G.t =
    let offset = Int32.(add (mul word_size i) ptr_unskew) in
    G.i (Load {ty = I32Type; align = 2; offset; sz = None})

  let store_field (i : int32) : G.t =
    let offset = Int32.(add (mul word_size i) ptr_unskew) in
    G.i (Store {ty = I32Type; align = 2; offset; sz = None})

  (* Although we occasionally want to treat two 32 bit fields as one 64 bit number *)

  let load_field64 (i : int32) : G.t =
    let offset = Int32.(add (mul word_size i) ptr_unskew) in
    G.i (Load {ty = I64Type; align = 2; offset; sz = None})

  let store_field64 (i : int32) : G.t =
    let offset = Int32.(add (mul word_size i) ptr_unskew) in
    G.i (Store {ty = I64Type; align = 2; offset; sz = None})

  (* Or even as a single 64 bit float *)

  let load_field_float64 (i : int32) : G.t =
    let offset = Int32.(add (mul word_size i) ptr_unskew) in
    G.i (Load {ty = F64Type; align = 2; offset; sz = None})

  let store_field_float64 (i : int32) : G.t =
    let offset = Int32.(add (mul word_size i) ptr_unskew) in
    G.i (Store {ty = F64Type; align = 2; offset; sz = None})

  (* Create a heap object with instructions that fill in each word *)
  let obj env element_instructions : G.t =
    let (set_heap_obj, get_heap_obj) = new_local env "heap_object" in

    let n = List.length element_instructions in
    alloc env (Wasm.I32.of_int_u n) ^^
    set_heap_obj ^^

    let init_elem idx instrs : G.t =
      get_heap_obj ^^
      instrs ^^
      store_field (Wasm.I32.of_int_u idx)
    in
    G.concat_mapi init_elem element_instructions ^^
    get_heap_obj

  (* Convenience functions related to memory *)
  (* Copying bytes (works on unskewed memory addresses) *)
  let memcpy env = E.call_import env "rts" "as_memcpy"
  (* Comparing bytes (works on unskewed memory addresses) *)
  let memcmp env = E.call_import env "rts" "as_memcmp"

  (* Copying words (works on skewed memory addresses) *)
  let memcpy_words_skewed env =
    Func.share_code3 env "memcpy_words_skewed" (("to", I32Type), ("from", I32Type), ("n", I32Type)) [] (fun env get_to get_from get_n ->
      get_n ^^
      from_0_to_n env (fun get_i ->
          get_to ^^
          get_i ^^ compile_mul_const word_size ^^
          G.i (Binary (Wasm.Values.I32 I32Op.Add)) ^^

          get_from ^^
          get_i ^^ compile_mul_const word_size ^^
          G.i (Binary (Wasm.Values.I32 I32Op.Add)) ^^
          load_ptr ^^

          store_ptr
      )
    )

end (* Heap *)

module Stack = struct
  (* The RTS includes C code which requires a shadow stack in linear memory.
     We reserve some space for it at the beginning of memory space (just like
     wasm-l would), this way stack overflow would cause out-of-memory, and not
     just overwrite static data.

     We sometimes use the stack space if we need small amounts of scratch space.

     All pointers here are unskewed.
  *)

  let end_ = page_size (* 64k of stack *)

  let register_globals env =
    (* stack pointer *)
    E.add_global32 env "__stack_pointer" Mutable end_;
    E.export_global env "__stack_pointer"

  let get_stack_ptr env =
    G.i (GlobalGet (nr (E.get_global env "__stack_pointer")))
  let set_stack_ptr env =
    G.i (GlobalSet (nr (E.get_global env "__stack_pointer")))

  let alloc_words env n =
    get_stack_ptr env ^^
    compile_unboxed_const (Int32.mul n Heap.word_size) ^^
    G.i (Binary (Wasm.Values.I32 I32Op.Sub)) ^^
    set_stack_ptr env ^^
    get_stack_ptr env

  let free_words env n =
    get_stack_ptr env ^^
    compile_unboxed_const (Int32.mul n Heap.word_size) ^^
    G.i (Binary (Wasm.Values.I32 I32Op.Add)) ^^
    set_stack_ptr env

  let with_words env name n f =
    let (set_x, get_x) = new_local env name in
    alloc_words env n ^^ set_x ^^
    f get_x ^^
    free_words env n

end (* Stack *)

module ClosureTable = struct
  (* See rts/closure-table.c *)
  let remember env : G.t = E.call_import env "rts" "remember_closure"
  let recall env : G.t = E.call_import env "rts" "recall_closure"
  let count env : G.t = E.call_import env "rts" "closure_count"
  let size env : G.t = E.call_import env "rts" "closure_table_size"
  let root env : G.t = E.call_import env "rts" "closure_table_loc"
end (* ClosureTable *)

module Bool = struct
  (* Boolean literals are either 0 or 1,
     at StackRep UnboxedWord32
     They need to be shifted before put in the heap
  *)
  let vanilla_lit = function
    | false -> 0l
    | true -> 1l

  let lit b =
    compile_unboxed_const (vanilla_lit b)

  let neg = G.i (Test (Wasm.Values.I32 I32Op.Eqz))

end (* Bool *)

module BitTagged = struct

  (* This module takes care of pointer tagging:

     A pointer to an object at offset `i` on the heap is represented as
     `i-1`, so the low two bits of the pointer are always set (0b…11).
     We call `i-1` a *skewed* pointer, in a feeble attempt to avoid the term
     shifted, which may sound like a logical shift.

     We use the constants ptr_skew and ptr_unskew to change a pointer as a
     signpost where we switch between raw pointers to skewed ones.

     This means we can store a small unboxed scalar x as (x `lsl` 1), and still
     tell it apart from a pointer by looking at the last bits: if set, it is a
     pointer.

     Small here means -2^30 ≤ x < 2^30, and untagging needs to happen with an
     _arithmetic_ right shift. This is the right thing to do for signed
     numbers, and because we want to apply a consistent logic for all types,
     especially as there is only one wasm type, we use the same range for
     signed numbers as well.

     Boolean false is a non-pointer by construction.
     Boolean true (1) needs to be shifted to be a non-pointer.
     No unshifting necessary before a branch.

     Summary:

       0b…11: A pointer
       0b…x0: A shifted scalar
       0b000: `false`
       0b010: `true`

     Summary:

       0b…11: A pointer
       0b…x0: A shifted scalar
       0b00: `false`
       0b01: `true`

     Note that Word16 and Word8 do not need to be explicitly bit-tagged:
     The bytes are stored in the _most_ significant byte(s) of the `i32`,
     thus lowest two bits are always 0.
     All arithmetic is implemented directly on that representation, see
     module TaggedSmallWord.
  *)
  let if_tagged_scalar env retty is1 is2 =
    compile_bitand_const 0x1l ^^
    G.if_ retty is2 is1

  (* With two bit-tagged pointers on the stack, decide
     whether both are scalars and invoke is1 (the fast path)
     if so, and otherwise is2 (the slow path).
  *)
  let if_both_tagged_scalar env retty is1 is2 =
    G.i (Binary (Wasm.Values.I32 I32Op.Or)) ^^
    compile_bitand_const 0x1l ^^
    G.if_ retty is2 is1

  (* 64 bit numbers *)

  (* static *)
  let can_tag_const (n : int64) =
    let lower_bound = Int64.(neg (shift_left 1L 30)) in
    let upper_bound = Int64.shift_left 1L 30 in
    lower_bound <= n && n < upper_bound

  let tag_const i = Int32.shift_left (Int64.to_int32 i) 1


  (* dynamic *)
  let if_can_tag_i64 env retty is1 is2 =
    Func.share_code1 env "can_tag_i64" ("x", I64Type) [I32Type] (fun env get_x ->
      (* checks that all but the low 30 bits are either all 0 or all 1 *)
      get_x ^^ compile_shl64_const 1L ^^
      get_x ^^ G.i (Binary (Wasm.Values.I64 I32Op.Xor)) ^^
      compile_shrU64_const 31L ^^
      G.i (Test (Wasm.Values.I64 I64Op.Eqz))
    ) ^^
    G.if_ retty is1 is2

  let if_can_tag_u64 env retty is1 is2 =
    compile_shrU64_const 30L ^^
    G.i (Test (Wasm.Values.I64 I64Op.Eqz)) ^^
    G.if_ retty is1 is2

  let tag =
    G.i (Convert (Wasm.Values.I32 I32Op.WrapI64)) ^^
    compile_shl_const 1l

  let untag env =
    compile_shrS_const 1l ^^
    G.i (Convert (Wasm.Values.I64 I64Op.ExtendSI32))

  (* 32 bit numbers, dynamic *)

  let if_can_tag_i32 env retty is1 is2 =
    Func.share_code1 env "can_tag_i32" ("x", I32Type) [I32Type] (fun env get_x ->
      (* checks that all but the low 30 bits are either all 0 or all 1 *)
      get_x ^^ compile_shl_const 1l ^^
      get_x ^^ G.i (Binary (Wasm.Values.I32 I32Op.Xor)) ^^
      compile_shrU_const 31l
    ) ^^
    G.if_ retty is2 is1 (* NB: swapped branches *)

  let if_can_tag_u32 env retty is1 is2 =
    compile_shrU_const 30l ^^
    G.if_ retty is2 is1 (* NB: swapped branches *)

  let tag_i32 = compile_shl_const 1l
  let untag_i32 env = compile_shrS_const 1l

end (* BitTagged *)

module Tagged = struct
  (* Tagged objects have, well, a tag to describe their runtime type.
     This tag is used to traverse the heap (serialization, GC), but also
     for objectification of arrays.

     The tag is a word at the beginning of the object.

     All tagged heap objects have a size of at least two words
     (important for GC, which replaces them with an Indirection).

     Attention: This mapping is duplicated in rts/rts.c, so update both!
   *)

  type tag =
    | Object
    | ObjInd (* The indirection used for object fields *)
    | Array (* Also a tuple *)
    | Bits64 (* Contains a 64 bit number *)
    | MutBox (* used for mutable heap-allocated variables *)
    | Closure
    | Some (* For opt *)
    | Variant
    | Blob
    | Indirection
    | Bits32 (* Contains a 32 bit unsigned number *)
    | BigInt
    | Concat (* String concatenation, used by rts/text.c *)
    | StableSeen (* Marker that we have seen this thing before *)

  (* Let's leave out tag 0 to trap earlier on invalid memory *)
  let int_of_tag = function
    | Object -> 1l
    | ObjInd -> 2l
    | Array -> 3l
    | Bits64 -> 5l
    | MutBox -> 6l
    | Closure -> 7l
    | Some -> 8l
    | Variant -> 9l
    | Blob -> 10l
    | Indirection -> 11l
    | Bits32 -> 12l
    | BigInt -> 13l
    | Concat -> 14l
    | StableSeen -> 0xffffffffl

  (* The tag *)
  let header_size = 1l
  let tag_field = 0l

  (* Assumes a pointer to the object on the stack *)
  let store tag =
    compile_unboxed_const (int_of_tag tag) ^^
    Heap.store_field tag_field

  let load =
    Heap.load_field tag_field

  (* Branches based on the tag of the object pointed to,
     leaving the object on the stack afterwards. *)
  let branch_default env retty def (cases : (tag * G.t) list) : G.t =
    let (set_tag, get_tag) = new_local env "tag" in

    let rec go = function
      | [] -> def
      | ((tag, code) :: cases) ->
        get_tag ^^
        compile_eq_const (int_of_tag tag) ^^
        G.if_ retty code (go cases)
    in
    load ^^
    set_tag ^^
    go cases

  (* like branch_default but the tag is known statically *)
  let branch env retty = function
    | [] -> G.i Unreachable
    | [_, code] -> G.i Drop ^^ code
    | (_, code) :: cases -> branch_default env retty code cases

  (* like branch_default but also pushes the scrutinee on the stack for the
   * branch's consumption *)
  let _branch_default_with env retty def cases =
    let (set_o, get_o) = new_local env "o" in
    let prep (t, code) = (t, get_o ^^ code)
    in set_o ^^ get_o ^^ branch_default env retty def (List.map prep cases)

  (* like branch_default_with but the tag is known statically *)
  let branch_with env retty = function
    | [] -> G.i Unreachable
    | [_, code] -> code
    | (_, code) :: cases ->
       let (set_o, get_o) = new_local env "o" in
       let prep (t, code) = (t, get_o ^^ code)
       in set_o ^^ get_o ^^ branch_default env retty (get_o ^^ code) (List.map prep cases)

  (* Can a value of this type be represented by a heap object with this tag? *)
  (* Needs to be conservative, i.e. return `true` if unsure *)
  (* This function can also be used as assertions in a lint mode, e.g. in compile_exp *)
  let can_have_tag ty tag =
    let open Mo_types.Type in
    match (tag : tag) with
    | Array ->
      begin match normalize ty with
      | (Con _ | Any) -> true
      | (Array _ | Tup _) -> true
      | (Prim _ |  Obj _ | Opt _ | Variant _ | Func _ | Non) -> false
      | (Pre | Async _ | Mut _ | Var _ | Typ _) -> assert false
      end
    | Blob ->
      begin match normalize ty with
      | (Con _ | Any) -> true
      | (Prim (Text|Blob|Principal)) -> true
      | (Prim _ | Obj _ | Array _ | Tup _ | Opt _ | Variant _ | Func _ | Non) -> false
      | (Pre | Async _ | Mut _ | Var _ | Typ _) -> assert false
      end
    | Object ->
      begin match normalize ty with
      | (Con _ | Any) -> true
      | (Obj _) -> true
      | (Prim _ | Array _ | Tup _ | Opt _ | Variant _ | Func _ | Non) -> false
      | (Pre | Async _ | Mut _ | Var _ | Typ _) -> assert false
      end
    | _ -> true

  (* like branch_with but with type information to statically skip some branches *)
  let _branch_typed_with env ty retty branches =
    branch_with env retty (List.filter (fun (tag,c) -> can_have_tag ty tag) branches)

  let obj env tag element_instructions : G.t =
    Heap.obj env @@
      compile_unboxed_const (int_of_tag tag) ::
      element_instructions

end (* Tagged *)

module MutBox = struct
  (* Mutable heap objects *)

  let field = Tagged.header_size
end


module Opt = struct
  (* The Option type. Not much interesting to see here. Structure for
     Some:

       ┌─────┬─────────┐
       │ tag │ payload │
       └─────┴─────────┘

    A None value is simply an unboxed scalar.

  *)

  let payload_field = Tagged.header_size

  (* This needs to be disjoint from all pointers, i.e. tagged as a scalar. *)
  let null_vanilla_lit = 5l
  let null_lit = compile_unboxed_const null_vanilla_lit

  let is_some env =
    null_lit ^^
    G.i (Compare (Wasm.Values.I32 I32Op.Ne))

  let inject env e = Tagged.obj env Tagged.Some [e]
  let project = Heap.load_field payload_field

end (* Opt *)

module Variant = struct
  (* The Variant type. We store the variant tag in a first word; we can later
     optimize and squeeze it in the Tagged tag. We can also later support unboxing
     variants with an argument of type ().

       ┌─────────┬────────────┬─────────┐
       │ heaptag │ varianttag │ payload │
       └─────────┴────────────┴─────────┘

  *)

  let tag_field = Tagged.header_size
  let payload_field = Int32.add Tagged.header_size 1l

  let hash_variant_label : Mo_types.Type.lab -> int32 =
    Mo_types.Hash.hash

  let inject env l e =
    Tagged.obj env Tagged.Variant [compile_unboxed_const (hash_variant_label l); e]

  let get_tag = Heap.load_field tag_field
  let project = Heap.load_field payload_field

  (* Test if the top of the stacks points to a variant with this label *)
  let test_is env l =
    get_tag ^^
    compile_eq_const (hash_variant_label l)

end (* Variant *)


module Closure = struct
  (* In this module, we deal with closures, i.e. functions that capture parts
     of their environment.

     The structure of a closure is:

       ┌─────┬───────┬──────┬──────────────┐
       │ tag │ funid │ size │ captured ... │
       └─────┴───────┴──────┴──────────────┘

  *)
  let header_size = Int32.add Tagged.header_size 2l

  let funptr_field = Tagged.header_size
  let len_field = Int32.add 1l Tagged.header_size

  let load_data i = Heap.load_field (Int32.add header_size i)
  let store_data i = Heap.store_field (Int32.add header_size i)

  (* Expect on the stack
     * the function closure
     * and arguments (n-ary!)
     * the function closure again!
  *)
  let call_closure env n_args n_res =
    (* Calculate the wasm type for a given calling convention.
       An extra first argument for the closure! *)
    let ty = E.func_type env (FuncType (
      I32Type :: Lib.List.make n_args I32Type,
      FakeMultiVal.ty (Lib.List.make n_res I32Type))) in
    (* get the table index *)
    Heap.load_field funptr_field ^^
    (* All done: Call! *)
    G.i (CallIndirect (nr ty)) ^^
    FakeMultiVal.load env (Lib.List.make n_res I32Type)

  let static_closure env fi : int32 =
    E.add_static env StaticBytes.[
      I32 Tagged.(int_of_tag Closure);
      I32 (E.add_fun_ptr env fi);
      I32 0l
    ]

end (* Closure *)


module BoxedWord64 = struct
  (* We store large word64s, nat64s and int64s in immutable boxed 64bit heap objects.

     Small values are stored unboxed, tagged, see BitTagged. The bit-tagging logic is
     contained in BitTagged; here we just do the boxing.

     The heap layout of a BoxedWord64 is:

       ┌─────┬─────┬─────┐
       │ tag │    i64    │
       └─────┴─────┴─────┘

  *)

  let payload_field = Tagged.header_size

  let vanilla_lit env i =
    if BitTagged.can_tag_const i
    then BitTagged.tag_const i
    else
      E.add_static env StaticBytes.[
        I32 Tagged.(int_of_tag Bits64);
        I64 i
      ]

  let compile_box env compile_elem : G.t =
    let (set_i, get_i) = new_local env "boxed_i64" in
    Heap.alloc env 3l ^^
    set_i ^^
    get_i ^^ Tagged.(store Bits64) ^^
    get_i ^^ compile_elem ^^ Heap.store_field64 payload_field ^^
    get_i

  let box env = Func.share_code1 env "box_i64" ("n", I64Type) [I32Type] (fun env get_n ->
      get_n ^^ BitTagged.if_can_tag_i64 env [I32Type]
        (get_n ^^ BitTagged.tag)
        (compile_box env get_n)
    )

  let unbox env = Func.share_code1 env "unbox_i64" ("n", I32Type) [I64Type] (fun env get_n ->
      get_n ^^
      BitTagged.if_tagged_scalar env [I64Type]
        ( get_n ^^ BitTagged.untag env)
        ( get_n ^^ Heap.load_field64 payload_field)
    )
end (* BoxedWord64 *)

module Word64 = struct

  let compile_add env = G.i (Binary (Wasm.Values.I64 I64Op.Add))
  let compile_signed_sub env = G.i (Binary (Wasm.Values.I64 I64Op.Sub))
  let compile_mul env = G.i (Binary (Wasm.Values.I64 I64Op.Mul))
  let compile_signed_div env = G.i (Binary (Wasm.Values.I64 I64Op.DivS))
  let compile_signed_mod env = G.i (Binary (Wasm.Values.I64 I64Op.RemS))
  let compile_unsigned_div env = G.i (Binary (Wasm.Values.I64 I64Op.DivU))
  let compile_unsigned_rem env = G.i (Binary (Wasm.Values.I64 I64Op.RemU))
  let compile_unsigned_sub env =
    Func.share_code2 env "nat_sub" (("n1", I64Type), ("n2", I64Type)) [I64Type] (fun env get_n1 get_n2 ->
      get_n1 ^^ get_n2 ^^ G.i (Compare (Wasm.Values.I64 I64Op.LtU)) ^^
      E.then_trap_with env "Natural subtraction underflow" ^^
      get_n1 ^^ get_n2 ^^ G.i (Binary (Wasm.Values.I64 I64Op.Sub))
    )

  let compile_unsigned_pow env =
    let rec pow () = Func.share_code2 env "pow"
                       (("n", I64Type), ("exp", I64Type)) [I64Type]
                       Wasm.Values.(fun env get_n get_exp ->
         let one = compile_const_64 1L in
         let (set_res, get_res) = new_local64 env "res" in
         let square_recurse_with_shifted =
           get_n ^^ get_exp ^^ one ^^
           G.i (Binary (I64 I64Op.ShrU)) ^^
           pow () ^^ set_res ^^ get_res ^^ get_res ^^ G.i (Binary (Wasm.Values.I64 I64Op.Mul))
         in get_exp ^^ G.i (Test (I64 I64Op.Eqz)) ^^
            G.if_ [I64Type]
             one
             (get_exp ^^ one ^^ G.i (Binary (I64 I64Op.And)) ^^ G.i (Test (I64 I64Op.Eqz)) ^^
              G.if_ [I64Type]
                square_recurse_with_shifted
                (get_n ^^
                 square_recurse_with_shifted ^^
                 G.i (Binary (Wasm.Values.I64 I64Op.Mul)))))
    in pow ()

  let compile_eq env = G.i (Compare (Wasm.Values.I64 I64Op.Eq))
  let compile_relop env i64op = G.i (Compare (Wasm.Values.I64 i64op))

end (* BoxedWord64 *)


module BoxedSmallWord = struct
  (* We store proper 32bit Word32 in immutable boxed 32bit heap objects.

     Small values are stored unboxed, tagged, see BitTagged.

     The heap layout of a BoxedSmallWord is:

       ┌─────┬─────┐
       │ tag │ i32 │
       └─────┴─────┘

  *)

  let payload_field = Tagged.header_size

  let vanilla_lit env i =
    if BitTagged.can_tag_const (Int64.of_int (Int32.to_int i))
    then BitTagged.tag_const (Int64.of_int (Int32.to_int i))
    else
      E.add_static env StaticBytes.[
        I32 Tagged.(int_of_tag Bits32);
        I32 i
      ]

  let compile_box env compile_elem : G.t =
    let (set_i, get_i) = new_local env "boxed_i32" in
    Heap.alloc env 2l ^^
    set_i ^^
    get_i ^^ Tagged.(store Bits32) ^^
    get_i ^^ compile_elem ^^ Heap.store_field payload_field ^^
    get_i

  let box env = Func.share_code1 env "box_i32" ("n", I32Type) [I32Type] (fun env get_n ->
      get_n ^^ compile_unboxed_const (Int32.of_int (1 lsl 30)) ^^
      G.i (Compare (Wasm.Values.I32 I32Op.LtU)) ^^
      G.if_ [I32Type]
        (get_n ^^ BitTagged.tag_i32)
        (compile_box env get_n)
    )

  let unbox env = Func.share_code1 env "unbox_i32" ("n", I32Type) [I32Type] (fun env get_n ->
      get_n ^^
      BitTagged.if_tagged_scalar env [I32Type]
        ( get_n ^^ BitTagged.untag_i32 env)
        ( get_n ^^ Heap.load_field payload_field)
    )

  let _lit env n = compile_unboxed_const n ^^ box env

end (* BoxedSmallWord *)

module TaggedSmallWord = struct
  (* While smaller-than-32bit words are treated as i32 from the WebAssembly perspective,
     there are certain differences that are type based. This module provides helpers to abstract
     over those. *)

  let bits_of_type = function
    | Type.(Int8|Nat8|Word8) -> 8
    | Type.(Int16|Nat16|Word16) -> 16
    | _ -> 32

  let shift_of_type ty = Int32.of_int (32 - bits_of_type ty)

  let bitwidth_mask_of_type = function
    | Type.Word8 -> 0b111l
    | Type.Word16 -> 0b1111l
    | p -> todo "bitwidth_mask_of_type" (Arrange_type.prim p) 0l

  let const_of_type ty n = Int32.(shift_left n (to_int (shift_of_type ty)))

  let padding_of_type ty = Int32.(sub (const_of_type ty 1l) one)

  let mask_of_type ty = Int32.lognot (padding_of_type ty)

  (* Makes sure that we only shift/rotate the maximum number of bits available in the word. *)
  let clamp_shift_amount = function
    | Type.Word32 -> G.nop
    | ty -> compile_bitand_const (bitwidth_mask_of_type ty)

  let shift_leftWordNtoI32 = compile_shl_const

  (* Makes sure that the word payload (e.g. shift/rotate amount) is in the LSB bits of the word. *)
  let lsb_adjust = function
    | Type.(Int32|Nat32|Word32) -> G.nop
    | Type.(Nat8|Word8|Nat16|Word16) as ty -> compile_shrU_const (shift_of_type ty)
    | Type.(Int8|Int16) as ty -> compile_shrS_const (shift_of_type ty)
    | _ -> assert false

  (* Makes sure that the word payload (e.g. operation result) is in the MSB bits of the word. *)
  let msb_adjust = function
    | Type.(Int32|Nat32|Word32) -> G.nop
    | ty -> shift_leftWordNtoI32 (shift_of_type ty)

  (* Makes sure that the word representation invariant is restored. *)
  let sanitize_word_result = function
    | Type.Word32 -> G.nop
    | ty -> compile_bitand_const (mask_of_type ty)

  (* Sets the number (according to the type's word invariant) of LSBs. *)
  let compile_word_padding = function
    | Type.Word32 -> G.nop
    | ty -> compile_bitor_const (padding_of_type ty)

  (* Kernel for counting leading zeros, according to the word invariant. *)
  let clz_kernel ty =
    compile_word_padding ty ^^
    G.i (Unary (Wasm.Values.I32 I32Op.Clz)) ^^
    msb_adjust ty

  (* Kernel for counting trailing zeros, according to the word invariant. *)
  let ctz_kernel ty =
    compile_word_padding ty ^^
    compile_rotr_const (shift_of_type ty) ^^
    G.i (Unary (Wasm.Values.I32 I32Op.Ctz)) ^^
    msb_adjust ty

  (* Kernel for testing a bit position, according to the word invariant. *)
  let btst_kernel env ty =
    let (set_b, get_b) = new_local env "b"
    in lsb_adjust ty ^^ set_b ^^ lsb_adjust ty ^^
       compile_unboxed_one ^^ get_b ^^ clamp_shift_amount ty ^^
       G.i (Binary (Wasm.Values.I32 I32Op.Shl)) ^^
       G.i (Binary (Wasm.Values.I32 I32Op.And))

  (* Code points occupy 21 bits, so can always be tagged scalars *)
  let untag_codepoint = compile_shrU_const 8l
  let tag_codepoint = compile_shl_const 8l

  (* Checks (n < 0xD800 || 0xE000 ≤ n ≤ 0x10FFFF),
     ensuring the codepoint range and the absence of surrogates. *)
  let check_and_tag_codepoint env get_n =
    get_n ^^ compile_unboxed_const 0xD800l ^^
    G.i (Compare (Wasm.Values.I32 I32Op.GeU)) ^^
    get_n ^^ compile_unboxed_const 0xE000l ^^
    G.i (Compare (Wasm.Values.I32 I32Op.LtU)) ^^
    G.i (Binary (Wasm.Values.I32 I32Op.And)) ^^
    get_n ^^ compile_unboxed_const 0x10FFFFl ^^
    G.i (Compare (Wasm.Values.I32 I32Op.GtU)) ^^
    G.i (Binary (Wasm.Values.I32 I32Op.Or)) ^^
    E.then_trap_with env "codepoint out of range" ^^
    get_n ^^ tag_codepoint

  let vanilla_lit ty v =
    Int32.(shift_left (of_int v) (to_int (shift_of_type ty)))

  (* Wrapping implementation for multiplication and exponentiation. *)

  let compile_word_mul env ty =
    lsb_adjust ty ^^
    G.i (Binary (Wasm.Values.I32 I32Op.Mul))

  let compile_word_power env ty =
    let rec pow () = Func.share_code2 env (prim_fun_name ty "pow")
                       (("n", I32Type), ("exp", I32Type)) [I32Type]
                       Wasm.Values.(fun env get_n get_exp ->
        let one = compile_unboxed_const (const_of_type ty 1l) in
        let (set_res, get_res) = new_local env "res" in
        let mul = compile_word_mul env ty in
        let square_recurse_with_shifted sanitize =
          get_n ^^ get_exp ^^ compile_shrU_const 1l ^^ sanitize ^^
          pow () ^^ set_res ^^ get_res ^^ get_res ^^ mul
        in get_exp ^^ G.i (Test (I32 I32Op.Eqz)) ^^
           G.if_ [I32Type]
             one
             (get_exp ^^ one ^^ G.i (Binary (I32 I32Op.And)) ^^ G.i (Test (I32 I32Op.Eqz)) ^^
              G.if_ [I32Type]
                (square_recurse_with_shifted G.nop)
                (get_n ^^
                 square_recurse_with_shifted (sanitize_word_result ty) ^^
                 mul)))
    in pow ()

end (* TaggedSmallWord *)


module Float = struct
  (* We store floats (C doubles) in immutable boxed 64bit heap objects.

     The heap layout of a Float is:

       ┌─────┬─────┬─────┐
       │ tag │    f64    │
       └─────┴─────┴─────┘

     For now the tag stored is that of a Bits64, because the payload is
     treated opaquely by the RTS. We'll introduce a separate tag when the need of
     debug inspection (or GC representation change) arises.

  *)

  let payload_field = Tagged.header_size

  let compile_unboxed_const f = G.i (Const (nr (Wasm.Values.F64 f)))
  let lit f = compile_unboxed_const (Wasm.F64.of_float f)
  let compile_unboxed_zero = lit 0.0

  let vanilla_lit env f =
    E.add_static env StaticBytes.[
      I32 Tagged.(int_of_tag Bits64);
      I64 (Wasm.F64.to_bits f)
    ]

  let box env = Func.share_code1 env "box_f64" ("f", F64Type) [I32Type] (fun env get_f ->
    let (set_i, get_i) = new_local env "boxed_f64" in
    Heap.alloc env 3l ^^
    set_i ^^
    get_i ^^ Tagged.(store Bits64) ^^
    get_i ^^ get_f ^^ Heap.store_field_float64 payload_field ^^
    get_i
    )

  let unbox env = Heap.load_field_float64 payload_field

end (* Float *)


module ReadBuf = struct
  (*
  Combinators to safely read from a dynamic buffer.

  We represent a buffer by a pointer to two words in memory (usually allocated
  on the shadow stack): The first is a pointer to the current position of the buffer,
  the second one a pointer to the end (to check out-of-bounds).

  Code that reads from this buffer will update the former, i.e. it is mutable.

  The format is compatible with C (pointer to a struct) and avoids the need for the
  multi-value extension that we used before to return both parse result _and_
  updated pointer.

  All pointers here are unskewed!

  This module is mostly for serialization, but because there are bits of
  serialization code in the BigNumType implementations, we put it here.
  *)

  let get_ptr get_buf =
    get_buf ^^ G.i (Load {ty = I32Type; align = 2; offset = 0l; sz = None})
  let get_end get_buf =
    get_buf ^^ G.i (Load {ty = I32Type; align = 2; offset = Heap.word_size; sz = None})
  let set_ptr get_buf new_val =
    get_buf ^^ new_val ^^ G.i (Store {ty = I32Type; align = 2; offset = 0l; sz = None})
  let set_end get_buf new_val =
    get_buf ^^ new_val ^^ G.i (Store {ty = I32Type; align = 2; offset = Heap.word_size; sz = None})
  let set_size get_buf get_size =
    set_end get_buf
      (get_ptr get_buf ^^ get_size ^^ G.i (Binary (Wasm.Values.I32 I32Op.Add)))

  let alloc env f = Stack.with_words env "buf" 2l f

  let advance get_buf get_delta =
    set_ptr get_buf (get_ptr get_buf ^^ get_delta ^^ G.i (Binary (Wasm.Values.I32 I32Op.Add)))

  let read_leb128 env get_buf =
    get_buf ^^ E.call_import env "rts" "read_u32_of_leb128"

  let read_sleb128 env get_buf =
    get_buf ^^ E.call_import env "rts" "read_i32_of_sleb128"

  let check_space env get_buf get_delta =
    get_delta ^^
    get_end get_buf ^^ get_ptr get_buf ^^ G.i (Binary (Wasm.Values.I32 I32Op.Sub)) ^^
    G.i (Compare (Wasm.Values.I32 I64Op.LeU)) ^^
    E.else_trap_with env "IDL error: out of bounds read"

  let is_empty env get_buf =
    get_end get_buf ^^ get_ptr get_buf ^^
    G.i (Compare (Wasm.Values.I32 I64Op.Eq))

  let read_byte env get_buf =
    check_space env get_buf (compile_unboxed_const 1l) ^^
    get_ptr get_buf ^^
    G.i (Load {ty = I32Type; align = 0; offset = 0l; sz = Some Wasm.Types.(Pack8, ZX)}) ^^
    advance get_buf (compile_unboxed_const 1l)

  let read_word16 env get_buf =
    check_space env get_buf (compile_unboxed_const 2l) ^^
    get_ptr get_buf ^^
    G.i (Load {ty = I32Type; align = 0; offset = 0l; sz = Some Wasm.Types.(Pack16, ZX)}) ^^
    advance get_buf (compile_unboxed_const 2l)

  let read_word32 env get_buf =
    check_space env get_buf (compile_unboxed_const 4l) ^^
    get_ptr get_buf ^^
    G.i (Load {ty = I32Type; align = 0; offset = 0l; sz = None}) ^^
    advance get_buf (compile_unboxed_const 4l)

  let read_word64 env get_buf =
    check_space env get_buf (compile_unboxed_const 8l) ^^
    get_ptr get_buf ^^
    G.i (Load {ty = I64Type; align = 0; offset = 0l; sz = None}) ^^
    advance get_buf (compile_unboxed_const 8l)

  let read_float64 env get_buf =
    check_space env get_buf (compile_unboxed_const 8l) ^^
    get_ptr get_buf ^^
    G.i (Load {ty = F64Type; align = 0; offset = 0l; sz = None}) ^^
    advance get_buf (compile_unboxed_const 8l)

  let read_blob env get_buf get_len =
    check_space env get_buf get_len ^^
    (* Already has destination address on the stack *)
    get_ptr get_buf ^^
    get_len ^^
    Heap.memcpy env ^^
    advance get_buf get_len

end (* Buf *)


type comparator = Lt | Le | Ge | Gt | Ne

module type BigNumType =
sig
  (* word from SR.Vanilla, trapping, unsigned semantics *)
  val to_word32 : E.t -> G.t
  val to_word64 : E.t -> G.t
  val to_word32_with : E.t -> G.t (* with error message on stack (ptr/len) *)

  (* word from SR.Vanilla, lossy, raw bits *)
  val truncate_to_word32 : E.t -> G.t
  val truncate_to_word64 : E.t -> G.t

  (* unsigned word to SR.Vanilla *)
  val from_word32 : E.t -> G.t
  val from_word64 : E.t -> G.t

  (* signed word to SR.Vanilla *)
  val from_signed_word32 : E.t -> G.t
  val from_signed_word64 : E.t -> G.t

  (* buffers *)
  (* given a numeric object on stack (vanilla),
     push the number (i32) of bytes necessary
     to externalize the numeric object *)
  val compile_data_size_signed : E.t -> G.t
  val compile_data_size_unsigned : E.t -> G.t
  (* given on stack
     - numeric object (vanilla, TOS)
     - data buffer
    store the binary representation of the numeric object into the data buffer,
    and push the number (i32) of bytes stored onto the stack
   *)
  val compile_store_to_data_buf_signed : E.t -> G.t
  val compile_store_to_data_buf_unsigned : E.t -> G.t
  (* given a ReadBuf on stack, consume bytes from it,
     deserializing to a numeric object
     and leave it on the stack (vanilla).
     The boolean argument is true if the value to be read is signed.
   *)
  val compile_load_from_data_buf : E.t -> bool -> G.t

  (* literals *)
  val vanilla_lit : E.t -> Big_int.big_int -> int32

  (* arithmetic *)
  val compile_abs : E.t -> G.t
  val compile_neg : E.t -> G.t
  val compile_add : E.t -> G.t
  val compile_signed_sub : E.t -> G.t
  val compile_unsigned_sub : E.t -> G.t
  val compile_mul : E.t -> G.t
  val compile_signed_div : E.t -> G.t
  val compile_signed_mod : E.t -> G.t
  val compile_unsigned_div : E.t -> G.t
  val compile_unsigned_rem : E.t -> G.t
  val compile_unsigned_pow : E.t -> G.t

  (* comparisons *)
  val compile_eq : E.t -> G.t
  val compile_is_negative : E.t -> G.t
  val compile_relop : E.t -> comparator -> G.t

  (* representation checks *)
  (* given a numeric object on the stack as skewed pointer, check whether
     it can be faithfully stored in N bits, including a leading sign bit
     leaves boolean result on the stack
     N must be 2..64
   *)
  val fits_signed_bits : E.t -> int -> G.t
  (* given a numeric object on the stack as skewed pointer, check whether
     it can be faithfully stored in N unsigned bits
     leaves boolean result on the stack
     N must be 1..64
   *)
  val fits_unsigned_bits : E.t -> int -> G.t
end

let i64op_from_relop = function
  | Lt -> I64Op.LtS
  | Le -> I64Op.LeS
  | Ge -> I64Op.GeS
  | Gt -> I64Op.GtS
  | Ne -> I64Op.Ne

let name_from_relop = function
  | Lt -> "B_lt"
  | Le -> "B_le"
  | Ge -> "B_ge"
  | Gt -> "B_gt"
  | Ne -> "B_ne"

(* helper, measures the dynamics of the unsigned i32, returns (32 - effective bits) *)
let unsigned_dynamics get_x =
  get_x ^^
  G.i (Unary (Wasm.Values.I32 I32Op.Clz))

(* helper, measures the dynamics of the signed i32, returns (32 - effective bits) *)
let signed_dynamics get_x =
  get_x ^^ compile_shl_const 1l ^^
  get_x ^^
  G.i (Binary (Wasm.Values.I32 I32Op.Xor)) ^^
  G.i (Unary (Wasm.Values.I32 I32Op.Clz))

module I32Leb = struct
  let compile_size dynamics get_x =
    get_x ^^ G.if_ [I32Type]
      begin
        compile_unboxed_const 38l ^^
        dynamics get_x ^^
        G.i (Binary (Wasm.Values.I32 I32Op.Sub)) ^^
        compile_divU_const 7l
      end
      compile_unboxed_one

  let compile_leb128_size get_x = compile_size unsigned_dynamics get_x
  let compile_sleb128_size get_x = compile_size signed_dynamics get_x

  let compile_store_to_data_buf_unsigned env get_x get_buf =
    get_x ^^ get_buf ^^ E.call_import env "rts" "leb128_encode" ^^
    compile_leb128_size get_x

  let compile_store_to_data_buf_signed env get_x get_buf =
    get_x ^^ get_buf ^^ E.call_import env "rts" "sleb128_encode" ^^
    compile_sleb128_size get_x

end

module MakeCompact (Num : BigNumType) : BigNumType = struct

  (* Compact BigNums are a representation of signed 31-bit bignums (of the
     underlying boxed representation `Num`), that fit into an i32 as per the
     BitTagged representation.

     Many arithmetic operations can be be performed on this right-zero-padded
     representation directly. For some operations (e.g. multiplication) the
     second argument needs to be furthermore right-shifted to avoid overflow.
     Similarly, for division the result must be left-shifted.

     Generally all operations begin with checking whether both arguments are
     already tagged scalars. If so, the arithmetic can be performed in machine
     registers (fast path). Otherwise one or both arguments need boxing and the
     arithmetic needs to be carried out on the underlying boxed bignum
     representation (slow path).

     The result appears as a boxed number in the latter case, so a check is
     performed if it can be a tagged scalar. Conversely in the former case the
     64-bit result can either be a tagged scalar or needs to be boxed.

     Manipulation of the result is unnecessary for the comparison predicates.

     For the `pow` operation the check that both arguments are tagged scalars
     is not sufficient. Here we count and multiply effective bitwidths to
     figure out whether the operation will overflow 64 bits, and if so, we fall
     back to the slow path.
   *)

  (* TODO: There is some unnecessary result shifting when the div result needs
     to be boxed. Is this possible at all to happen? With (/-1) maybe! *)

  (* TODO: Does the result of the rem/mod fast path ever needs boxing? *)

  (* examine the skewed pointer and determine if number fits into 31 bits *)
  let fits_in_vanilla env = Num.fits_signed_bits env 31

  (* Tagged scalar to right-0-padded signed i64 *)
  let extend64 = G.i (Convert (Wasm.Values.I64 I64Op.ExtendSI32))

  (* A variant of BitTagged.can_tag that works on right-0-tagged 64 bit numbers *)
  let if_can_tag_padded env retty is1 is2 =
    compile_shrS64_const 1L ^^ BitTagged.if_can_tag_i64 env retty is1 is2

  (* right-0-padded signed i64 to tagged scalar *)
  let tag_padded = G.i (Convert (Wasm.Values.I32 I32Op.WrapI64))

  (* creates a boxed bignum from a right-0-padded signed i64 *)
  let box64 env = compile_shrS64_const 1L ^^ Num.from_signed_word64 env

  (* creates a boxed bignum from an right-0-padded signed i32 *)
  let extend_and_box64 env = extend64 ^^ box64 env

  (* check if both arguments are tagged scalars,
     if so, promote to right-0-padded, signed i64 and perform the fast path.
     Otherwise make sure that both arguments are in heap representation,
     and run the slow path on them.
     In both cases bring the results into normal form.
   *)
  let try_unbox2 name fast slow env =
    Func.share_code2 env name (("a", I32Type), ("b", I32Type)) [I32Type]
      (fun env get_a get_b ->
        let set_res, get_res = new_local env "res" in
        let set_res64, get_res64 = new_local64 env "res64" in
        get_a ^^ get_b ^^
        BitTagged.if_both_tagged_scalar env [I32Type]
          begin
            get_a ^^ extend64 ^^
            get_b ^^ extend64 ^^
            fast env ^^ set_res64 ^^
            get_res64 ^^
            if_can_tag_padded env [I32Type]
              (get_res64 ^^ tag_padded)
              (get_res64 ^^ box64 env)
          end
          begin
            get_a ^^ BitTagged.if_tagged_scalar env [I32Type]
              (get_a ^^ extend_and_box64 env)
              get_a ^^
            get_b ^^ BitTagged.if_tagged_scalar env [I32Type]
              (get_b ^^ extend_and_box64 env)
              get_b ^^
            slow env ^^ set_res ^^ get_res ^^
            fits_in_vanilla env ^^
            G.if_ [I32Type]
              (get_res ^^ Num.truncate_to_word32 env ^^ BitTagged.tag_i32)
              get_res
          end)

  let compile_add = try_unbox2 "B_add" Word64.compile_add Num.compile_add

  let adjust_arg2 code env = compile_shrS64_const 1L ^^ code env
  let adjust_result code env = code env ^^ compile_shl64_const 1L

  let compile_mul = try_unbox2 "B_mul" (adjust_arg2 Word64.compile_mul) Num.compile_mul
  let compile_signed_sub = try_unbox2 "B+sub" Word64.compile_signed_sub Num.compile_signed_sub
  let compile_signed_div = try_unbox2 "B+div" (adjust_result Word64.compile_signed_div) Num.compile_signed_div
  let compile_signed_mod = try_unbox2 "B_mod" Word64.compile_signed_mod Num.compile_signed_mod
  let compile_unsigned_div = try_unbox2 "B_div" (adjust_result Word64.compile_unsigned_div) Num.compile_unsigned_div
  let compile_unsigned_rem = try_unbox2 "B_rem" Word64.compile_unsigned_rem Num.compile_unsigned_rem
  let compile_unsigned_sub = try_unbox2 "B_sub" Word64.compile_unsigned_sub Num.compile_unsigned_sub

  let compile_unsigned_pow env =
    Func.share_code2 env "B_pow" (("a", I32Type), ("b", I32Type)) [I32Type]
    (fun env get_a get_b ->
    let set_res, get_res = new_local env "res" in
    let set_res64, get_res64 = new_local64 env "res64" in
    get_a ^^ get_b ^^
    BitTagged.if_both_tagged_scalar env [I32Type]
      begin
        let set_a64, get_a64 = new_local64 env "a64" in
        let set_b64, get_b64 = new_local64 env "b64" in
        (* Convert to plain Word64 *)
        get_a ^^ extend64 ^^ compile_shrS64_const 1L ^^ set_a64 ^^
        get_b ^^ extend64 ^^ compile_shrS64_const 1L ^^ set_b64 ^^

        (* estimate bitcount of result: `bits(a) * b <= 64` guarantees
           the absence of overflow in 64-bit arithmetic *)
        compile_const_64 64L ^^
        get_a64 ^^ G.i (Unary (Wasm.Values.I64 I64Op.Clz)) ^^ G.i (Binary (Wasm.Values.I64 I64Op.Sub)) ^^
        get_b64 ^^ G.i (Binary (Wasm.Values.I64 I64Op.Mul)) ^^
        compile_const_64 64L ^^ G.i (Compare (Wasm.Values.I64 I64Op.LeU)) ^^
        G.if_ [I32Type]
          begin
            get_a64 ^^ get_b64 ^^ Word64.compile_unsigned_pow env ^^ set_res64 ^^
            get_res64 ^^ BitTagged.if_can_tag_i64 env [I32Type]
              (get_res64 ^^ BitTagged.tag)
              (get_res64 ^^ Num.from_word64 env)
          end
          begin
            get_a64 ^^ Num.from_signed_word64 env ^^
            get_b64 ^^ Num.from_signed_word64 env ^^
            Num.compile_unsigned_pow env ^^ set_res ^^
            get_res ^^ fits_in_vanilla env ^^
            G.if_ [I32Type]
              (get_res ^^ Num.truncate_to_word32 env ^^ BitTagged.tag_i32)
              get_res
          end
      end
      begin
        get_a ^^ BitTagged.if_tagged_scalar env [I32Type]
          (get_a ^^ extend_and_box64 env)
          get_a ^^
        get_b ^^ BitTagged.if_tagged_scalar env [I32Type]
          (get_b ^^ extend_and_box64 env)
          get_b ^^
        Num.compile_unsigned_pow env ^^ set_res ^^
        get_res ^^ fits_in_vanilla env ^^
        G.if_ [I32Type]
          (get_res ^^ Num.truncate_to_word32 env ^^ BitTagged.tag_i32)
          get_res
      end)

  let compile_is_negative env =
    let set_n, get_n = new_local env "n" in
    set_n ^^ get_n ^^
    BitTagged.if_tagged_scalar env [I32Type]
      (get_n ^^ compile_unboxed_const 0l ^^ G.i (Compare (Wasm.Values.I32 I32Op.LtS)))
      (get_n ^^ Num.compile_is_negative env)

  let vanilla_lit env = function
    | n when Big_int.is_int_big_int n && BitTagged.can_tag_const (Big_int.int64_of_big_int n) ->
      BitTagged.tag_const (Big_int.int64_of_big_int n)
    | n -> Num.vanilla_lit env n

  let compile_neg env =
    Func.share_code1 env "B_neg" ("n", I32Type) [I32Type] (fun env get_n ->
      get_n ^^ BitTagged.if_tagged_scalar env [I32Type]
        begin
          get_n ^^ compile_eq_const 0x80000000l ^^ (* -2^30 shifted *)
          G.if_ [I32Type]
            (compile_unboxed_const 0x40000000l ^^ Num.from_word32 env)
            begin
              compile_unboxed_const 0l ^^
              get_n ^^
              G.i (Binary (Wasm.Values.I32 I32Op.Sub))
            end
        end
        (get_n ^^ Num.compile_neg env)
    )

  let try_comp_unbox2 name fast slow env =
    Func.share_code2 env name (("a", I32Type), ("b", I32Type)) [I32Type]
      (fun env get_a get_b ->
        get_a ^^ get_b ^^
        BitTagged.if_both_tagged_scalar env [I32Type]
          begin
            get_a ^^ extend64 ^^
            get_b ^^ extend64 ^^
            fast env
          end
          begin
            get_a ^^ BitTagged.if_tagged_scalar env [I32Type]
              (get_a ^^ extend_and_box64 env)
              get_a ^^
            get_b ^^ BitTagged.if_tagged_scalar env [I32Type]
              (get_b ^^ extend_and_box64 env)
              get_b ^^
            slow env
          end)

  let compile_eq = try_comp_unbox2 "B_eq" Word64.compile_eq Num.compile_eq
  let compile_relop env bigintop =
    try_comp_unbox2 (name_from_relop bigintop)
      (fun env' -> Word64.compile_relop env' (i64op_from_relop bigintop))
      (fun env' -> Num.compile_relop env' bigintop)
      env

  let try_unbox iN fast slow env =
    let set_a, get_a = new_local env "a" in
    set_a ^^ get_a ^^
    BitTagged.if_tagged_scalar env [iN]
      (get_a ^^ fast env)
      (get_a ^^ slow env)

  let fits_unsigned_bits env n =
    try_unbox I32Type (fun _ -> match n with
        | 32 | 64 -> G.i Drop ^^ Bool.lit true
        | 8 | 16 ->
          compile_bitand_const Int32.(logor 1l (shift_left minus_one (n + 1))) ^^
          G.i (Test (Wasm.Values.I32 I32Op.Eqz))
        | _ -> assert false
      )
      (fun env -> Num.fits_unsigned_bits env n)
      env

  let fits_signed_bits env n =
    let set_a, get_a = new_local env "a" in
    try_unbox I32Type (fun _ -> match n with
        | 32 | 64 -> G.i Drop ^^ Bool.lit true
        | 8 | 16 ->
           set_a ^^
           get_a ^^ get_a ^^ compile_shrS_const 1l ^^
           G.i (Binary (Wasm.Values.I32 I32Op.Xor)) ^^
           compile_bitand_const
             Int32.(shift_left minus_one n) ^^
           G.i (Test (Wasm.Values.I32 I32Op.Eqz))
        | _ -> assert false
      )
      (fun env -> Num.fits_signed_bits env n)
      env

  let compile_abs env =
    try_unbox I32Type
      begin
        fun _ ->
        let set_a, get_a = new_local env "a" in
        set_a ^^
        get_a ^^ compile_unboxed_const 0l ^^ G.i (Compare (Wasm.Values.I32 I32Op.LtS)) ^^
        G.if_ [I32Type]
          begin
            get_a ^^
            (* -2^30 is small enough for compact representation, but 2^30 isn't *)
            compile_eq_const 0x80000000l ^^ (* i.e. -2^30 shifted *)
            G.if_ [I32Type]
              (compile_unboxed_const 0x40000000l ^^ Num.from_word32 env)
              begin
                (* absolute value works directly on shifted representation *)
                compile_unboxed_const 0l ^^
                get_a ^^
                G.i (Binary (Wasm.Values.I32 I32Op.Sub))
              end
          end
          get_a
      end
      Num.compile_abs
      env

  let compile_load_from_data_buf env signed =
    let set_res, get_res = new_local env "res" in
    Num.compile_load_from_data_buf env signed ^^
    set_res ^^
    get_res ^^ fits_in_vanilla env ^^
    G.if_ [I32Type]
      (get_res ^^ Num.truncate_to_word32 env ^^ BitTagged.tag_i32)
      get_res

  let compile_store_to_data_buf_unsigned env =
    let set_x, get_x = new_local env "x" in
    let set_buf, get_buf = new_local env "buf" in
    set_x ^^ set_buf ^^
    get_x ^^
    try_unbox I32Type
      (fun env ->
        BitTagged.untag_i32 env ^^ set_x ^^
        I32Leb.compile_store_to_data_buf_unsigned env get_x get_buf
      )
      (fun env ->
        G.i Drop ^^
        get_buf ^^ get_x ^^ Num.compile_store_to_data_buf_unsigned env)
      env

  let compile_store_to_data_buf_signed env =
    let set_x, get_x = new_local env "x" in
    let set_buf, get_buf = new_local env "buf" in
    set_x ^^ set_buf ^^
    get_x ^^
    try_unbox I32Type
      (fun env ->
        BitTagged.untag_i32 env ^^ set_x ^^
        I32Leb.compile_store_to_data_buf_signed env get_x get_buf
      )
      (fun env ->
        G.i Drop ^^
        get_buf ^^ get_x ^^ Num.compile_store_to_data_buf_signed env)
      env

  let compile_data_size_unsigned env =
    try_unbox I32Type
      (fun _ ->
        let set_x, get_x = new_local env "x" in
        BitTagged.untag_i32 env ^^ set_x ^^
        I32Leb.compile_leb128_size get_x
      )
      (fun env -> Num.compile_data_size_unsigned env)
      env

  let compile_data_size_signed env =
    try_unbox I32Type
      (fun _ ->
        let set_x, get_x = new_local env "x" in
        BitTagged.untag_i32 env ^^ set_x ^^
        I32Leb.compile_sleb128_size get_x
      )
      (fun env -> Num.compile_data_size_signed env)
      env

  let from_signed_word32 env =
    let set_a, get_a = new_local env "a" in
    set_a ^^
    get_a ^^ BitTagged.if_can_tag_i32 env  [I32Type]
      (get_a ^^ BitTagged.tag_i32)
      (get_a ^^ Num.from_signed_word32 env)

  let from_signed_word64 env =
    let set_a, get_a = new_local64 env "a" in
    set_a ^^
    get_a ^^ BitTagged.if_can_tag_i64 env [I32Type]
      (get_a ^^ BitTagged.tag)
      (get_a ^^ Num.from_signed_word64 env)

  let from_word32 env =
    let set_a, get_a = new_local env "a" in
    set_a ^^
    get_a ^^ BitTagged.if_can_tag_u32 env [I32Type]
      (get_a ^^ BitTagged.tag_i32)
      (get_a ^^ G.i (Convert (Wasm.Values.I64 I64Op.ExtendUI32)) ^^ Num.from_word64 env)

  let from_word64 env =
    let set_a, get_a = new_local64 env "a" in
    set_a ^^
    get_a ^^ BitTagged.if_can_tag_u64 env [I32Type]
      (get_a ^^ BitTagged.tag)
      (get_a ^^ Num.from_word64 env)

  let truncate_to_word64 env =
    let set_a, get_a = new_local env "a" in
    set_a ^^ get_a ^^
    BitTagged.if_tagged_scalar env [I64Type]
      (get_a ^^ BitTagged.untag env)
      (get_a ^^ Num.truncate_to_word64 env)

  let truncate_to_word32 env =
    let set_a, get_a = new_local env "a" in
    set_a ^^ get_a ^^
    BitTagged.if_tagged_scalar env [I32Type]
      (get_a ^^ BitTagged.untag_i32 env)
      (get_a ^^ Num.truncate_to_word32 env)

  let to_word64 env =
    let set_a, get_a = new_local env "a" in
    set_a ^^ get_a ^^
    BitTagged.if_tagged_scalar env [I64Type]
      (get_a ^^ BitTagged.untag env)
      (get_a ^^ Num.to_word64 env)

  let to_word32 env =
    let set_a, get_a = new_local env "a" in
    set_a ^^ get_a ^^
    BitTagged.if_tagged_scalar env [I32Type]
      (get_a ^^ BitTagged.untag_i32 env)
      (get_a ^^ Num.to_word32 env)

  let to_word32_with env =
    let set_a, get_a = new_local env "a" in
    let set_err_msg, get_err_msg = new_local env "err_msg" in
    set_err_msg ^^ set_a ^^
    get_a ^^
    BitTagged.if_tagged_scalar env [I32Type]
      (get_a ^^ BitTagged.untag_i32 env)
      (get_a ^^ get_err_msg ^^ Num.to_word32_with env)
end

module BigNumLibtommath : BigNumType = struct

  let to_word32 env = E.call_import env "rts" "bigint_to_word32_trap"
  let to_word64 env = E.call_import env "rts" "bigint_to_word64_trap"
  let to_word32_with env = E.call_import env "rts" "bigint_to_word32_trap_with"

  let truncate_to_word32 env = E.call_import env "rts" "bigint_to_word32_wrap"
  let truncate_to_word64 env = E.call_import env "rts" "bigint_to_word64_wrap"

  let from_word32 env = E.call_import env "rts" "bigint_of_word32"
  let from_word64 env = E.call_import env "rts" "bigint_of_word64"
  let from_signed_word32 env = E.call_import env "rts" "bigint_of_word32_signed"
  let from_signed_word64 env = E.call_import env "rts" "bigint_of_word64_signed"

  let compile_data_size_unsigned env = E.call_import env "rts" "bigint_leb128_size"
  let compile_data_size_signed env = E.call_import env "rts" "bigint_sleb128_size"

  let compile_store_to_data_buf_unsigned env =
    let (set_buf, get_buf) = new_local env "buf" in
    let (set_n, get_n) = new_local env "n" in
    set_n ^^ set_buf ^^
    get_n ^^ get_buf ^^ E.call_import env "rts" "bigint_leb128_encode" ^^
    get_n ^^ E.call_import env "rts" "bigint_leb128_size"
  let compile_store_to_data_buf_signed env =
    let (set_buf, get_buf) = new_local env "buf" in
    let (set_n, get_n) = new_local env "n" in
    set_n ^^ set_buf ^^
    get_n ^^ get_buf ^^ E.call_import env "rts" "bigint_sleb128_encode" ^^
    get_n ^^ E.call_import env "rts" "bigint_sleb128_size"

  let compile_load_from_data_buf env = function
    | false -> E.call_import env "rts" "bigint_leb128_decode"
    | true -> E.call_import env "rts" "bigint_sleb128_decode"

  let vanilla_lit env n =
    (* See enum mp_sign *)
    let sign = if Big_int.sign_big_int n >= 0 then 0l else 1l in

    let n = Big_int.abs_big_int n in

    (* copied from Blob *)
    let header_size = Int32.add Tagged.header_size 1l in
    let unskewed_payload_offset = Int32.(add ptr_unskew (mul Heap.word_size header_size)) in

    let limbs =
      (* see MP_DIGIT_BIT *)
      let twoto28 = Big_int.power_int_positive_int 2 28 in
      let rec go n =
        if Big_int.sign_big_int n = 0
        then []
        else
          let (a, b) = Big_int.quomod_big_int n twoto28 in
          [ Int32.of_int (Big_int.int_of_big_int b) ] @ go a
      in go n
    in
    (* how many 32 bit digits *)
    let size = Int32.of_int (List.length limbs) in

    let data_blob = E.add_static env StaticBytes.[
      I32 Tagged.(int_of_tag Blob);
      I32 Int32.(mul Heap.word_size size);
      i32s limbs
    ] in
    let data_ptr = Int32.(add data_blob unskewed_payload_offset) in

    (* cf. mp_int in tommath.h *)
    let ptr = E.add_static env StaticBytes.[
      I32 Tagged.(int_of_tag BigInt);
      I32 size;
      I32 size; (* alloc *)
      I32 sign;
      I32 data_ptr;
    ] in
    ptr

  let assert_nonneg env =
    Func.share_code1 env "assert_nonneg" ("n", I32Type) [I32Type] (fun env get_n ->
      get_n ^^
      E.call_import env "rts" "bigint_isneg" ^^
      E.then_trap_with env "Natural subtraction underflow" ^^
      get_n
    )

  let compile_abs env = E.call_import env "rts" "bigint_abs"
  let compile_neg env = E.call_import env "rts" "bigint_neg"
  let compile_add env = E.call_import env "rts" "bigint_add"
  let compile_mul env = E.call_import env "rts" "bigint_mul"
  let compile_signed_sub env = E.call_import env "rts" "bigint_sub"
  let compile_signed_div env = E.call_import env "rts" "bigint_div"
  let compile_signed_mod env = E.call_import env "rts" "bigint_rem"
  let compile_unsigned_sub env = E.call_import env "rts" "bigint_sub" ^^ assert_nonneg env
  let compile_unsigned_rem env = E.call_import env "rts" "bigint_rem"
  let compile_unsigned_div env = E.call_import env "rts" "bigint_div"
  let compile_unsigned_pow env = E.call_import env "rts" "bigint_pow"

  let compile_eq env = E.call_import env "rts" "bigint_eq"
  let compile_is_negative env = E.call_import env "rts" "bigint_isneg"
  let compile_relop env = function
      | Lt -> E.call_import env "rts" "bigint_lt"
      | Le -> E.call_import env "rts" "bigint_le"
      | Ge -> E.call_import env "rts" "bigint_ge"
      | Gt -> E.call_import env "rts" "bigint_gt"
      | Ne -> E.call_import env "rts" "bigint_ne"

  let fits_signed_bits env bits =
    E.call_import env "rts" "bigint_2complement_bits" ^^
    compile_unboxed_const (Int32.of_int bits) ^^
    G.i (Compare (Wasm.Values.I32 I32Op.LeU))
  let fits_unsigned_bits env bits =
    E.call_import env "rts" "bigint_count_bits" ^^
    compile_unboxed_const (Int32.of_int bits) ^^
    G.i (Compare (Wasm.Values.I32 I32Op.LeU))

end (* BigNumLibtommath *)

module BigNum = MakeCompact(BigNumLibtommath)

(* Primitive functions *)
module Prim = struct
  (* The Word8 and Word16 bits sit in the MSBs of the i32, in this manner
     we can perform almost all operations, with the exception of
     - Mul (needs shr of one operand)
     - Shr (needs masking of result)
     - Rot (needs duplication into LSBs, masking of amount and masking of result)
     - ctz (needs shr of operand or sub from result)

     Both Word8/16 easily fit into the vanilla stackrep, so no boxing is necessary.
     This MSB-stored schema is also essentially what the interpreter is using.
  *)
  let prim_word32toNat env = BigNum.from_word32 env
  let prim_shiftWordNtoUnsigned env b =
    compile_shrU_const b ^^
    prim_word32toNat env
  let prim_word32toInt env = BigNum.from_signed_word32 env
  let prim_shiftWordNtoSigned env b =
    compile_shrS_const b ^^
    prim_word32toInt env
  let prim_intToWord32 env = BigNum.truncate_to_word32 env
  let prim_shiftToWordN env b =
    prim_intToWord32 env ^^
    TaggedSmallWord.shift_leftWordNtoI32 b
end (* Prim *)

module Object = struct
 (* An object with a mutable field1 and immutable field 2 has the following
    heap layout:

    ┌────────┬──────────┬──────────┬─────────┬─────────────┬───┐
    │ Object │ n_fields │ hash_ptr │ ind_ptr │ field2_data │ … │
    └────────┴──────────┴┬─────────┴┬────────┴─────────────┴───┘
         ┌───────────────┘          │
         │   ┌──────────────────────┘
         │   ↓
         │  ╶─┬────────┬─────────────┐
         │    │ ObjInd │ field1_data │
         ↓    └────────┴─────────────┘
        ╶─┬─────────────┬─────────────┬───┐
          │ field1_hash │ field2_hash │ … │
          └─────────────┴─────────────┴───┘


    The field hash array lives in static memory (so no size header needed).
    The hash_ptr is skewed.

    The field2_data for immutable fields is a vanilla word.

    The field1_data for mutable fields are pointers to either an ObjInd, or a
    MutBox (they have the same layout). This indirection is a consequence of
    how we compile object literals with `await` instructions, as these mutable
    fields need to be able to alias local mutal variables.

    We could alternatively switch to an allocate-first approach in the
    await-translation of objects, and get rid of this indirection -- if it were
    not for the implemenating of sharing of mutable stable values.
  *)

  let header_size = Int32.add Tagged.header_size 2l

  (* Number of object fields *)
  let size_field = Int32.add Tagged.header_size 0l
  let hash_ptr_field = Int32.add Tagged.header_size 1l

  module FieldEnv = Env.Make(String)

  (* This is for static objects *)
  let vanilla_lit env (fs : (string * int32) list) : int32 =
    let open List in
    let (hashes, ptrs) = fs
      |> map (fun (n, ptr) -> (Mo_types.Hash.hash n,ptr))
      |> sort compare
      |> split
    in

    let hash_ptr = E.add_static env StaticBytes.[ i32s hashes ] in

    E.add_static env StaticBytes.[
      I32 Tagged.(int_of_tag Object);
      I32 (Int32.of_int (List.length fs));
      I32 hash_ptr;
      i32s ptrs;
    ]

  (* This is for non-recursive objects, i.e. ObjNewE *)
  (* The instructions in the field already create the indirection if needed *)
  let lit_raw env (fs : (string * (unit -> G.t)) list ) =
    let name_pos_map =
      fs |>
      (* We could store only public fields in the object, but
         then we need to allocate separate boxes for the non-public ones:
         List.filter (fun (_, vis, f) -> vis.it = Public) |>
      *)
      List.map (fun (n,_) -> (Mo_types.Hash.hash n, n)) |>
      List.sort compare |>
      List.mapi (fun i (_h,n) -> (n,Int32.of_int i)) |>
      List.fold_left (fun m (n,i) -> FieldEnv.add n i m) FieldEnv.empty in

    let sz = Int32.of_int (FieldEnv.cardinal name_pos_map) in

    (* Create hash array *)
    let hashes = fs |>
      List.map (fun (n,_) -> Mo_types.Hash.hash n) |>
      List.sort compare in
    let hash_ptr = E.add_static env StaticBytes.[ i32s hashes ] in

    (* Allocate memory *)
    let (set_ri, get_ri, ri) = new_local_ env I32Type "obj" in
    Heap.alloc env (Int32.add header_size sz) ^^
    set_ri ^^

    (* Set tag *)
    get_ri ^^
    Tagged.(store Object) ^^

    (* Set size *)
    get_ri ^^
    compile_unboxed_const sz ^^
    Heap.store_field size_field ^^

    (* Set hash_ptr *)
    get_ri ^^
    compile_unboxed_const hash_ptr ^^
    Heap.store_field hash_ptr_field ^^

    (* Write all the fields *)
    let init_field (name, mk_is) : G.t =
      (* Write the pointer to the indirection *)
      get_ri ^^
      mk_is () ^^
      let i = FieldEnv.find name name_pos_map in
      let offset = Int32.add header_size i in
      Heap.store_field offset
    in
    G.concat_map init_field fs ^^

    (* Return the pointer to the object *)
    get_ri

  (* Returns a pointer to the object field (without following the indirection) *)
  let idx_hash_raw env =
    Func.share_code2 env "obj_idx" (("x", I32Type), ("hash", I32Type)) [I32Type] (fun env get_x get_hash ->
      let (set_h_ptr, get_h_ptr) = new_local env "h_ptr" in

      get_x ^^ Heap.load_field hash_ptr_field ^^ set_h_ptr ^^

      get_x ^^ Heap.load_field size_field ^^
      (* Linearly scan through the fields (binary search can come later) *)
      from_0_to_n env (fun get_i ->
        get_i ^^
        compile_mul_const Heap.word_size  ^^
        get_h_ptr ^^
        G.i (Binary (Wasm.Values.I32 I32Op.Add)) ^^
        Heap.load_field 0l ^^
        get_hash ^^
        G.i (Compare (Wasm.Values.I32 I32Op.Eq)) ^^
        G.if_ []
          ( get_i ^^
            compile_add_const header_size ^^
            compile_mul_const Heap.word_size ^^
            get_x ^^
            G.i (Binary (Wasm.Values.I32 I32Op.Add)) ^^
            G.i Return
          ) G.nop
      ) ^^
      E.trap_with env "internal error: object field not found"
    )

  (* Returns a pointer to the object field (possibly following the indirection) *)
  let idx_hash env indirect =
    if indirect
    then Func.share_code2 env "obj_idx_ind" (("x", I32Type), ("hash", I32Type)) [I32Type] (fun env get_x get_hash ->
      get_x ^^ get_hash ^^
      idx_hash_raw env ^^
      load_ptr ^^ compile_add_const Heap.word_size
    )
    else idx_hash_raw env

  (* Determines whether the field is mutable (and thus needs an indirection) *)
  let is_mut_field env obj_type s =
    let _, fields = Type.as_obj_sub [s] obj_type in
    Type.is_mut (Type.lookup_val_field s fields)

  (* Returns a pointer to the object field (without following the indirection) *)
  let idx_raw env f =
    compile_unboxed_const (Mo_types.Hash.hash f) ^^
    idx_hash_raw env

  (* Returns a pointer to the object field (possibly following the indirection) *)
  let idx env obj_type f =
    compile_unboxed_const (Mo_types.Hash.hash f) ^^
    idx_hash env (is_mut_field env obj_type f)

  (* load the value (or the mutbox) *)
  let load_idx_raw env f =
    idx_raw env f ^^
    load_ptr

  (* load the actual value (dereferencing the mutbox) *)
  let load_idx env obj_type f =
    idx env obj_type f ^^
    load_ptr

end (* Object *)

module Blob = struct
  (* The layout of a blob object is

     ┌─────┬─────────┬──────────────────┐
     │ tag │ n_bytes │ bytes (padded) … │
     └─────┴─────────┴──────────────────┘

    This heap object is used for various kinds of binary, non-pointer data.

    When used for Text values, the bytes are UTF-8 encoded code points from
    Unicode.
  *)

  let header_size = Int32.add Tagged.header_size 1l

  let len_field = Int32.add Tagged.header_size 0l

  let vanilla_lit env s =
    E.add_static env StaticBytes.[
      I32 Tagged.(int_of_tag Blob);
      I32 (Int32.of_int (String.length s));
      Bytes s;
    ]

  let lit env s = compile_unboxed_const (vanilla_lit env s)

  let lit_ptr_len env s =
    compile_unboxed_const (Int32.add ptr_unskew (E.add_static env StaticBytes.[Bytes s])) ^^
    compile_unboxed_const (Int32.of_int (String.length s))

  let alloc env = Func.share_code1 env "blob_alloc" ("len", I32Type) [I32Type] (fun env get_len ->
      let (set_x, get_x) = new_local env "x" in
      compile_unboxed_const (Int32.mul Heap.word_size header_size) ^^
      get_len ^^
      G.i (Binary (Wasm.Values.I32 I32Op.Add)) ^^
      Heap.dyn_alloc_bytes env ^^
      set_x ^^

      get_x ^^ Tagged.(store Blob) ^^
      get_x ^^ get_len ^^ Heap.store_field len_field ^^
      get_x
   )

  let unskewed_payload_offset = Int32.(add ptr_unskew (mul Heap.word_size header_size))
  let payload_ptr_unskewed = compile_add_const unskewed_payload_offset

  let as_ptr_len env = Func.share_code1 env "as_ptr_size" ("x", I32Type) [I32Type; I32Type] (
    fun env get_x ->
      get_x ^^ payload_ptr_unskewed ^^
      get_x ^^ Heap.load_field len_field
    )

  let of_ptr_size env = Func.share_code2 env "blob_of_ptr_size" (("ptr", I32Type), ("size" , I32Type)) [I32Type] (
    fun env get_ptr get_size ->
      let (set_x, get_x) = new_local env "x" in
      get_size ^^ alloc env ^^ set_x ^^
      get_x ^^ payload_ptr_unskewed ^^
      get_ptr ^^
      get_size ^^
      Heap.memcpy env ^^
      get_x
    )

  let of_size_copy env get_size_fun copy_fun offset =
    let (set_len, get_len) = new_local env "len" in
    let (set_blob, get_blob) = new_local env "blob" in
    get_size_fun env ^^ set_len ^^

    get_len ^^ alloc env ^^ set_blob ^^
    get_blob ^^ payload_ptr_unskewed ^^
    compile_unboxed_const offset ^^
    get_len ^^
    copy_fun env ^^

    get_blob


  (* Lexicographic blob comparison. Expects two blobs on the stack *)
  let rec compare env op =
    let open Operator in
    let name = match op with
        | LtOp -> "Blob.compare_lt"
        | LeOp -> "Blob.compare_le"
        | GeOp -> "Blob.compare_ge"
        | GtOp -> "Blob.compare_gt"
        | EqOp -> "Blob.compare_eq"
        | NeqOp -> "Blob.compare_ne" in
    Func.share_code2 env name (("x", I32Type), ("y", I32Type)) [I32Type] (fun env get_x get_y ->
      match op with
        (* Some operators can be reduced to the negation of other operators *)
        | LtOp ->  get_x ^^ get_y ^^ compare env GeOp ^^ Bool.neg
        | GtOp ->  get_x ^^ get_y ^^ compare env LeOp ^^ Bool.neg
        | NeqOp -> get_x ^^ get_y ^^ compare env EqOp ^^ Bool.neg
        | _ ->
      begin
        let (set_len1, get_len1) = new_local env "len1" in
        let (set_len2, get_len2) = new_local env "len2" in
        let (set_len, get_len) = new_local env "len" in
        let (set_a, get_a) = new_local env "a" in
        let (set_b, get_b) = new_local env "b" in

        get_x ^^ Heap.load_field len_field ^^ set_len1 ^^
        get_y ^^ Heap.load_field len_field ^^ set_len2 ^^

        (* Find mininum length *)
        begin if op = EqOp then
          (* Early exit for equality *)
          get_len1 ^^ get_len2 ^^ G.i (Compare (Wasm.Values.I32 I32Op.Eq)) ^^
          G.if_ [] G.nop (Bool.lit false ^^ G.i Return) ^^

          get_len1 ^^ set_len
        else
          get_len1 ^^ get_len2 ^^ G.i (Compare (Wasm.Values.I32 I32Op.LeU)) ^^
          G.if_ []
            (get_len1 ^^ set_len)
            (get_len2 ^^ set_len)
        end ^^

        (* We could do word-wise comparisons if we know that the trailing bytes
           are zeroed *)
        get_len ^^
        from_0_to_n env (fun get_i ->
          get_x ^^
          payload_ptr_unskewed ^^
          get_i ^^
          G.i (Binary (Wasm.Values.I32 I32Op.Add)) ^^
          G.i (Load {ty = I32Type; align = 0; offset = 0l; sz = Some Wasm.Types.(Pack8, ZX)}) ^^
          set_a ^^


          get_y ^^
          payload_ptr_unskewed ^^
          get_i ^^
          G.i (Binary (Wasm.Values.I32 I32Op.Add)) ^^
          G.i (Load {ty = I32Type; align = 0; offset = 0l; sz = Some Wasm.Types.(Pack8, ZX)}) ^^
          set_b ^^

          get_a ^^ get_b ^^ G.i (Compare (Wasm.Values.I32 I32Op.Eq)) ^^
          G.if_ [] G.nop (
            (* first non-equal elements *)
            begin match op with
            | LeOp -> get_a ^^ get_b ^^ G.i (Compare (Wasm.Values.I32 I32Op.LeU))
            | GeOp -> get_a ^^ get_b ^^ G.i (Compare (Wasm.Values.I32 I32Op.GeU))
            | EqOp -> Bool.lit false
            |_ -> assert false
            end ^^
            G.i Return
          )
        ) ^^
        (* Common prefix is same *)
        match op with
        | LeOp -> get_len1 ^^ get_len2 ^^ G.i (Compare (Wasm.Values.I32 I32Op.LeU))
        | GeOp -> get_len1 ^^ get_len2 ^^ G.i (Compare (Wasm.Values.I32 I32Op.GeU))
        | EqOp -> Bool.lit true
        |_ -> assert false
      end
  )

  let len env =
    Heap.load_field len_field ^^ BigNum.from_word32 env
  let iter env =
    E.call_import env "rts" "blob_iter"
  let iter_done env =
    E.call_import env "rts" "blob_iter_done"
  let iter_next env =
    E.call_import env "rts" "blob_iter_next" ^^
    TaggedSmallWord.msb_adjust Type.Word8

  let dyn_alloc_scratch env = alloc env ^^ payload_ptr_unskewed

end (* Blob *)

module Text = struct
  (*
  Most of the heavy lifting around text values is in rts/text.c
  *)

  (* The layout of a concatenation node is

     ┌─────┬─────────┬───────┬───────┐
     │ tag │ n_bytes │ text1 │ text2 │
     └─────┴─────────┴───────┴───────┘

    This is internal to rts/text.c, with the exception of GC-related code.
  *)

  let concat_field1 = Int32.add Tagged.header_size 1l
  let concat_field2 = Int32.add Tagged.header_size 2l

  let of_ptr_size env =
    E.call_import env "rts" "text_of_ptr_size"
  let concat env =
    E.call_import env "rts" "text_concat"
  let size env =
    E.call_import env "rts" "text_size"
  let to_buf env =
    E.call_import env "rts" "text_to_buf"
  let len env =
    E.call_import env "rts" "text_len" ^^ BigNum.from_word32 env
  let prim_showChar env =
    TaggedSmallWord.untag_codepoint ^^
    E.call_import env "rts" "text_singleton"
  let to_blob env = E.call_import env "rts" "blob_of_text"
  let iter env =
    E.call_import env "rts" "text_iter"
  let iter_done env =
    E.call_import env "rts" "text_iter_done"
  let iter_next env =
    E.call_import env "rts" "text_iter_next" ^^
    TaggedSmallWord.tag_codepoint

  let compare env op =
    let open Operator in
    let name = match op with
        | LtOp -> "Text.compare_lt"
        | LeOp -> "Text.compare_le"
        | GeOp -> "Text.compare_ge"
        | GtOp -> "Text.compare_gt"
        | EqOp -> "Text.compare_eq"
        | NeqOp -> "Text.compare_ne" in
    Func.share_code2 env name (("x", I32Type), ("y", I32Type)) [I32Type] (fun env get_x get_y ->
      get_x ^^ get_y ^^ E.call_import env "rts" "text_compare" ^^
      compile_unboxed_const 0l ^^
      match op with
        | LtOp -> G.i (Compare (Wasm.Values.I32 I32Op.LtS))
        | LeOp -> G.i (Compare (Wasm.Values.I32 I32Op.LeS))
        | GtOp -> G.i (Compare (Wasm.Values.I32 I32Op.GtS))
        | GeOp -> G.i (Compare (Wasm.Values.I32 I32Op.GeS))
        | EqOp -> G.i (Compare (Wasm.Values.I32 I32Op.Eq))
        | NeqOp -> G.i (Compare (Wasm.Values.I32 I32Op.Eq)) ^^ Bool.neg
    )


end (* Text *)

module Arr = struct
  (* Object layout:

     ┌─────┬──────────┬────────┬───┐
     │ tag │ n_fields │ field1 │ … │
     └─────┴──────────┴────────┴───┘

     No difference between mutable and immutable arrays.
  *)

  let header_size = Int32.add Tagged.header_size 1l
  let element_size = 4l
  let len_field = Int32.add Tagged.header_size 0l

  (* Static array access. No checking *)
  let load_field n = Heap.load_field Int32.(add n header_size)

  (* Dynamic array access. Returns the address (not the value) of the field.
     Does bounds checking *)
  let idx env =
    Func.share_code2 env "Array.idx" (("array", I32Type), ("idx", I32Type)) [I32Type] (fun env get_array get_idx ->
      (* No need to check the lower bound, we interpret idx as unsigned *)
      (* Check the upper bound *)
      get_idx ^^
      get_array ^^ Heap.load_field len_field ^^
      G.i (Compare (Wasm.Values.I32 I32Op.LtU)) ^^
      E.else_trap_with env "Array index out of bounds" ^^

      get_idx ^^
      compile_add_const header_size ^^
      compile_mul_const element_size ^^
      get_array ^^
      G.i (Binary (Wasm.Values.I32 I32Op.Add))
    )

  (* As above, but taking a bigint (Nat), and reporting overflow as out of bounds *)
  let idx_bigint env =
    Func.share_code2 env "Array.idx_bigint" (("array", I32Type), ("idx", I32Type)) [I32Type] (fun env get_array get_idx ->
      get_array ^^
      get_idx ^^
      Blob.lit env "Array index out of bounds" ^^
      BigNum.to_word32_with env ^^
      idx env
  )


  let vanilla_lit env ptrs =
    E.add_static env StaticBytes.[
      I32 Tagged.(int_of_tag Array);
      I32 (Int32.of_int (List.length ptrs));
      i32s ptrs;
    ]

  (* Compile an array literal. *)
  let lit env element_instructions =
    Tagged.obj env Tagged.Array
     ([ compile_unboxed_const (Wasm.I32.of_int_u (List.length element_instructions))
      ] @ element_instructions)

  (* Does not initialize the fields! *)
  let alloc env =
    let (set_len, get_len) = new_local env "len" in
    let (set_r, get_r) = new_local env "r" in
    set_len ^^

    (* Check size (should not be larger than half the memory space) *)
    get_len ^^
    compile_unboxed_const Int32.(shift_left 1l (32-2-1)) ^^
    G.i (Compare (Wasm.Values.I32 I32Op.LtU)) ^^
    E.else_trap_with env "Array allocation too large" ^^

    (* Allocate *)
    get_len ^^
    compile_add_const header_size ^^
    Heap.dyn_alloc_words env ^^
    set_r ^^

    (* Write header *)
    get_r ^^
    Tagged.(store Array) ^^
    get_r ^^
    get_len ^^
    Heap.store_field len_field ^^

    get_r

  (* The primitive operations *)
  (* No need to wrap them in RTS functions: They occur only once, in the prelude. *)
  let init env =
    let (set_len, get_len) = new_local env "len" in
    let (set_x, get_x) = new_local env "x" in
    let (set_r, get_r) = new_local env "r" in
    set_x ^^
    BigNum.to_word32 env ^^
    set_len ^^

    (* Allocate *)
    get_len ^^
    alloc env ^^
    set_r ^^

    (* Write fields *)
    get_len ^^
    from_0_to_n env (fun get_i ->
      get_r ^^
      get_i ^^
      idx env ^^
      get_x ^^
      store_ptr
    ) ^^
    get_r

  let tabulate env =
    let (set_len, get_len) = new_local env "len" in
    let (set_f, get_f) = new_local env "f" in
    let (set_r, get_r) = new_local env "r" in
    set_f ^^
    BigNum.to_word32 env ^^
    set_len ^^

    (* Allocate *)
    get_len ^^
    alloc env ^^
    set_r ^^

    (* Write fields *)
    get_len ^^
    from_0_to_n env (fun get_i ->
      (* Where to store *)
      get_r ^^ get_i ^^ idx env ^^
      (* The closure *)
      get_f ^^
      (* The arg *)
      get_i ^^
      BigNum.from_word32 env ^^
      (* The closure again *)
      get_f ^^
      (* Call *)
      Closure.call_closure env 1 1 ^^
      store_ptr
    ) ^^
    get_r

end (* Array *)

module Tuple = struct
  (* Tuples use the same object representation (and same tag) as arrays.
     Even though we know the size statically, we still need the size
     information for the GC.

     One could introduce tags for small tuples, to save one word.
  *)

  (* We represent the boxed empty tuple as the unboxed scalar 0, i.e. simply as
     number (but really anything is fine, we never look at this) *)
  let unit_vanilla_lit = 1l
  let compile_unit = compile_unboxed_const unit_vanilla_lit

  (* Expects on the stack the pointer to the array. *)
  let load_n n = Heap.load_field (Int32.add Arr.header_size n)

  (* Takes n elements of the stack and produces an argument tuple *)
  let from_stack env n =
    if n = 0 then compile_unit
    else
      let name = Printf.sprintf "to_%i_tuple" n in
      let args = Lib.List.table n (fun i -> Printf.sprintf "arg%i" i, I32Type) in
      Func.share_code env name args [I32Type] (fun env ->
        Arr.lit env (Lib.List.table n (fun i -> G.i (LocalGet (nr (Int32.of_int i)))))
      )

  (* Takes an argument tuple and puts the elements on the stack: *)
  let to_stack env n =
    if n = 0 then G.i Drop else
    begin
      let name = Printf.sprintf "from_%i_tuple" n in
      let retty = Lib.List.make n I32Type in
      Func.share_code1 env name ("tup", I32Type) retty (fun env get_tup ->
        G.table n (fun i -> get_tup ^^ load_n (Int32.of_int i))
      )
    end

end (* Tuple *)

module Lifecycle = struct
  (*
  This module models the life cycle of a canister as a very simple state machine,
  keeps track of the current state of the canister, and traps noisily if an
  unexpected transition happens. Such a transition would either be a bug in the
  underlying system, or in our RTS.
  *)

  type state =
    | PreInit
  (* We do not use the (start) function when compiling canisters, so skip
     these two:
    | InStart
    | Started (* (start) has run *)
  *)
    | InInit (* canister_init *)
    | Idle (* basic steady state *)
    | InUpdate
    | InQuery
    | PostQuery (* an invalid state *)
    | InPreUpgrade
    | PostPreUpgrade (* an invalid state *)
    | InPostUpgrade

  let string_of_state state = match state with
    | PreInit -> "PreInit"
    | InInit -> "InInit"
    | Idle -> "Idle"
    | InUpdate -> "InUpdate"
    | InQuery -> "InQuery"
    | PostQuery -> "PostQuery"
    | InPreUpgrade -> "InPreUpgrade"
    | PostPreUpgrade -> "PostPreUpgrade"
    | InPostUpgrade -> "InPostUpgrade"

  let int_of_state = function
    | PreInit -> 0l (* Automatically null *)
    (*
    | InStart -> 1l
    | Started -> 2l
    *)
    | InInit -> 3l
    | Idle -> 4l
    | InUpdate -> 5l
    | InQuery -> 6l
    | PostQuery -> 7l
    | InPreUpgrade -> 8l
    | PostPreUpgrade -> 9l
    | InPostUpgrade -> 10l

  let ptr = Stack.end_
  let end_ = Int32.add Stack.end_ Heap.word_size

  (* Which states may come before this *)
  let pre_states = function
    | PreInit -> []
    (*
    | InStart -> [PreInit]
    | Started -> [InStart]
    *)
    | InInit -> [PreInit]
    | Idle -> [InInit; InUpdate; InPostUpgrade]
    | InUpdate -> [Idle]
    | InQuery -> [Idle]
    | PostQuery -> [InQuery]
    | InPreUpgrade -> [Idle]
    | PostPreUpgrade -> [InPreUpgrade]
    | InPostUpgrade -> [InInit]

  let get env =
    compile_unboxed_const ptr ^^
    load_unskewed_ptr

  let set env new_state =
    compile_unboxed_const ptr ^^
    compile_unboxed_const (int_of_state new_state) ^^
    store_unskewed_ptr

  let trans env new_state =
    let name = "trans_state" ^ Int32.to_string (int_of_state new_state) in
    Func.share_code0 env name [] (fun env ->
      G.block_ [] (
        let rec go = function
        | [] -> E.trap_with env
          ("internal error: unexpected state entering " ^ string_of_state new_state)
        | (s::ss) ->
          get env ^^ compile_eq_const (int_of_state s) ^^
          G.if_ [] (G.i (Br (nr 1l))) G.nop ^^
          go ss
        in go (pre_states new_state)
        ) ^^
      set env new_state
    )

end (* Lifecycle *)


module Dfinity = struct
  (* Dfinity-specific stuff: System imports, databufs etc. *)

  let i32s n = Lib.List.make n I32Type

  let import_ic0 env =
      E.add_func_import env "ic0" "call_simple" (i32s 10) [I32Type];
      E.add_func_import env "ic0" "canister_self_copy" (i32s 3) [];
      E.add_func_import env "ic0" "canister_self_size" [] [I32Type];
      E.add_func_import env "ic0" "debug_print" (i32s 2) [];
      E.add_func_import env "ic0" "msg_arg_data_copy" (i32s 3) [];
      E.add_func_import env "ic0" "msg_arg_data_size" [] [I32Type];
      E.add_func_import env "ic0" "msg_caller_copy" (i32s 3) [];
      E.add_func_import env "ic0" "msg_caller_size" [] [I32Type];
      E.add_func_import env "ic0" "msg_reject_code" [] [I32Type];
      E.add_func_import env "ic0" "msg_reject_msg_size" [] [I32Type];
      E.add_func_import env "ic0" "msg_reject_msg_copy" (i32s 3) [];
      E.add_func_import env "ic0" "msg_reject" (i32s 2) [];
      E.add_func_import env "ic0" "msg_reply_data_append" (i32s 2) [];
      E.add_func_import env "ic0" "msg_reply" [] [];
      E.add_func_import env "ic0" "trap" (i32s 2) [];
      E.add_func_import env "ic0" "stable_write" (i32s 3) [];
      E.add_func_import env "ic0" "stable_read" (i32s 3) [];
      E.add_func_import env "ic0" "stable_size" [] [I32Type];
      E.add_func_import env "ic0" "stable_grow" [I32Type] [I32Type];
      E.add_func_import env "ic0" "time" [] [I64Type];
      ()

  let system_imports env =
    match E.mode env with
    | Flags.ICMode ->
      import_ic0 env
    | Flags.RefMode  ->
      import_ic0 env
    | Flags.WASIMode ->
      E.add_func_import env "wasi_unstable" "fd_write" [I32Type; I32Type; I32Type; I32Type] [I32Type];
    | Flags.WasmMode -> ()

  let system_call env modname funcname = E.call_import env modname funcname

  let print_ptr_len env =
    match E.mode env with
    | Flags.WasmMode -> G.i Drop ^^ G.i Drop
    | Flags.ICMode | Flags.RefMode -> system_call env "ic0" "debug_print"
    | Flags.WASIMode ->
      Func.share_code2 env "print_ptr" (("ptr", I32Type), ("len", I32Type)) [] (fun env get_ptr get_len ->
        Stack.with_words env "io_vec" 6l (fun get_iovec_ptr ->
          (* We use the iovec functionality to append a newline *)
          get_iovec_ptr ^^
          get_ptr ^^
          G.i (Store {ty = I32Type; align = 2; offset = 0l; sz = None}) ^^

          get_iovec_ptr ^^
          get_len ^^
          G.i (Store {ty = I32Type; align = 2; offset = 4l; sz = None}) ^^

          get_iovec_ptr ^^
          get_iovec_ptr ^^ compile_add_const 16l ^^
          G.i (Store {ty = I32Type; align = 2; offset = 8l; sz = None}) ^^

          get_iovec_ptr ^^
          compile_unboxed_const 1l ^^
          G.i (Store {ty = I32Type; align = 2; offset = 12l; sz = None}) ^^

          get_iovec_ptr ^^
          compile_unboxed_const (Int32.of_int (Char.code '\n')) ^^
          G.i (Store {ty = I32Type; align = 0; offset = 16l; sz = Some Wasm.Types.Pack8}) ^^

          (* Call fd_write twice to work around
             https://github.com/bytecodealliance/wasmtime/issues/629
          *)

          compile_unboxed_const 1l (* stdout *) ^^
          get_iovec_ptr ^^
          compile_unboxed_const 1l (* one string segment (2 doesn't work) *) ^^
          get_iovec_ptr ^^ compile_add_const 20l ^^ (* out for bytes written, we ignore that *)
          E.call_import env "wasi_unstable" "fd_write" ^^
          G.i Drop ^^

          compile_unboxed_const 1l (* stdout *) ^^
          get_iovec_ptr ^^ compile_add_const 8l ^^
          compile_unboxed_const 1l (* one string segment *) ^^
          get_iovec_ptr ^^ compile_add_const 20l ^^ (* out for bytes written, we ignore that *)
          E.call_import env "wasi_unstable" "fd_write" ^^
          G.i Drop
        )
      )

  let print_text env =
    Func.share_code1 env "print_text" ("str", I32Type) [] (fun env get_str ->
      let (set_blob, get_blob) = new_local env "blob" in
      get_str ^^ Text.to_blob env ^^ set_blob ^^
      get_blob ^^ Blob.payload_ptr_unskewed ^^
      get_blob ^^ Heap.load_field Blob.len_field ^^
      print_ptr_len env
    )

  (* For debugging *)
  let _compile_static_print env s =
    Blob.lit_ptr_len env s ^^ print_ptr_len env

  let ic_trap env = system_call env "ic0" "trap"

  let trap_ptr_len env =
    match E.mode env with
    | Flags.WasmMode -> G.i Unreachable
    | Flags.WASIMode -> print_ptr_len env ^^ G.i Unreachable
    | Flags.ICMode | Flags.RefMode -> ic_trap env ^^ G.i Unreachable

  let trap_with env s =
    Blob.lit_ptr_len env s ^^ trap_ptr_len env

  let _trap_text env  =
    Text.to_blob env ^^ Blob.as_ptr_len env ^^ trap_ptr_len env

  let default_exports env =
    (* these exports seem to be wanted by the hypervisor/v8 *)
    E.add_export env (nr {
      name = Wasm.Utf8.decode (
        match E.mode env with
        | Flags.WASIMode -> "memory"
        | _  -> "mem"
      );
      edesc = nr (MemoryExport (nr 0l))
    });
    E.add_export env (nr {
      name = Wasm.Utf8.decode "table";
      edesc = nr (TableExport (nr 0l))
    })

  let export_init env =
    assert (E.mode env = Flags.ICMode || E.mode env = Flags.RefMode);
    let empty_f = Func.of_body env [] [] (fun env ->
      Lifecycle.trans env Lifecycle.InInit ^^

      G.i (Call (nr (E.built_in env "init"))) ^^
      (* Collect garbage *)
      G.i (Call (nr (E.built_in env "collect"))) ^^

      Lifecycle.trans env Lifecycle.Idle
    ) in
    let fi = E.add_fun env "canister_init" empty_f in
    E.add_export env (nr {
      name = Wasm.Utf8.decode "canister_init";
      edesc = nr (FuncExport (nr fi))
      })

  let export_wasi_start env =
    assert (E.mode env = Flags.WASIMode);
    let fi = E.add_fun env "_start" (Func.of_body env [] [] (fun env1 ->
      Lifecycle.trans env Lifecycle.InInit ^^
      G.i (Call (nr (E.built_in env "init"))) ^^
      Lifecycle.trans env Lifecycle.Idle
    )) in
    E.add_export env (nr {
      name = Wasm.Utf8.decode "_start";
      edesc = nr (FuncExport (nr fi))
      })

  let export_upgrade_methods env =
    if E.mode env = Flags.ICMode || E.mode env = Flags.RefMode then

    let pre_upgrade_fi = E.add_fun env "pre_upgrade" (Func.of_body env [] [] (fun env ->
      Lifecycle.trans env Lifecycle.InPreUpgrade ^^
      G.i (Call (nr (E.built_in env "pre_exp"))) ^^
      Lifecycle.trans env Lifecycle.PostPreUpgrade
    )) in

    let post_upgrade_fi = E.add_fun env "post_upgrade" (Func.of_body env [] [] (fun env ->
      Lifecycle.trans env Lifecycle.InInit ^^
      G.i (Call (nr (E.built_in env "init"))) ^^
      Lifecycle.trans env Lifecycle.InPostUpgrade ^^
      G.i (Call (nr (E.built_in env "post_exp"))) ^^
      Lifecycle.trans env Lifecycle.Idle ^^
      G.i (Call (nr (E.built_in env "collect")))
    )) in

    E.add_export env (nr {
      name = Wasm.Utf8.decode "canister_pre_upgrade";
      edesc = nr (FuncExport (nr pre_upgrade_fi))
    });

    E.add_export env (nr {
      name = Wasm.Utf8.decode "canister_post_upgrade";
      edesc = nr (FuncExport (nr post_upgrade_fi))
    })


  let get_self_reference env =
    match E.mode env with
    | Flags.ICMode | Flags.RefMode ->
      Func.share_code0 env "canister_self" [I32Type] (fun env ->
        Blob.of_size_copy env
          (fun env -> system_call env "ic0" "canister_self_size")
          (fun env -> system_call env "ic0" "canister_self_copy") 0l
      )
    | _ ->
      E.trap_with env "cannot get self-actor-reference when running locally"

  let get_system_time env =
    match E.mode env with
    | Flags.ICMode | Flags.RefMode ->
      system_call env "ic0" "time"
    | _ ->
      E.trap_with env "cannot get system time when running locally"

  let caller env =
    SR.Vanilla,
    match E.mode env with
    | Flags.ICMode | Flags.RefMode ->
      Blob.of_size_copy env
        (fun env -> system_call env "ic0" "msg_caller_size")
        (fun env -> system_call env "ic0" "msg_caller_copy") 0l
    | _ ->
      E.trap_with env (Printf.sprintf "cannot get caller  when running locally")

  let reject env arg_instrs =
    match E.mode env with
    | Flags.ICMode | Flags.RefMode ->
      arg_instrs ^^
      Text.to_blob env ^^
      Blob.as_ptr_len env ^^
      system_call env "ic0" "msg_reject"
    | _ ->
      E.trap_with env (Printf.sprintf "cannot reject when running locally")

  let error_code env =
     Func.share_code0 env "error_code" [I32Type] (fun env ->
      let (set_code, get_code) = new_local env "code" in
      system_call env "ic0" "msg_reject_code" ^^ set_code ^^
      List.fold_right (fun (tag, const) code ->
        get_code ^^ compile_unboxed_const const ^^
        G.i (Compare (Wasm.Values.I32 I32Op.Eq)) ^^
        G.if_ [I32Type]
          (Variant.inject env tag Tuple.compile_unit)
          code)
        ["system_fatal", 1l;
         "system_transient", 2l;
         "destination_invalid", 3l;
         "canister_reject", 4l;
         "canister_error", 5l]
        (Variant.inject env "future" (get_code ^^ BoxedSmallWord.box env)))
  let error_message env =
    Func.share_code0 env "error_message" [I32Type] (fun env ->
      Blob.of_size_copy env
        (fun env -> system_call env "ic0" "msg_reject_msg_size")
        (fun env -> system_call env "ic0" "msg_reject_msg_copy") 0l
    )

  let error_value env =
    Func.share_code0 env "error_value" [I32Type] (fun env ->
      error_code env ^^
      error_message env ^^
      Tuple.from_stack env 2
    )

  let reply_with_data env =
    Func.share_code2 env "reply_with_data" (("start", I32Type), ("size", I32Type)) [] (
      fun env get_data_start get_data_size ->
        get_data_start ^^
        get_data_size ^^
        system_call env "ic0" "msg_reply_data_append" ^^
        system_call env "ic0" "msg_reply"
    )

  (* Actor reference on the stack *)
  let actor_public_field env name =
    match E.mode env with
    | Flags.(ICMode | RefMode) ->
      (* simply tuple canister name and function name *)
      Blob.lit env name ^^
      Tuple.from_stack env 2
    | Flags.WasmMode ->
      E.trap_with env (Printf.sprintf "cannot access actor with -no-system-api")
    | Flags.WASIMode ->
      E.trap_with env (Printf.sprintf "cannot access actor with -wasi-system-api")

  let fail_assert env at =
    E.trap_with env (Printf.sprintf "assertion failed at %s" (string_of_region at))

  let async_method_name = "__motoko_async_helper"

  let assert_caller_self env =
    let (set_len1, get_len1) = new_local env "len1" in
    let (set_len2, get_len2) = new_local env "len2" in
    let (set_str1, get_str1) = new_local env "str1" in
    let (set_str2, get_str2) = new_local env "str2" in
    system_call env "ic0" "canister_self_size" ^^ set_len1 ^^
    system_call env "ic0" "msg_caller_size" ^^ set_len2 ^^
    get_len1 ^^ get_len2 ^^ G.i (Compare (Wasm.Values.I32 I32Op.Eq)) ^^
    E.else_trap_with env "not a self-call" ^^

    get_len1 ^^ Blob.dyn_alloc_scratch env ^^ set_str1 ^^
    get_str1 ^^ compile_unboxed_const 0l ^^ get_len1 ^^
    system_call env "ic0" "canister_self_copy" ^^

    get_len2 ^^ Blob.dyn_alloc_scratch env ^^ set_str2 ^^
    get_str2 ^^ compile_unboxed_const 0l ^^ get_len2 ^^
    system_call env "ic0" "msg_caller_copy" ^^


    get_str1 ^^ get_str2 ^^ get_len1 ^^ Heap.memcmp env ^^
    compile_unboxed_const 0l ^^ G.i (Compare (Wasm.Values.I32 I32Op.Eq)) ^^
    E.else_trap_with env "not a self-call"

end (* Dfinity *)

module RTS_Exports = struct
  let system_exports env =
    Heap.declare_alloc_functions env;
    E.add_export env (nr {
      name = Wasm.Utf8.decode "alloc_bytes";
      edesc = nr (FuncExport (nr (E.built_in env "alloc_bytes")))
    });
    E.add_export env (nr {
      name = Wasm.Utf8.decode "alloc_words";
      edesc = nr (FuncExport (nr (E.built_in env "alloc_words")))
    });
    let bigint_trap_fi = E.add_fun env "bigint_trap" (
      Func.of_body env [] [] (fun env ->
        E.trap_with env "bigint function error"
      )
    ) in
    E.add_export env (nr {
      name = Wasm.Utf8.decode "bigint_trap";
      edesc = nr (FuncExport (nr bigint_trap_fi))
    });
    let rts_trap_fi = E.add_fun env "rts_trap" (
      Func.of_body env ["str", I32Type; "len", I32Type] [] (fun env ->
        let get_str = G.i (LocalGet (nr 0l)) in
        let get_len = G.i (LocalGet (nr 1l)) in
        get_str ^^ get_len ^^ Dfinity.trap_ptr_len env
      )
    ) in
    E.add_export env (nr {
      name = Wasm.Utf8.decode "rts_trap";
      edesc = nr (FuncExport (nr rts_trap_fi))
    })

end (* RTS_Exports *)


module HeapTraversal = struct
  (* Returns the object size (in words) *)
  let object_size env =
    Func.share_code1 env "object_size" ("x", I32Type) [I32Type] (fun env get_x ->
      get_x ^^
      Tagged.branch env [I32Type]
        [ Tagged.Bits64,
          compile_unboxed_const 3l
        ; Tagged.Bits32,
          compile_unboxed_const 2l
        ; Tagged.BigInt,
          compile_unboxed_const 5l (* HeapTag + sizeof(mp_int) *)
        ; Tagged.Some,
          compile_unboxed_const 2l
        ; Tagged.Variant,
          compile_unboxed_const 3l
        ; Tagged.ObjInd,
          compile_unboxed_const 2l
        ; Tagged.MutBox,
          compile_unboxed_const 2l
        ; Tagged.Array,
          get_x ^^
          Heap.load_field Arr.len_field ^^
          compile_add_const Arr.header_size
        ; Tagged.Blob,
          get_x ^^
          Heap.load_field Blob.len_field ^^
          compile_add_const 3l ^^
          compile_divU_const Heap.word_size ^^
          compile_add_const Blob.header_size
        ; Tagged.Object,
          get_x ^^
          Heap.load_field Object.size_field ^^
          compile_add_const Object.header_size
        ; Tagged.Closure,
          get_x ^^
          Heap.load_field Closure.len_field ^^
          compile_add_const Closure.header_size
        ; Tagged.Concat,
          compile_unboxed_const 4l
        ]
        (* Indirections have unknown size. *)
    )

  let walk_heap_from_to env compile_from compile_to mk_code =
      let (set_x, get_x) = new_local env "x" in
      compile_from ^^ set_x ^^
      compile_while
        (* While we have not reached the end of the area *)
        ( get_x ^^
          compile_to ^^
          G.i (Compare (Wasm.Values.I32 I32Op.LtU))
        )
        ( mk_code get_x ^^
          get_x ^^
          get_x ^^ object_size env ^^ compile_mul_const Heap.word_size ^^
          G.i (Binary (Wasm.Values.I32 I32Op.Add)) ^^
          set_x
        )

  let for_each_array_elem env get_array mk_code =
      get_array ^^
      Heap.load_field Arr.len_field ^^
      from_0_to_n env (fun get_i ->
        mk_code (
          get_array ^^
          get_i ^^
          Arr.idx env
        )
      )

  (* Calls mk_code for each pointer in the object pointed to by get_x,
     passing code get the address of the pointer,
     and code to get the offset of the pointer (for the BigInt payload field). *)
  let for_each_pointer env get_x mk_code mk_code_offset =
    let (set_ptr_loc, get_ptr_loc) = new_local env "ptr_loc" in
    let code = mk_code get_ptr_loc in
    let code_offset = mk_code_offset get_ptr_loc in
    get_x ^^
    Tagged.branch_default env [] G.nop
      [ Tagged.MutBox,
        get_x ^^
        compile_add_const (Int32.mul Heap.word_size MutBox.field) ^^
        set_ptr_loc ^^
        code
      ; Tagged.BigInt,
        get_x ^^
        compile_add_const (Int32.mul Heap.word_size 4l) ^^
        set_ptr_loc ^^
        code_offset Blob.unskewed_payload_offset
      ; Tagged.Some,
        get_x ^^
        compile_add_const (Int32.mul Heap.word_size Opt.payload_field) ^^
        set_ptr_loc ^^
        code
      ; Tagged.Variant,
        get_x ^^
        compile_add_const (Int32.mul Heap.word_size Variant.payload_field) ^^
        set_ptr_loc ^^
        code
      ; Tagged.ObjInd,
        get_x ^^
        compile_add_const (Int32.mul Heap.word_size 1l) ^^
        set_ptr_loc ^^
        code
      ; Tagged.Array,
        for_each_array_elem env get_x (fun get_elem_ptr ->
          get_elem_ptr ^^
          set_ptr_loc ^^
          code
        )
      ; Tagged.Object,
        get_x ^^
        Heap.load_field Object.size_field ^^

        from_0_to_n env (fun get_i ->
          get_i ^^
          compile_add_const Object.header_size ^^
          compile_mul_const Heap.word_size ^^
          get_x ^^
          G.i (Binary (Wasm.Values.I32 I32Op.Add)) ^^
          set_ptr_loc ^^
          code
        )
      ; Tagged.Closure,
        get_x ^^
        Heap.load_field Closure.len_field ^^

        from_0_to_n env (fun get_i ->
          get_i ^^
          compile_add_const Closure.header_size ^^
          compile_mul_const Heap.word_size ^^
          get_x ^^
          G.i (Binary (Wasm.Values.I32 I32Op.Add)) ^^
          set_ptr_loc ^^
          code
        )
      ; Tagged.Concat,
        get_x ^^
        compile_add_const (Int32.mul Heap.word_size Text.concat_field1) ^^
        set_ptr_loc ^^
        code ^^
        get_x ^^
        compile_add_const (Int32.mul Heap.word_size Text.concat_field2) ^^
        set_ptr_loc ^^
        code
      ]

end (* HeapTraversal *)

module Serialization = struct
  (*
    The general serialization strategy is as follows:
    * We statically generate the IDL type description header.
    * We traverse the data to calculate the size needed for the data buffer and the
      reference buffer.
    * We allocate memory for the data buffer and the reference buffer
      (this memory area is not referenced, so will be dead with the next GC)
    * We copy the IDL type header to the data buffer.
    * We traverse the data and serialize it into the data buffer.
      This is type driven, and we use the `share_code` machinery and names that
      properly encode the type to resolve loops in a convenient way.
    * We externalize all that new data space into a databuf
    * We externalize the reference space into a elembuf
    * We pass both databuf and elembuf to shared functions
      (this mimicks the future system API)

    The deserialization is analogous:
    * We allocate some scratch space, and internalize the databuf and elembuf into it.
    * We parse the data, in a type-driven way, using normal construction and
      allocation, while keeping tabs on the type description header for subtyping.
    * At the end, the scratch space is a hole in the heap, and will be reclaimed
      by the next GC.
  *)

  open Typ_hash

  let sort_by_hash fs =
    List.sort
      (fun (h1,_) (h2,_) -> Lib.Uint32.compare h1 h2)
      (List.map (fun f -> (Idllib.Escape.unescape_hash f.Type.lab, f)) fs)

  (* The IDL serialization prefaces the data with a type description.
     We can statically create the type description in Ocaml code,
     store it in the program, and just copy it to the beginning of the message.

     At some point this can be factored into a function from AS type to IDL type,
     and a function like this for IDL types. But due to recursion handling
     it is easier to start like this.
  *)

  module TM = Map.Make (struct type t = Type.typ let compare = compare end)
  let to_idl_prim = let open Type in function
    | Prim Null | Tup [] -> Some 1l
    | Prim Bool -> Some 2l
    | Prim Nat -> Some 3l
    | Prim Int -> Some 4l
    | Prim (Nat8|Word8) -> Some 5l
    | Prim (Nat16|Word16) -> Some 6l
    | Prim (Nat32|Word32|Char) -> Some 7l
    | Prim (Nat64|Word64) -> Some 8l
    | Prim Int8 -> Some 9l
    | Prim Int16 -> Some 10l
    | Prim Int32 -> Some 11l
    | Prim Int64 -> Some 12l
    | Prim Float -> Some 14l
    | Prim Text -> Some 15l
    (* NB: Prim Blob does not map to a primitive IDL type *)
    | Any -> Some 16l
    | Non -> Some 17l
    | Prim Principal -> Some 24l
    | _ -> None

  (* some constants, also see rts/idl.c *)
  let idl_opt       = -18l
  let idl_vec       = -19l
  let idl_record    = -20l
  let idl_variant   = -21l
  let idl_func      = -22l
  let idl_service   = -23l
  let idl_alias     = 1l (* see Note [mutable stable values] *)


  let type_desc env ts : string =
    let open Type in

    (* Type traversal *)
    (* We do a first traversal to find out the indices of non-primitive types *)
    let (typs, idx) =
      let typs = ref [] in
      let idx = ref TM.empty in
      let rec go t =
        let t = Type.normalize t in
        if to_idl_prim t <> None then () else
        if TM.mem t !idx then () else begin
          idx := TM.add t (Lib.List32.length !typs) !idx;
          typs := !typs @ [ t ];
          match t with
          | Tup ts -> List.iter go ts
          | Obj (_, fs) ->
            List.iter (fun f -> go f.typ) fs
          | Array (Mut t) -> go (Array t)
          | Array t -> go t
          | Opt t -> go t
          | Variant vs -> List.iter (fun f -> go f.typ) vs
          | Func (s, c, tbs, ts1, ts2) ->
            List.iter go ts1; List.iter go ts2
          | Prim Blob -> ()
          | Mut t -> go t
          | _ ->
            Printf.eprintf "type_desc: unexpected type %s\n" (string_of_typ t);
            assert false
        end
      in
      List.iter go ts;
      (!typs, !idx)
    in

    (* buffer utilities *)
    let buf = Buffer.create 16 in

    let add_u8 i =
      Buffer.add_char buf (Char.chr (i land 0xff)) in

    let rec add_leb128_32 (i : Lib.Uint32.t) =
      let open Lib.Uint32 in
      let b = logand i (of_int32 0x7fl) in
      if of_int32 0l <= i && i < of_int32 128l
      then add_u8 (to_int b)
      else begin
        add_u8 (to_int (logor b (of_int32 0x80l)));
        add_leb128_32 (shift_right_logical i 7)
      end in

    let add_leb128 i =
      assert (i >= 0);
      add_leb128_32 (Lib.Uint32.of_int i) in

    let rec add_sleb128 (i : int32) =
      let open Int32 in
      let b = logand i 0x7fl in
      if -64l <= i && i < 64l
      then add_u8 (to_int b)
      else begin
        add_u8 (to_int (logor b 0x80l));
        add_sleb128 (shift_right i 7)
      end in

    (* Actual binary data *)

    let add_idx t =
      let t = Type.normalize t in
      match to_idl_prim t with
      | Some i -> add_sleb128 (Int32.neg i)
      | None -> add_sleb128 (TM.find (normalize t) idx) in

    let rec add_typ t =
      match t with
      | Non -> assert false
      | Prim Blob ->
        add_typ Type.(Array (Prim Word8))
      | Prim _ -> assert false
      | Tup ts ->
        add_sleb128 idl_record;
        add_leb128 (List.length ts);
        List.iteri (fun i t ->
          add_leb128 i;
          add_idx t;
        ) ts
      | Obj ((Object | Memory), fs) ->
        add_sleb128 idl_record;
        add_leb128 (List.length fs);
        List.iter (fun (h, f) ->
          add_leb128_32 h;
          add_idx f.typ
        ) (sort_by_hash fs)
      | Array (Mut t) ->
        add_sleb128 idl_alias; add_idx (Array t)
      | Array t ->
        add_sleb128 idl_vec; add_idx t
      | Opt t ->
        add_sleb128 idl_opt; add_idx t
      | Variant vs ->
        add_sleb128 idl_variant;
        add_leb128 (List.length vs);
        List.iter (fun (h, f) ->
          add_leb128_32 h;
          add_idx f.typ
        ) (sort_by_hash vs)
      | Func (s, c, tbs, ts1, ts2) ->
        assert (Type.is_shared_sort s);
        add_sleb128 idl_func;
        add_leb128 (List.length ts1);
        List.iter add_idx ts1;
        add_leb128 (List.length ts2);
        List.iter add_idx ts2;
        begin match s, c with
          | _, Returns ->
            add_leb128 1; add_u8 2; (* oneway *)
          | Shared Write, _ ->
            add_leb128 0; (* no annotation *)
          | Shared Query, _ ->
            add_leb128 1; add_u8 1; (* query *)
          | _ -> assert false
        end
      | Obj (Actor, fs) ->
        add_sleb128 idl_service;
        add_leb128 (List.length fs);
        List.iter (fun f ->
          add_leb128 (String.length f.lab);
          Buffer.add_string buf f.lab;
          add_idx f.typ
        ) fs
      | Mut t ->
        add_sleb128 idl_alias; add_idx t
      | _ -> assert false in

    Buffer.add_string buf "DIDL";
    add_leb128 (List.length typs);
    List.iter add_typ typs;
    add_leb128 (List.length ts);
    List.iter add_idx ts;
    Buffer.contents buf

  (* Returns data (in bytes) and reference buffer size (in entries) needed *)
  let rec buffer_size env t =
    let open Type in
    let t = Type.normalize t in
    let name = "@buffer_size<" ^ typ_hash t ^ ">" in
    Func.share_code1 env name ("x", I32Type) [I32Type; I32Type]
    (fun env get_x ->

      (* Some combinators for writing values *)
      let (set_data_size, get_data_size) = new_local env "data_size" in
      let (set_ref_size, get_ref_size) = new_local env "ref_size" in
      compile_unboxed_const 0l ^^ set_data_size ^^
      compile_unboxed_const 0l ^^ set_ref_size ^^

      let inc_data_size code =
        get_data_size ^^ code ^^
        G.i (Binary (Wasm.Values.I32 I32Op.Add)) ^^
        set_data_size
      in

      let size_word env code =
        let (set_word, get_word) = new_local env "word" in
        code ^^ set_word ^^
        inc_data_size (I32Leb.compile_leb128_size get_word)
      in

      let size env t =
        buffer_size env t ^^
        get_ref_size ^^ G.i (Binary (Wasm.Values.I32 I32Op.Add)) ^^ set_ref_size ^^
        get_data_size ^^ G.i (Binary (Wasm.Values.I32 I32Op.Add)) ^^ set_data_size
      in

      let size_alias size_thing =
        (* see Note [mutable stable values] *)
        let (set_tag, get_tag) = new_local env "tag" in
        get_x ^^ Tagged.load ^^ set_tag ^^
        (* Sanity check *)
        get_tag ^^ compile_eq_const Tagged.(int_of_tag StableSeen) ^^
        get_tag ^^ compile_eq_const Tagged.(int_of_tag MutBox) ^^
        G.i (Binary (Wasm.Values.I32 I32Op.Or)) ^^
        get_tag ^^ compile_eq_const Tagged.(int_of_tag ObjInd) ^^
        G.i (Binary (Wasm.Values.I32 I32Op.Or)) ^^
        get_tag ^^ compile_eq_const Tagged.(int_of_tag Array) ^^
        G.i (Binary (Wasm.Values.I32 I32Op.Or)) ^^
        E.else_trap_with env "object_size/Mut: Unexpected tag " ^^
        (* Check if we have seen this before *)
        get_tag ^^ compile_eq_const Tagged.(int_of_tag StableSeen) ^^
        G.if_ [] begin
          (* Seen before *)
          (* One byte marker, one word offset *)
          inc_data_size (compile_unboxed_const 5l)
        end begin
          (* Not yet seen *)
          (* One byte marker, two words scratch space *)
          inc_data_size (compile_unboxed_const 9l) ^^
          (* Mark it as seen *)
          get_x ^^ Tagged.(store StableSeen) ^^
          (* and descend *)
          size_thing ()
        end
      in

      (* Now the actual type-dependent code *)
      begin match t with
      | Prim Nat -> inc_data_size (get_x ^^ BigNum.compile_data_size_unsigned env)
      | Prim Int -> inc_data_size (get_x ^^ BigNum.compile_data_size_signed env)
      | Prim (Int8|Nat8|Word8) -> inc_data_size (compile_unboxed_const 1l)
      | Prim (Int16|Nat16|Word16) -> inc_data_size (compile_unboxed_const 2l)
      | Prim (Int32|Nat32|Word32|Char) -> inc_data_size (compile_unboxed_const 4l)
      | Prim (Int64|Nat64|Word64|Float) -> inc_data_size (compile_unboxed_const 8l)
      | Prim Bool -> inc_data_size (compile_unboxed_const 1l)
      | Prim Null -> G.nop
      | Any -> G.nop
      | Tup [] -> G.nop (* e(()) = null *)
      | Tup ts ->
        G.concat_mapi (fun i t ->
          get_x ^^ Tuple.load_n (Int32.of_int i) ^^
          size env t
          ) ts
      | Obj ((Object | Memory), fs) ->
        G.concat_map (fun (_h, f) ->
          get_x ^^ Object.load_idx_raw env f.Type.lab ^^
          size env f.typ
          ) (sort_by_hash fs)
      | Array (Mut t) ->
        size_alias (fun () -> get_x ^^ size env (Array t))
      | Array t ->
        size_word env (get_x ^^ Heap.load_field Arr.len_field) ^^
        get_x ^^ Heap.load_field Arr.len_field ^^
        from_0_to_n env (fun get_i ->
          get_x ^^ get_i ^^ Arr.idx env ^^ load_ptr ^^
          size env t
        )
      | Prim Blob ->
        let (set_len, get_len) = new_local env "len" in
        get_x ^^ Heap.load_field Blob.len_field ^^ set_len ^^
        size_word env get_len ^^
        inc_data_size get_len
      | Prim Text ->
        let (set_len, get_len) = new_local env "len" in
        get_x ^^ Text.size env ^^ set_len ^^
        size_word env get_len ^^
        inc_data_size get_len
      | Opt t ->
        inc_data_size (compile_unboxed_const 1l) ^^ (* one byte tag *)
        get_x ^^ Opt.is_some env ^^
        G.if_ [] (get_x ^^ Opt.project ^^ size env t) G.nop
      | Variant vs ->
        List.fold_right (fun (i, {lab = l; typ = t}) continue ->
            get_x ^^
            Variant.test_is env l ^^
            G.if_ []
              ( size_word env (compile_unboxed_const (Int32.of_int i)) ^^
                get_x ^^ Variant.project ^^ size env t
              ) continue
          )
          ( List.mapi (fun i (_h, f) -> (i,f)) (sort_by_hash vs) )
          ( E.trap_with env "buffer_size: unexpected variant" )
      | Func _ ->
        inc_data_size (compile_unboxed_const 1l) ^^ (* one byte tag *)
        get_x ^^ Arr.load_field 0l ^^ size env (Obj (Actor, [])) ^^
        get_x ^^ Arr.load_field 1l ^^ size env (Prim Text)
      | Obj (Actor, _) | Prim Principal ->
        inc_data_size (compile_unboxed_const 1l) ^^ (* one byte tag *)
        get_x ^^ size env (Prim Blob)
      | Non ->
        E.trap_with env "buffer_size called on value of type None"
      | Mut t ->
        size_alias (fun () -> get_x ^^ Heap.load_field MutBox.field ^^ size env t)
      | _ -> todo "buffer_size" (Arrange_ir.typ t) G.nop
      end ^^
      get_data_size ^^
      get_ref_size
    )

  (* Copies x to the data_buffer, storing references after ref_count entries in ref_base *)
  let rec serialize_go env t =
    let open Type in
    let t = Type.normalize t in
    let name = "@serialize_go<" ^ typ_hash t ^ ">" in
    Func.share_code3 env name (("x", I32Type), ("data_buffer", I32Type), ("ref_buffer", I32Type)) [I32Type; I32Type]
    (fun env get_x get_data_buf get_ref_buf ->
      let set_data_buf = G.i (LocalSet (nr 1l)) in
      let set_ref_buf = G.i (LocalSet (nr 2l)) in

      (* Some combinators for writing values *)

      let advance_data_buf =
        get_data_buf ^^ G.i (Binary (Wasm.Values.I32 I32Op.Add)) ^^ set_data_buf in

      let write_word code =
        let (set_word, get_word) = new_local env "word" in
        code ^^ set_word ^^
        I32Leb.compile_store_to_data_buf_unsigned env get_word get_data_buf ^^
        advance_data_buf
      in

      let write_word32 code =
        get_data_buf ^^ code ^^
        G.i (Store {ty = I32Type; align = 0; offset = 0l; sz = None}) ^^
        compile_unboxed_const Heap.word_size ^^ advance_data_buf
      in

      let write_byte code =
        get_data_buf ^^ code ^^
        G.i (Store {ty = I32Type; align = 0; offset = 0l; sz = Some Wasm.Types.Pack8}) ^^
        compile_unboxed_const 1l ^^ advance_data_buf
      in

      let write env t =
        get_data_buf ^^
        get_ref_buf ^^
        serialize_go env t ^^
        set_ref_buf ^^
        set_data_buf
      in

      let write_alias write_thing =
        (* see Note [mutable stable values] *)
        (* Check heap tag *)
        let (set_tag, get_tag) = new_local env "tag" in
        get_x ^^ Tagged.load ^^ set_tag ^^
        get_tag ^^ compile_eq_const Tagged.(int_of_tag StableSeen) ^^
        G.if_ []
        begin
          (* This is the real data *)
          write_byte (compile_unboxed_const 0l) ^^
          (* Remember the current offset in the tag word *)
          get_x ^^ get_data_buf ^^ Heap.store_field Tagged.tag_field ^^
          (* Leave space in the output buffer for the decoder's bookkeeping *)
          write_word32 (compile_unboxed_const 0l) ^^
          write_word32 (compile_unboxed_const 0l) ^^
          (* Now the data, following the object field mutbox indirection *)
          write_thing ()
        end
        begin
          (* This is a reference *)
          write_byte (compile_unboxed_const 1l) ^^
          (* Sanity Checks *)
          get_tag ^^ compile_eq_const Tagged.(int_of_tag MutBox) ^^
          E.then_trap_with env "unvisited mutable data in serialize_go (MutBox)" ^^
          get_tag ^^ compile_eq_const Tagged.(int_of_tag ObjInd) ^^
          E.then_trap_with env "unvisited mutable data in serialize_go (ObjInd)" ^^
          get_tag ^^ compile_eq_const Tagged.(int_of_tag Array) ^^
          E.then_trap_with env "unvisited mutable data in serialize_go (Array)" ^^
          (* Second time we see this *)
          (* Calculate relative offset *)
          let (set_offset, get_offset) = new_local env "offset" in
          get_tag ^^ get_data_buf ^^ G.i (Binary (Wasm.Values.I32 I32Op.Sub)) ^^
          set_offset ^^
          (* A sanity check *)
          get_offset ^^ compile_unboxed_const 0l ^^
          G.i (Compare (Wasm.Values.I32 I32Op.LtS)) ^^
          E.else_trap_with env "Odd offset" ^^
          (* Write the office to the output buffer *)
          write_word32 get_offset
        end
      in

      (* Now the actual serialization *)

      begin match t with
      | Prim Nat ->
        get_data_buf ^^
        get_x ^^
        BigNum.compile_store_to_data_buf_unsigned env ^^
        advance_data_buf
      | Prim Int ->
        get_data_buf ^^
        get_x ^^
        BigNum.compile_store_to_data_buf_signed env ^^
        advance_data_buf
      | Prim Float ->
        get_data_buf ^^
        get_x ^^ Float.unbox env ^^
        G.i (Store {ty = F64Type; align = 0; offset = 0l; sz = None}) ^^
        compile_unboxed_const 8l ^^ advance_data_buf
      | Prim (Int64|Nat64|Word64) ->
        get_data_buf ^^
        get_x ^^ BoxedWord64.unbox env ^^
        G.i (Store {ty = I64Type; align = 0; offset = 0l; sz = None}) ^^
        compile_unboxed_const 8l ^^ advance_data_buf
      | Prim (Int32|Nat32|Word32) ->
        get_data_buf ^^
        get_x ^^ BoxedSmallWord.unbox env ^^
        G.i (Store {ty = I32Type; align = 0; offset = 0l; sz = None}) ^^
        compile_unboxed_const 4l ^^ advance_data_buf
      | Prim Char ->
        get_data_buf ^^
        get_x ^^ TaggedSmallWord.untag_codepoint ^^
        G.i (Store {ty = I32Type; align = 0; offset = 0l; sz = None}) ^^
        compile_unboxed_const 4l ^^ advance_data_buf
      | Prim (Int16|Nat16|Word16) ->
        get_data_buf ^^
        get_x ^^ TaggedSmallWord.lsb_adjust Word16 ^^
        G.i (Store {ty = I32Type; align = 0; offset = 0l; sz = Some Wasm.Types.Pack16}) ^^
        compile_unboxed_const 2l ^^ advance_data_buf
      | Prim (Int8|Nat8|Word8) ->
        get_data_buf ^^
        get_x ^^ TaggedSmallWord.lsb_adjust Word8 ^^
        G.i (Store {ty = I32Type; align = 0; offset = 0l; sz = Some Wasm.Types.Pack8}) ^^
        compile_unboxed_const 1l ^^ advance_data_buf
      | Prim Bool ->
        get_data_buf ^^
        get_x ^^
        BoxedSmallWord.unbox env (* essentially SR.adjust SR.Vanilla SR.bool *) ^^
        G.i (Store {ty = I32Type; align = 0; offset = 0l; sz = Some Wasm.Types.Pack8}) ^^
        compile_unboxed_const 1l ^^ advance_data_buf
      | Tup [] -> (* e(()) = null *)
        G.nop
      | Tup ts ->
        G.concat_mapi (fun i t ->
          get_x ^^ Tuple.load_n (Int32.of_int i) ^^
          write env t
        ) ts
      | Obj ((Object | Memory), fs) ->
        G.concat_map (fun (_h,f) ->
          get_x ^^ Object.load_idx_raw env f.Type.lab ^^
          write env f.typ
        ) (sort_by_hash fs)
      | Array (Mut t) ->
        write_alias (fun () -> get_x ^^ write env (Array t))
      | Array t ->
        write_word (get_x ^^ Heap.load_field Arr.len_field) ^^
        get_x ^^ Heap.load_field Arr.len_field ^^
        from_0_to_n env (fun get_i ->
          get_x ^^ get_i ^^ Arr.idx env ^^ load_ptr ^^
          write env t
        )
      | Prim Null -> G.nop
      | Any -> G.nop
      | Opt t ->
        get_x ^^
        Opt.is_some env ^^
        G.if_ []
          ( write_byte (compile_unboxed_const 1l) ^^ get_x ^^ Opt.project ^^ write env t )
          ( write_byte (compile_unboxed_const 0l) )
      | Variant vs ->
        List.fold_right (fun (i, {lab = l; typ = t}) continue ->
            get_x ^^
            Variant.test_is env l ^^
            G.if_ []
              ( write_word (compile_unboxed_const (Int32.of_int i)) ^^
                get_x ^^ Variant.project ^^ write env t)
              continue
          )
          ( List.mapi (fun i (_h, f) -> (i,f)) (sort_by_hash vs) )
          ( E.trap_with env "serialize_go: unexpected variant" )
      | Prim Blob ->
        let (set_len, get_len) = new_local env "len" in
        get_x ^^ Heap.load_field Blob.len_field ^^ set_len ^^
        write_word get_len ^^
        get_data_buf ^^
        get_x ^^ Blob.payload_ptr_unskewed ^^
        get_len ^^
        Heap.memcpy env ^^
        get_len ^^ advance_data_buf
      | Prim Text ->
        let (set_len, get_len) = new_local env "len" in
        get_x ^^ Text.size env ^^ set_len ^^
        write_word get_len ^^
        get_x ^^ get_data_buf ^^ Text.to_buf env ^^
        get_len ^^ advance_data_buf
      | Func _ ->
        write_byte (compile_unboxed_const 1l) ^^
        get_x ^^ Arr.load_field 0l ^^ write env (Obj (Actor, [])) ^^
        get_x ^^ Arr.load_field 1l ^^ write env (Prim Text)
      | Obj (Actor, _) | Prim Principal ->
        write_byte (compile_unboxed_const 1l) ^^
        get_x ^^ write env (Prim Blob)
      | Non ->
        E.trap_with env "serializing value of type None"
      | Mut t ->
        write_alias (fun () ->
          get_x ^^ Heap.load_field MutBox.field ^^ write env t
        )
      | _ -> todo "serialize" (Arrange_ir.typ t) G.nop
      end ^^
      get_data_buf ^^
      get_ref_buf
    )

  let rec deserialize_go env t =
    let open Type in
    let t = Type.normalize t in
    let name = "@deserialize_go<" ^ typ_hash t ^ ">" in
    Func.share_code4 env name
      (("data_buffer", I32Type),
       ("ref_buffer", I32Type),
       ("typtbl", I32Type),
       ("idltyp", I32Type)
      ) [I32Type]
    (fun env get_data_buf get_ref_buf get_typtbl get_idltyp ->

      let go env t =
        let (set_idlty, get_idlty) = new_local env "idl_ty" in
        set_idlty ^^
        get_data_buf ^^
        get_ref_buf ^^
        get_typtbl ^^
        get_idlty ^^
        deserialize_go env t
      in

      let check_prim_typ t =
        get_idltyp ^^
        compile_eq_const (Int32.neg (Option.get (to_idl_prim t)))
      in

      let assert_prim_typ t =
        check_prim_typ t ^^
        E.else_trap_with env ("IDL error: unexpected IDL type when parsing " ^ string_of_typ t)
      in

      let read_byte_tagged = function
        | [code0; code1] ->
          ReadBuf.read_byte env get_data_buf ^^
          let (set_b, get_b) = new_local env "b" in
          set_b ^^
          get_b ^^
          compile_eq_const 0l ^^
          G.if_ [I32Type]
          begin code0
          end begin
            get_b ^^ compile_eq_const 1l ^^
            E.else_trap_with env "IDL error: byte tag not 0 or 1" ^^
            code1
          end
        | _ -> assert false; (* can be generalized later as needed *)
      in

      let read_blob () =
        let (set_len, get_len) = new_local env "len" in
        let (set_x, get_x) = new_local env "x" in
        ReadBuf.read_leb128 env get_data_buf ^^ set_len ^^

        get_len ^^ Blob.alloc env ^^ set_x ^^
        get_x ^^ Blob.payload_ptr_unskewed ^^
        ReadBuf.read_blob env get_data_buf get_len ^^
        get_x
      in

      let read_text () =
        let (set_len, get_len) = new_local env "len" in
        ReadBuf.read_leb128 env get_data_buf ^^ set_len ^^
        let (set_ptr, get_ptr) = new_local env "x" in
        ReadBuf.get_ptr get_data_buf ^^ set_ptr ^^
        ReadBuf.advance get_data_buf get_len ^^
        (* validate *)
        get_ptr ^^ get_len ^^ E.call_import env "rts" "utf8_validate" ^^
        (* copy *)
        get_ptr ^^ get_len ^^ Text.of_ptr_size env
      in

      let read_actor_data () =
        read_byte_tagged
          [ E.trap_with env "IDL error: unexpected actor reference"
          ; read_blob ()
          ]
      in

      (* checks that idltyp is positive, looks it up in the table,
         creates a fresh typ_buf pointing into the type description,
         reads the type constructor index and traps if it is the wrong one.
         and passes the typ_buf to a subcomputation to read the type arguments *)
      let with_composite_arg_typ get_arg_typ idl_tycon_id f =
        (* make sure index is not negative *)
        get_arg_typ ^^
        compile_unboxed_const 0l ^^ G.i (Compare (Wasm.Values.I32 I32Op.GeS)) ^^
        E.else_trap_with env ("IDL error: expected composite type when parsing " ^ string_of_typ t) ^^
        ReadBuf.alloc env (fun get_typ_buf ->
          (* Update typ_buf *)
          ReadBuf.set_ptr get_typ_buf (
            get_typtbl ^^
            get_arg_typ ^^ compile_mul_const Heap.word_size ^^
            G.i (Binary (Wasm.Values.I32 I32Op.Add)) ^^
            load_unskewed_ptr
          ) ^^
          ReadBuf.set_end get_typ_buf (ReadBuf.get_end get_data_buf) ^^
          (* read sleb128 *)
          ReadBuf.read_sleb128 env get_typ_buf ^^
          (* Check it is the expected value *)
          compile_eq_const idl_tycon_id ^^
          E.else_trap_with env ("IDL error: wrong composite type when parsing " ^ string_of_typ t) ^^
          (* to the work *)
          f get_typ_buf
        ) in

      let with_composite_typ idl_tycon_id f =
        with_composite_arg_typ get_idltyp idl_tycon_id f
      in

      let with_record_typ f = with_composite_typ idl_record (fun get_typ_buf ->
        Stack.with_words env "get_n_ptr" 1l (fun get_n_ptr ->
          get_n_ptr ^^
          ReadBuf.read_leb128 env get_typ_buf ^^
          store_unskewed_ptr ^^
          f get_typ_buf get_n_ptr
        )
      ) in

      let assert_blob_typ env =
        with_composite_typ idl_vec (fun get_typ_buf ->
          ReadBuf.read_sleb128 env get_typ_buf ^^
          compile_eq_const (-5l) (* Nat8 *) ^^
          E.else_trap_with env ("IDL error: blob not a vector of nat8")
        )
      in

      let read_alias env t read_thing =
        (* see Note [mutable stable values] *)
        let (set_is_ref, get_is_ref) = new_local env "is_ref" in
        let (set_result, get_result) = new_local env "result" in
        let (set_cur, get_cur) = new_local env "cur" in
        let (set_memo, get_memo) = new_local env "memo" in

        let (set_arg_typ, get_arg_typ) = new_local env "arg_typ" in
        with_composite_typ idl_alias (ReadBuf.read_sleb128 env) ^^ set_arg_typ ^^

        (* Find out if it is a reference or not *)
        ReadBuf.read_byte env get_data_buf ^^ set_is_ref ^^

        (* If it is a reference, temporarily set the read buffer to that place *)
        get_is_ref ^^
        G.if_ [] begin
          let (set_offset, get_offset) = new_local env "offset" in
          ReadBuf.read_word32 env get_data_buf ^^ set_offset ^^
          (* A sanity check *)
          get_offset ^^ compile_unboxed_const 0l ^^
          G.i (Compare (Wasm.Values.I32 I32Op.LtS)) ^^
          E.else_trap_with env "Odd offset" ^^

          ReadBuf.get_ptr get_data_buf ^^ set_cur ^^
          ReadBuf.advance get_data_buf (get_offset ^^ compile_add_const (-4l))
        end G.nop ^^

        (* Remember location of ptr *)
        ReadBuf.get_ptr get_data_buf ^^ set_memo ^^
        (* Did we decode this already? *)
        ReadBuf.read_word32 env get_data_buf ^^ set_result ^^
        get_result ^^ compile_eq_const 0l ^^
        G.if_ [] begin
          (* No, not yet decoded *)
          (* Skip over type hash field *)
          ReadBuf.read_word32 env get_data_buf ^^ compile_eq_const 0l ^^
          E.else_trap_with env "Odd: Type hash scratch space not empty" ^^

          (* Read the content *)
          read_thing get_arg_typ (fun get_thing ->
            (* This is called after allocation, but before descending
               We update the memo location here so that loops work
            *)
            get_thing ^^ set_result ^^
            get_memo ^^ get_result ^^ store_unskewed_ptr ^^
            get_memo ^^ compile_add_const 4l ^^ Blob.lit env (typ_hash t) ^^ store_unskewed_ptr
          )
        end begin
          (* Decoded before. Check type hash *)
          ReadBuf.read_word32 env get_data_buf ^^ Blob.lit env (typ_hash t) ^^
          G.i (Compare (Wasm.Values.I32 I32Op.Eq)) ^^
          E.else_trap_with env ("Stable memory error: Aliased at wrong type, expected: " ^ typ_hash t)
        end ^^

        (* If this was a reference, reset read buffer *)
        get_is_ref ^^
        G.if_ [] (ReadBuf.set_ptr get_data_buf get_cur) G.nop ^^

        get_result
      in


      (* Now the actual deserialization *)
      begin match t with
      (* Primitive types *)
      | Prim Nat ->
        assert_prim_typ t ^^
        get_data_buf ^^
        BigNum.compile_load_from_data_buf env false
      | Prim Int ->
        (* Subtyping with nat *)
        check_prim_typ (Prim Nat) ^^
        G.if_ [I32Type]
          begin
            get_data_buf ^^
            BigNum.compile_load_from_data_buf env false
          end
          begin
            assert_prim_typ t ^^
            get_data_buf ^^
            BigNum.compile_load_from_data_buf env true
          end
      | Prim Float ->
        assert_prim_typ t ^^
        ReadBuf.read_float64 env get_data_buf ^^
        Float.box env
      | Prim (Int64|Nat64|Word64) ->
        assert_prim_typ t ^^
        ReadBuf.read_word64 env get_data_buf ^^
        BoxedWord64.box env
      | Prim (Int32|Nat32|Word32) ->
        assert_prim_typ t ^^
        ReadBuf.read_word32 env get_data_buf ^^
        BoxedSmallWord.box env
      | Prim Char ->
        let set_n, get_n = new_local env "len" in
        assert_prim_typ t ^^
        ReadBuf.read_word32 env get_data_buf ^^ set_n ^^
        TaggedSmallWord.check_and_tag_codepoint env get_n
      | Prim (Int16|Nat16|Word16) ->
        assert_prim_typ t ^^
        ReadBuf.read_word16 env get_data_buf ^^
        TaggedSmallWord.msb_adjust Word16
      | Prim (Int8|Nat8|Word8) ->
        assert_prim_typ t ^^
        ReadBuf.read_byte env get_data_buf ^^
        TaggedSmallWord.msb_adjust Word8
      | Prim Bool ->
        assert_prim_typ t ^^
        read_byte_tagged
          [ Bool.lit false
          ; Bool.lit true
          ] ^^
        BoxedSmallWord.box env (* essentially SR.adjust SR.bool SR.Vanilla *)
      | Prim Null ->
        assert_prim_typ t ^^
        Opt.null_lit
      | Any ->
        (* Skip values of any possible type *)
        get_data_buf ^^ get_typtbl ^^ get_idltyp ^^ compile_unboxed_const 0l ^^
        E.call_import env "rts" "skip_any" ^^

        (* Any vanilla value works here *)
        Opt.null_lit
      | Prim Blob ->
        assert_blob_typ env ^^
        read_blob ()
      | Prim Principal ->
        assert_prim_typ t ^^
        read_byte_tagged
          [ E.trap_with env "IDL error: unexpected principal reference"
            ; read_blob ()
          ]
      | Prim Text ->
        assert_prim_typ t ^^
        read_text ()
      | Tup [] -> (* e(()) = null *)
        assert_prim_typ t ^^
        Tuple.from_stack env 0
      (* Composite types *)
      | Tup ts ->
        with_record_typ (fun get_typ_buf get_n_ptr ->
          G.concat_mapi (fun i t ->
            (* skip all possible intermediate extra fields *)
            get_typ_buf ^^ get_data_buf ^^ get_typtbl ^^ compile_unboxed_const (Int32.of_int i) ^^ get_n_ptr ^^
            E.call_import env "rts" "find_field" ^^
            G.if_ [I32Type]
              begin
                ReadBuf.read_sleb128 env get_typ_buf ^^ go env t
              end
              begin
                E.trap_with env "IDL error: did not find tuple field in record"
              end
          ) ts ^^

          (* skip all possible trailing extra fields *)
          get_typ_buf ^^ get_data_buf ^^ get_typtbl ^^ get_n_ptr ^^
          E.call_import env "rts" "skip_fields" ^^

          Tuple.from_stack env (List.length ts)
        )
      | Obj ((Object | Memory) as sort, fs) ->
        with_record_typ (fun get_typ_buf get_n_ptr ->

          Object.lit_raw env (List.map (fun (h,f) ->
            f.Type.lab, fun () ->
              (* skip all possible intermediate extra fields *)
              get_typ_buf ^^ get_data_buf ^^ get_typtbl ^^ compile_unboxed_const (Lib.Uint32.to_int32 h) ^^ get_n_ptr ^^
              E.call_import env "rts" "find_field" ^^
              G.if_ [I32Type]
                begin
                  ReadBuf.read_sleb128 env get_typ_buf ^^ go env f.typ
                end
                begin
                  match sort with
                  | Object ->
                    E.trap_with env (Printf.sprintf "IDL error: did not find field %s in record" f.lab)
                  | Memory ->
                    assert (is_opt f.typ);
                    Opt.null_lit
                  | _ -> assert false
                end
          ) (sort_by_hash fs)) ^^

          (* skip all possible trailing extra fields *)
          get_typ_buf ^^ get_data_buf ^^ get_typtbl ^^ get_n_ptr ^^
          E.call_import env "rts" "skip_fields"
          )
      | Array (Mut t) ->
        read_alias env (Array (Mut t)) (fun get_array_typ on_alloc ->
          let (set_len, get_len) = new_local env "len" in
          let (set_x, get_x) = new_local env "x" in
          let (set_arg_typ, get_arg_typ) = new_local env "arg_typ" in
          with_composite_arg_typ get_array_typ idl_vec (ReadBuf.read_sleb128 env) ^^ set_arg_typ ^^
          ReadBuf.read_leb128 env get_data_buf ^^ set_len ^^
          get_len ^^ Arr.alloc env ^^ set_x ^^
          on_alloc get_x ^^
          get_len ^^ from_0_to_n env (fun get_i ->
            get_x ^^ get_i ^^ Arr.idx env ^^
            get_arg_typ ^^ go env t ^^
            store_ptr
          )
        )
      | Array t ->
        let (set_len, get_len) = new_local env "len" in
        let (set_x, get_x) = new_local env "x" in
        let (set_arg_typ, get_arg_typ) = new_local env "arg_typ" in
        with_composite_typ idl_vec (ReadBuf.read_sleb128 env) ^^ set_arg_typ ^^
        ReadBuf.read_leb128 env get_data_buf ^^ set_len ^^
        get_len ^^ Arr.alloc env ^^ set_x ^^
        get_len ^^ from_0_to_n env (fun get_i ->
          get_x ^^ get_i ^^ Arr.idx env ^^
          get_arg_typ ^^ go env t ^^
          store_ptr
        ) ^^
        get_x
      | Opt t ->
        check_prim_typ (Prim Null) ^^
        G.if_ [I32Type]
          begin
            Opt.null_lit
          end
          begin
            let (set_arg_typ, get_arg_typ) = new_local env "arg_typ" in
            with_composite_typ idl_opt (ReadBuf.read_sleb128 env) ^^ set_arg_typ ^^
            read_byte_tagged
              [ Opt.null_lit
              ; Opt.inject env (get_arg_typ ^^ go env t)
              ]
          end
      | Variant vs ->
        with_composite_typ idl_variant (fun get_typ_buf ->
          (* Find the tag *)
          let (set_n, get_n) = new_local env "len" in
          ReadBuf.read_leb128 env get_typ_buf ^^ set_n ^^

          let (set_tagidx, get_tagidx) = new_local env "tagidx" in
          ReadBuf.read_leb128 env get_data_buf ^^ set_tagidx ^^

          get_tagidx ^^ get_n ^^
          G.i (Compare (Wasm.Values.I32 I32Op.LtU)) ^^
          E.else_trap_with env "IDL error: variant index out of bounds" ^^

          (* Zoom past the previous entries *)
          get_tagidx ^^ from_0_to_n env (fun _ ->
            get_typ_buf ^^ E.call_import env "rts" "skip_leb128" ^^
            get_typ_buf ^^ E.call_import env "rts" "skip_leb128"
          ) ^^

          (* Now read the tag *)
          let (set_tag, get_tag) = new_local env "tag" in
          ReadBuf.read_leb128 env get_typ_buf ^^ set_tag ^^
          let (set_arg_typ, get_arg_typ) = new_local env "arg_typ" in
          ReadBuf.read_sleb128 env get_typ_buf ^^ set_arg_typ ^^

          List.fold_right (fun (h, {lab = l; typ = t}) continue ->
              get_tag ^^ compile_eq_const (Lib.Uint32.to_int32 h) ^^
              G.if_ [I32Type]
                ( Variant.inject env l (get_arg_typ ^^ go env t) )
                continue
            )
            ( sort_by_hash vs )
            ( E.trap_with env "IDL error: unexpected variant tag" )
        )
      | Func _ ->
        with_composite_typ idl_func (fun _get_typ_buf ->
          read_byte_tagged
            [ E.trap_with env "IDL error: unexpected function reference"
            ; read_actor_data () ^^
              read_text () ^^
              Tuple.from_stack env 2
            ]
        );
      | Obj (Actor, _) ->
        with_composite_typ idl_service (fun _get_typ_buf -> read_actor_data ())
      | Mut t ->
        read_alias env (Mut t) (fun get_arg_typ on_alloc ->
          let (set_result, get_result) = new_local env "result" in
          Tagged.obj env Tagged.ObjInd [ compile_unboxed_const 0l ] ^^ set_result ^^
          on_alloc get_result ^^
          get_result ^^
            get_arg_typ ^^ go env t ^^
          Heap.store_field MutBox.field
        )
      | Non ->
        E.trap_with env "IDL error: deserializing value of type None"
      | _ -> todo_trap env "deserialize" (Arrange_ir.typ t)
      end
    )

  let serialize env ts : G.t =
    let ts_name = typ_seq_hash ts in
    let name = "@serialize<" ^ ts_name ^ ">" in
    (* returns data/length pointers (will be GC’ed next time!) *)
    Func.share_code1 env name ("x", I32Type) [I32Type; I32Type] (fun env get_x ->
      let (set_data_size, get_data_size) = new_local env "data_size" in
      let (set_refs_size, get_refs_size) = new_local env "refs_size" in

      let tydesc = type_desc env ts in
      let tydesc_len = Int32.of_int (String.length tydesc) in

      (* Get object sizes *)
      get_x ^^
      buffer_size env (Type.seq ts) ^^
      set_refs_size ^^

      compile_add_const tydesc_len  ^^
      set_data_size ^^

      let (set_data_start, get_data_start) = new_local env "data_start" in
      let (set_refs_start, get_refs_start) = new_local env "refs_start" in

      get_data_size ^^ Blob.dyn_alloc_scratch env ^^ set_data_start ^^
      get_refs_size ^^ compile_mul_const Heap.word_size ^^ Blob.dyn_alloc_scratch env ^^ set_refs_start ^^

      (* Write ty desc *)
      get_data_start ^^
      Blob.lit env tydesc ^^ Blob.payload_ptr_unskewed ^^
      compile_unboxed_const tydesc_len ^^
      Heap.memcpy env ^^

      (* Serialize x into the buffer *)
      get_x ^^
      get_data_start ^^ compile_add_const tydesc_len ^^
      get_refs_start ^^
      serialize_go env (Type.seq ts) ^^

      (* Sanity check: Did we fill exactly the buffer *)
      get_refs_start ^^ get_refs_size ^^ compile_mul_const Heap.word_size ^^ G.i (Binary (Wasm.Values.I32 I32Op.Add)) ^^
      G.i (Compare (Wasm.Values.I32 I32Op.Eq)) ^^
      E.else_trap_with env "reference buffer not filled " ^^

      get_data_start ^^ get_data_size ^^ G.i (Binary (Wasm.Values.I32 I32Op.Add)) ^^
      G.i (Compare (Wasm.Values.I32 I32Op.Eq)) ^^
      E.else_trap_with env "data buffer not filled " ^^

      get_refs_size ^^
      compile_unboxed_const 0l ^^
      G.i (Compare (Wasm.Values.I32 I32Op.Eq)) ^^
      E.else_trap_with env "cannot send references on IC System API" ^^

      get_data_start ^^
      get_data_size
    )

  let deserialize_from_blob extended env ts =
    let ts_name = typ_seq_hash ts in
    let name =
      if extended
      then "@deserialize_extended<" ^ ts_name ^ ">"
      else "@deserialize<" ^ ts_name ^ ">" in
    Func.share_code1 env name ("blob", I32Type) (List.map (fun _ -> I32Type) ts) (fun env get_blob ->
      let (set_data_size, get_data_size) = new_local env "data_size" in
      let (set_refs_size, get_refs_size) = new_local env "refs_size" in
      let (set_data_start, get_data_start) = new_local env "data_start" in
      let (set_refs_start, get_refs_start) = new_local env "refs_start" in
      let (set_arg_count, get_arg_count) = new_local env "arg_count" in

      get_blob ^^ Heap.load_field Blob.len_field ^^ set_data_size ^^
      get_blob ^^ Blob.payload_ptr_unskewed ^^ set_data_start ^^

      (* Allocate space for the reference buffer and copy it *)
      compile_unboxed_const 0l ^^ set_refs_size (* none yet *) ^^

      (* Allocate space for out parameters of parse_idl_header *)
      Stack.with_words env "get_typtbl_ptr" 1l (fun get_typtbl_ptr ->
      Stack.with_words env "get_maintyps_ptr" 1l (fun get_maintyps_ptr ->

      (* Set up read buffers *)
      ReadBuf.alloc env (fun get_data_buf -> ReadBuf.alloc env (fun get_ref_buf ->

      ReadBuf.set_ptr get_data_buf get_data_start ^^
      ReadBuf.set_size get_data_buf get_data_size ^^
      ReadBuf.set_ptr get_ref_buf get_refs_start ^^
      ReadBuf.set_size get_ref_buf (get_refs_size ^^ compile_mul_const Heap.word_size) ^^

      (* Go! *)
      Bool.lit extended ^^ get_data_buf ^^ get_typtbl_ptr ^^ get_maintyps_ptr ^^
      E.call_import env "rts" "parse_idl_header" ^^

      (* set up a dedicated read buffer for the list of main types *)
      ReadBuf.alloc env (fun get_main_typs_buf ->
        ReadBuf.set_ptr get_main_typs_buf (get_maintyps_ptr ^^ load_unskewed_ptr) ^^
        ReadBuf.set_end get_main_typs_buf (ReadBuf.get_end get_data_buf) ^^
        ReadBuf.read_leb128 env get_main_typs_buf ^^ set_arg_count ^^

        get_arg_count ^^
        compile_rel_const I32Op.GeU (Int32.of_int (List.length ts)) ^^
        E.else_trap_with env ("IDL error: too few arguments " ^ ts_name) ^^

        G.concat_map (fun t ->
          get_data_buf ^^ get_ref_buf ^^
          get_typtbl_ptr ^^ load_unskewed_ptr ^^
          ReadBuf.read_sleb128 env get_main_typs_buf ^^
          deserialize_go env t
        ) ts ^^

        get_arg_count ^^ compile_eq_const (Int32.of_int (List.length ts)) ^^
        G.if_ []
          begin
            ReadBuf.is_empty env get_data_buf ^^
            E.else_trap_with env ("IDL error: left-over bytes " ^ ts_name) ^^
            ReadBuf.is_empty env get_ref_buf ^^
            E.else_trap_with env ("IDL error: left-over references " ^ ts_name)
          end G.nop
      )))))
    )

  let deserialize env ts =
    Blob.of_size_copy env
      (fun env -> Dfinity.system_call env "ic0" "msg_arg_data_size")
      (fun env -> Dfinity.system_call env "ic0" "msg_arg_data_copy") 0l ^^
    deserialize_from_blob false env ts

(*
Note [mutable stable values]
~~~~~~~~~~~~~~~~~~~~~~~~~~~~

We currently use a Candid derivative to serialize stable values. In addition to
storing sharable data, we can also store mutable data (records with mutable
fields and mutable arrays), and we need to preserve aliasing.

To that end we extend Candid with a type constructor `alias t`.

In the type table, alias t is represented by type code 1. All Candid type constructors
are represented by negative numbers, so this cannot clash with anything and,
conveniently, makes such values illegal Candid.

The values of `alias t` are either

 * i8(0) 0x00000000 0x00000000 M(v)
   for one (typically the first) occurrence of v
   The first 0x00000000 is the “memo field”, the second is the “type hash field”.
   Both are scratch spaces for the benefit of the decoder.

or

 * i8(1) i32(offset) M(v)
   for all other occurrences of v, where offset is the relative position of the
   above occurrences from this reference.

We map Motoko types to this as follows:

  e([var t]) = alias e([t]) = alias vec e(t)
  e({var field : t}) = record { field : alias e(t) }

Why different? Because we need to alias arrays as a whole (we can’t even alias
their fields, as they are manifestly part of the array heap structure), but
aliasing records does not work, as aliased record values may appear at
different types (due to subtyping), and Candid serialization is type-driven.
Luckily records put all mutable fields behind an indirection (ObjInd), so this
works.

The type-driven code in this module treats `Type.Mut` to always refer to an
`ObjInd`; for arrays the mutable case is handled directly.

To detect and preserve aliasing, these steps are taken:

 * In `buffer_size`, when we see a mutable thing (`Array` or `ObjInd`), the
   first time, we mark it by setting the heap tag to `StableSeen`.
   This way, when we see it a second time, we can skip the value in the size
   calculation.
 * In `serialize`, when we see it a first time (tag still `StableSeen`),
   we serialize it (first form above), and remember the absolute position
   in the output buffer, abusing the heap tag here.
   (Invariant: This absolute position is never `StableSeen`)
   Upon a second visit (tag not `StableSeen`), we can thus fetch that absolute
   position and calculate the offset.
 * In `deserialize`, when we come across a `alias t`, we follow the offset (if
   needed) to find the content.

   If the memo field is still `0x00000000`, this is the first time we read
   this, so we deserialize to the Motoko heap, and remember the heap position
   (vanilla pointer) by overriding the memo field.
   We also store the type hash of the type we are serializing at in the type
   hash field.

   If it is not `0x00000000` then we can simply read the pointer from there,
   after checking the type hash field to make sure we are aliasing at the same
   type.

*)

end (* Serialization *)


(* Stabilization (serialization to/from stable memory) *)

module Stabilization = struct

  let stabilize env t =
    let (set_dst, get_dst) = new_local env "dst" in
    let (set_len, get_len) = new_local env "len" in
    Serialization.serialize env [t] ^^
    set_len ^^
    set_dst ^^

    let (set_pages, get_pages) = new_local env "len" in
    get_len ^^
    compile_add_const 4l ^^  (* reserve one word for size *)
    compile_divU_const page_size ^^
    compile_add_const 1l ^^
    set_pages ^^

    (* grow stable memory if needed *)
    let (set_pages_needed, get_pages_needed) = new_local env "pages_needed" in
    get_pages ^^
    E.call_import env "ic0" "stable_size" ^^
    G.i (Binary (Wasm.Values.I32 I32Op.Sub)) ^^
    set_pages_needed ^^

    get_pages_needed ^^
    compile_unboxed_zero ^^
    G.i (Compare (Wasm.Values.I32 I32Op.GtS)) ^^
    G.if_ []
      ( get_pages_needed ^^
        E.call_import env "ic0" "stable_grow" ^^
        (* Check result *)
        compile_unboxed_zero ^^
        G.i (Compare (Wasm.Values.I32 I32Op.LtS)) ^^
        E.then_trap_with env "Cannot grow stable memory."
      ) G.nop
    ^^

    (* write len to initial word of stable memory*)
    Stack.with_words env "get_size_ptr" 1l (fun get_size_ptr ->

      get_size_ptr ^^ get_len ^^ store_unskewed_ptr ^^

      compile_unboxed_const 0l ^^
      get_size_ptr ^^ compile_unboxed_const 4l ^^
      Dfinity.system_call env "ic0" "stable_write") ^^

    (* copy data to following stable memory *)
    compile_unboxed_const 4l ^^
    get_dst ^^
    get_len ^^
    E.call_import env "ic0" "stable_write"


  (* return the initial i32 in stable memory recording the size of the following stable data *)
  let stable_data_size env =
    match E.mode env with
    | Flags.ICMode | Flags.RefMode ->
      (* read size from initial word of (assumed non-empty) stable memory*)
      Stack.with_words env "get_size_ptr" 1l (fun get_size_ptr ->
        get_size_ptr ^^ compile_unboxed_const 0l ^^  compile_unboxed_const 4l ^^
        Dfinity.system_call env "ic0" "stable_read" ^^
        get_size_ptr ^^ load_unskewed_ptr)
    | _ -> assert false

  let destabilize env t =
    Blob.of_size_copy env stable_data_size
      (* copy the stable data from stable memory from offset 4 *)
      (fun env -> Dfinity.system_call env "ic0" "stable_read") 4l ^^
    Serialization.deserialize_from_blob true env [t]

end

module GC = struct
  (* This is a very simple GC:
     It copies everything live to the to-space beyond the bump pointer,
     then it memcpies it back, over the from-space (so that we still neatly use
     the beginning of memory).

     Roots are:
     * All objects in the static part of the memory.
     * the closure_table (see module ClosureTable)
  *)

  let gc_enabled = true

  (* If the pointer at ptr_loc points after begin_from_space, copy
     to after end_to_space, and replace it with a pointer, adjusted for where
     the object will be finally. *)
  (* Returns the new end of to_space *)
  (* Invariant: Must not be called on the same pointer twice. *)
  (* All pointers, including ptr_loc and space end markers, are skewed *)

  let evacuate_common env
        get_obj update_ptr
        get_begin_from_space get_begin_to_space get_end_to_space
        =

    let (set_len, get_len) = new_local env "len" in

    (* If this is static, ignore it *)
    get_obj ^^
    get_begin_from_space ^^
    G.i (Compare (Wasm.Values.I32 I32Op.LtU)) ^^
    G.if_ [] (get_end_to_space ^^ G.i Return) G.nop ^^

    (* If this is an indirection, just use that value *)
    get_obj ^^
    Tagged.branch_default env [] G.nop [
      Tagged.Indirection,
      update_ptr (get_obj ^^ Heap.load_field 1l) ^^
      get_end_to_space ^^ G.i Return
    ] ^^

    (* Get object size *)
    get_obj ^^ HeapTraversal.object_size env ^^ set_len ^^

    (* Grow memory if needed *)
    get_end_to_space ^^
    get_len ^^ compile_mul_const Heap.word_size ^^
    G.i (Binary (Wasm.Values.I32 I32Op.Add)) ^^
    Heap.grow_memory env ^^

    (* Copy the referenced object to to space *)
    get_obj ^^ HeapTraversal.object_size env ^^ set_len ^^

    get_end_to_space ^^ get_obj ^^ get_len ^^ Heap.memcpy_words_skewed env ^^

    let (set_new_ptr, get_new_ptr) = new_local env "new_ptr" in

    (* Calculate new pointer *)
    get_end_to_space ^^
    get_begin_to_space ^^
    G.i (Binary (Wasm.Values.I32 I32Op.Sub)) ^^
    get_begin_from_space ^^
    G.i (Binary (Wasm.Values.I32 I32Op.Add)) ^^
    set_new_ptr ^^

    (* Set indirection *)
    get_obj ^^
    Tagged.(store Indirection) ^^
    get_obj ^^
    get_new_ptr ^^
    Heap.store_field 1l ^^

    (* Update pointer *)
    update_ptr get_new_ptr ^^

    (* Calculate new end of to space *)
    get_end_to_space ^^
    get_len ^^ compile_mul_const Heap.word_size ^^
    G.i (Binary (Wasm.Values.I32 I32Op.Add))

  (* Used for normal skewed pointers *)
  let evacuate env = Func.share_code4 env "evacuate" (("begin_from_space", I32Type), ("begin_to_space", I32Type), ("end_to_space", I32Type), ("ptr_loc", I32Type)) [I32Type] (fun env get_begin_from_space get_begin_to_space get_end_to_space get_ptr_loc ->

    let get_obj = get_ptr_loc ^^ load_ptr in

    (* If this is an unboxed scalar, ignore it *)
    get_obj ^^
    BitTagged.if_tagged_scalar env [] (get_end_to_space ^^ G.i Return) G.nop ^^

    let update_ptr new_val_code =
      get_ptr_loc ^^ new_val_code ^^ store_ptr in

    evacuate_common env
        get_obj update_ptr
        get_begin_from_space get_begin_to_space get_end_to_space
  )

  (* A variant for pointers that point into the payload (used for the bignum objects).
     These are never scalars. *)
  let evacuate_offset env offset =
    let name = Printf.sprintf "evacuate_offset_%d" (Int32.to_int offset) in
    Func.share_code4 env name (("begin_from_space", I32Type), ("begin_to_space", I32Type), ("end_to_space", I32Type), ("ptr_loc", I32Type)) [I32Type] (fun env get_begin_from_space get_begin_to_space get_end_to_space get_ptr_loc ->
    let get_obj = get_ptr_loc ^^ load_ptr ^^ compile_sub_const offset in

    let update_ptr new_val_code =
      get_ptr_loc ^^ new_val_code ^^ compile_add_const offset ^^ store_ptr in

    evacuate_common env
        get_obj update_ptr
        get_begin_from_space get_begin_to_space get_end_to_space
  )

  let register env static_roots =
    Func.define_built_in env "get_heap_size" [] [I32Type] (fun env ->
      Heap.get_heap_ptr env ^^
      Heap.get_heap_base env ^^
      G.i (Binary (Wasm.Values.I32 I32Op.Sub))
    );

    Func.define_built_in env "collect" [] [] (fun env ->
      if not gc_enabled then G.nop else

      (* Copy all roots. *)
      let (set_begin_from_space, get_begin_from_space) = new_local env "begin_from_space" in
      let (set_begin_to_space, get_begin_to_space) = new_local env "begin_to_space" in
      let (set_end_to_space, get_end_to_space) = new_local env "end_to_space" in

      Heap.get_heap_base env ^^ compile_add_const ptr_skew ^^ set_begin_from_space ^^
      let get_end_from_space = get_begin_to_space in
      Heap.get_skewed_heap_ptr env ^^ set_begin_to_space ^^
      Heap.get_skewed_heap_ptr env ^^ set_end_to_space ^^


      (* Common arguments for evacuate *)
      let evac get_ptr_loc =
          get_begin_from_space ^^
          get_begin_to_space ^^
          get_end_to_space ^^
          get_ptr_loc ^^
          evacuate env ^^
          set_end_to_space in

      let evac_offset get_ptr_loc offset =
          get_begin_from_space ^^
          get_begin_to_space ^^
          get_end_to_space ^^
          get_ptr_loc ^^
          evacuate_offset env offset ^^
          set_end_to_space in

      (* Go through the roots, and evacuate them *)
      HeapTraversal.for_each_array_elem env (compile_unboxed_const static_roots) (fun get_elem_ptr ->
        let (set_static, get_static) = new_local env "static_obj" in
        get_elem_ptr ^^ load_ptr ^^ set_static ^^
        HeapTraversal.for_each_pointer env get_static evac evac_offset
      ) ^^
      evac (ClosureTable.root env) ^^

      (* Go through the to-space, and evacuate that.
         Note that get_end_to_space changes as we go, but walk_heap_from_to can handle that.
       *)
      HeapTraversal.walk_heap_from_to env
        get_begin_to_space
        get_end_to_space
        (fun get_x -> HeapTraversal.for_each_pointer env get_x evac evac_offset) ^^

      (* Note some stats *)
      get_end_to_space ^^ get_begin_to_space ^^ G.i (Binary (Wasm.Values.I32 I32Op.Sub)) ^^
      Heap.note_live_size env ^^

      get_end_from_space ^^ get_begin_from_space ^^ G.i (Binary (Wasm.Values.I32 I32Op.Sub)) ^^
      get_end_to_space ^^ get_begin_to_space ^^ G.i (Binary (Wasm.Values.I32 I32Op.Sub)) ^^
      G.i (Binary (Wasm.Values.I32 I32Op.Sub)) ^^
      Heap.add_reclaimed env ^^

      (* Copy the to-space to the beginning of memory. *)
      get_begin_from_space ^^ compile_add_const ptr_unskew ^^
      get_begin_to_space ^^ compile_add_const ptr_unskew ^^
      get_end_to_space ^^ get_begin_to_space ^^ G.i (Binary (Wasm.Values.I32 I32Op.Sub)) ^^
      Heap.memcpy env ^^

      (* Reset the heap pointer *)
      get_begin_from_space ^^ compile_add_const ptr_unskew ^^
      get_end_to_space ^^ get_begin_to_space ^^ G.i (Binary (Wasm.Values.I32 I32Op.Sub)) ^^
      G.i (Binary (Wasm.Values.I32 I32Op.Add)) ^^
      Heap.set_heap_ptr env
  )

  let get_heap_size env =
    G.i (Call (nr (E.built_in env "get_heap_size")))

  let store_static_roots env =
    Arr.vanilla_lit env (E.get_static_roots env)

end (* GC *)

module StackRep = struct
  open SR

  (*
     Most expressions have a “preferred”, most optimal, form. Hence,
     compile_exp put them on the stack in that form, and also returns
     the form it chose.

     But the users of compile_exp usually want a specific form as well.
     So they use compile_exp_as, indicating the form they expect.
     compile_exp_as then does the necessary coercions.
   *)

  let of_arity n =
    if n = 1 then Vanilla else UnboxedTuple n

  (* The stack rel of a primitive type, i.e. what the binary operators expect *)
  let of_type t =
    let open Type in
    match normalize t with
    | Prim Bool -> SR.bool
    | Prim (Nat | Int) -> Vanilla
    | Prim (Nat64 | Int64 | Word64) -> UnboxedWord64
    | Prim (Nat32 | Int32 | Word32) -> UnboxedWord32
    | Prim (Nat8 | Nat16 | Int8 | Int16 | Word8 | Word16 | Char) -> Vanilla
    | Prim (Text | Blob | Principal) -> Vanilla
    | Prim Float -> UnboxedFloat64
    | p -> todo "StackRep.of_type" (Arrange_ir.typ p) Vanilla

  let to_block_type env = function
    | Vanilla -> [I32Type]
    | UnboxedWord64 -> [I64Type]
    | UnboxedWord32 -> [I32Type]
    | UnboxedFloat64 -> [F64Type]
    | UnboxedTuple 0 -> []
    | UnboxedTuple 1 -> [I32Type]
    | UnboxedTuple n ->
      assert false; (* not supported without muti_value *)
    | Const _ -> []
    | Unreachable -> []

  let to_string = function
    | Vanilla -> "Vanilla"
    | UnboxedWord64 -> "UnboxedWord64"
    | UnboxedWord32 -> "UnboxedWord32"
    | UnboxedFloat64 -> "UnboxedFloat64"
    | UnboxedTuple n -> Printf.sprintf "UnboxedTuple %d" n
    | Unreachable -> "Unreachable"
    | Const _ -> "Const"

  let join (sr1 : t) (sr2 : t) = match sr1, sr2 with
    | _, _ when SR.eq sr1 sr2 -> sr1
    | Unreachable, sr2 -> sr2
    | sr1, Unreachable -> sr1
    | UnboxedWord64, UnboxedWord64 -> UnboxedWord64
    | UnboxedTuple n, UnboxedTuple m when n = m -> sr1
    | _, Vanilla -> Vanilla
    | Vanilla, _ -> Vanilla
    | Const _, Const _ -> Vanilla

    | Const _, UnboxedWord32 -> UnboxedWord32
    | UnboxedWord32, Const _ -> UnboxedWord32
    | Const _, UnboxedWord64 -> UnboxedWord64
    | UnboxedWord64, Const _ -> UnboxedWord64
    | Const _, UnboxedFloat64 -> UnboxedFloat64
    | UnboxedFloat64, Const _ -> UnboxedFloat64

    | Const _, UnboxedTuple 0 -> UnboxedTuple 0
    | UnboxedTuple 0, Const _-> UnboxedTuple 0
    | _, _ ->
      Printf.eprintf "Invalid stack rep join (%s, %s)\n"
        (to_string sr1) (to_string sr2); sr1

  (* This is used when two blocks join, e.g. in an if. In that
     case, they cannot return multiple values. *)
  let relax =
    if !Flags.multi_value
    then fun sr -> sr
    else function
      | UnboxedTuple n when n > 1 -> Vanilla
      | sr -> sr

  let drop env (sr_in : t) =
    match sr_in with
    | Vanilla | UnboxedWord64 | UnboxedWord32 | UnboxedFloat64 -> G.i Drop
    | UnboxedTuple n -> G.table n (fun _ -> G.i Drop)
    | Const _ | Unreachable -> G.nop

  (* Materializes a Const.lit: If necessary, puts
     bytes into static memory, and returns a vanilla value.
  *)
  let materialize_lit env (lit : Const.lit) : int32 =
    match lit with
      (* Booleans are directly in Vanilla representation *)
      | Const.Vanilla n  -> n
      | Const.BigInt n   -> BigNum.vanilla_lit env n
      | Const.Word32 n   -> BoxedSmallWord.vanilla_lit env n
      | Const.Word64 n   -> BoxedWord64.vanilla_lit env n
      | Const.Float64 f  -> Float.vanilla_lit env f
      | Const.Blob t     -> Blob.vanilla_lit env t

  let rec materialize_const_t env (p, cv) : int32 =
    Lib.Promise.lazy_value p (fun () -> materialize_const_v env cv)

  and materialize_const_v env = function
    | Const.Fun get_fi -> Closure.static_closure env (get_fi ())
    | Const.Message fi -> assert false
    | Const.Obj fs ->
      let fs' = List.map (fun (n, c) -> (n, materialize_const_t env c)) fs in
      Object.vanilla_lit env fs'
    | Const.Unit -> Tuple.unit_vanilla_lit
    | Const.Array cs ->
      let ptrs = List.map (materialize_const_t env) cs in
      Arr.vanilla_lit env ptrs
    | Const.Lit l -> materialize_lit env l

  let adjust env (sr_in : t) sr_out =
    if eq sr_in sr_out
    then G.nop
    else match sr_in, sr_out with
    | Unreachable, Unreachable -> G.nop
    | Unreachable, _ -> G.i Unreachable

    | UnboxedTuple n, Vanilla -> Tuple.from_stack env n
    | Vanilla, UnboxedTuple n -> Tuple.to_stack env n

    | UnboxedWord64, Vanilla -> BoxedWord64.box env
    | Vanilla, UnboxedWord64 -> BoxedWord64.unbox env

    | UnboxedWord32, Vanilla -> BoxedSmallWord.box env
    | Vanilla, UnboxedWord32 -> BoxedSmallWord.unbox env

    | UnboxedFloat64, Vanilla -> Float.box env
    | Vanilla, UnboxedFloat64 -> Float.unbox env

    | Const c, Vanilla -> compile_unboxed_const (materialize_const_t env c)
    | Const (_, Const.Lit (Const.Word32 n)), UnboxedWord32 -> compile_unboxed_const n
    | Const (_, Const.Lit (Const.Word64 n)), UnboxedWord64 -> compile_const_64 n
    | Const (_, Const.Lit (Const.Float64 f)), UnboxedFloat64 -> Float.compile_unboxed_const f
    | Const c, UnboxedTuple 0 -> G.nop
    | Const (_, Const.Array cs), UnboxedTuple n ->
      assert (n = List.length cs);
      G.concat_map (fun c -> compile_unboxed_const (materialize_const_t env c)) cs
    | _, _ ->
      Printf.eprintf "Unknown stack_rep conversion %s -> %s\n"
        (to_string sr_in) (to_string sr_out);
      G.nop

end (* StackRep *)

module VarEnv = struct

  (* A type to record where Motoko names are stored. *)
  type varloc =
    (* A Wasm Local of the current function, directly containing the value
       (note that most values are pointers, but not all)
       Used for immutable and mutable, non-captured data *)
    | Local of int32
    (* A Wasm Local of the current function, that points to memory location,
       with an offset (in words) to value.
       Used for mutable captured data *)
    | HeapInd of int32 * int32
    (* A static mutable memory location (static address of a MutBox field) *)
    (* TODO: Do we need static immutable? *)
    | HeapStatic of int32
    (* Not materialized (yet), statically known constant, static location on demand *)
    | Const of Const.t
    (* public method *)
    | PublicMethod of int32 * string

  let is_non_local : varloc -> bool = function
    | Local _
    | HeapInd _ -> false
    | HeapStatic _
    | PublicMethod _
    | Const _ -> true

  type lvl = TopLvl | NotTopLvl

  (*
  The source variable environment:
   - Whether we are on the top level
   - In-scope variables
   - scope jump labels
  *)


  module NameEnv = Env.Make(String)
  type t = {
    lvl : lvl;
    vars : (varloc * Type.typ * Source.region) NameEnv.t; (* variables ↦ their location and metadata *)
    labels : G.depth NameEnv.t; (* jump label ↦ their depth *)
  }

  let empty_ae = {
    lvl = TopLvl;
    vars = NameEnv.empty;
    labels = NameEnv.empty;
  }

  (* Creating a local environment, resetting the local fields,
     and removing bindings for local variables (unless they are at global locations)
  *)

  let mk_fun_ae ae = { ae with
    lvl = NotTopLvl;
    vars = NameEnv.filter (fun v (l, _, _) ->
      let non_local = is_non_local l in
      (* For debugging, enable this:
      (if not non_local then Printf.eprintf "VarEnv.mk_fun_ae: Removing %s\n" v);
      *)
      non_local
    ) ae.vars;
  }

  let lookup_var' ae var =
    match NameEnv.find_opt var ae.vars with
      | Some _ as found -> found
      | None   -> Printf.eprintf "Could not find %s\n" var; None

  let lookup_var ae var = Option.map (fun (l, _, _) -> l) (lookup_var' ae var)

  let needs_capture ae var = match lookup_var ae var with
    | Some l -> not (is_non_local l)
    | None -> assert false

  let add_binding name ty at b bs = NameEnv.add name (b, ty, at) bs

  let _add_metadata name ty srcloc = NameEnv.update name (function Some (b, _, _) -> Some (b, ty, srcloc) | v -> v)

  let reuse_local_with_offset (ae : t) name ty at i off =
      { ae with vars = add_binding name ty at (HeapInd (i, off)) ae.vars }

  let add_local_with_offset env (ae : t) name ty at off =
      let i = E.add_anon_local env I32Type in
      E.add_local_name env i name;
      (reuse_local_with_offset ae name ty at i off, i)

  let add_local_heap_static (ae : t) name ty at ptr =
      { ae with vars = add_binding name ty at (HeapStatic ptr) ae.vars }

  let add_local_public_method (ae : t) name ty at (fi, exported_name) =
      { ae with vars = add_binding name ty at (PublicMethod (fi, exported_name) : varloc) ae.vars }

  let add_local_const (ae : t) name ty at cv =
      { ae with vars = add_binding name ty at (Const cv : varloc) ae.vars }

  let add_local_local env (ae : t) name ty srcloc i =
      { ae with vars = add_binding name ty srcloc (Local i) ae.vars }

  let add_direct_local env (ae : t) name ty srcloc =
      let i = E.add_anon_local env I32Type in
      E.add_local_name env i name;
      (add_local_local env ae name ty srcloc i, i)

  (* Adds the names to the environment and returns a list of setters *)
  let rec add_argument_locals env (ae : t) at = function
    | [] -> ae, []
    | (name, ty) :: rest ->
      let i = E.add_anon_local env I32Type in
      E.add_local_name env i name;
      let ae' = { ae with vars = add_binding name ty at (Local i) ae.vars } in
      let (ae_final, setters) = add_argument_locals env ae' at rest
      in (ae_final, G.i (LocalSet (nr i)) :: setters)

  let add_label (ae : t) name (d : G.depth) =
      { ae with labels = NameEnv.add name d ae.labels }

  let get_label_depth (ae : t) name : G.depth  =
    match NameEnv.find_opt name ae.labels with
      | Some d -> d
      | None   -> Printf.eprintf "Could not find %s\n" name; raise Not_found

end (* VarEnv *)

(* type for wrapping code with context, context is establishment
   of (pattern) binding, argument is the code using the binding,
   result is e.g. the code for `case p e`. *)
type scope_wrap = G.t -> G.t

let unmodified : scope_wrap = fun code -> code

module Var = struct
  (* This module is all about looking up Motoko variables in the environment,
     and dealing with mutable variables *)

  open VarEnv

  (* Stores the payload (which is found on the stack) *)
  let set_val env ae var = match VarEnv.lookup_var ae var with
    | Some (Local i) ->
      G.i (LocalSet (nr i))
    | Some (HeapInd (i, off)) ->
      let (set_new_val, get_new_val) = new_local env "new_val" in
      set_new_val ^^
      G.i (LocalGet (nr i)) ^^
      get_new_val ^^
      Heap.store_field off
    | Some (HeapStatic ptr) ->
      let (set_new_val, get_new_val) = new_local env "new_val" in
      set_new_val ^^
      compile_unboxed_const ptr ^^
      get_new_val ^^
      Heap.store_field 1l
    | Some (Const _) -> fatal "set_val: %s is const" var
    | Some (PublicMethod _) -> fatal "set_val: %s is PublicMethod" var
    | None   -> fatal "set_val: %s missing" var

  (* Returns the payload (optimized representation) *)
  let get_val (env : E.t) (ae : VarEnv.t) var = match VarEnv.lookup_var ae var with
    | Some (Local i) ->
      SR.Vanilla, G.i (LocalGet (nr i))
    | Some (HeapInd (i, off)) ->
      SR.Vanilla, G.i (LocalGet (nr i)) ^^ Heap.load_field off
    | Some (HeapStatic i) ->
      SR.Vanilla, compile_unboxed_const i ^^ Heap.load_field 1l
    | Some (Const c) ->
      SR.Const c, G.nop
    | Some (PublicMethod (_, name)) ->
      SR.Vanilla,
      Dfinity.get_self_reference env ^^
      Dfinity.actor_public_field env name
    | None -> assert false

  (* Returns the payload (vanilla representation) *)
  let get_val_vanilla (env : E.t) (ae : VarEnv.t) var =
    let sr, code = get_val env ae var in
    code ^^ StackRep.adjust env sr SR.Vanilla

  (* Returns the value to put in the closure,
     and code to restore it, including adding to the environment
  *)
  let capture old_env ae0 var : G.t * (E.t -> VarEnv.t -> VarEnv.t * scope_wrap) =
    match VarEnv.lookup_var' ae0 var with
    | Some (Local i, ty, at) ->
      ( G.i (LocalGet (nr i))
      , fun new_env ae1 ->
        let ae2, j = VarEnv.add_direct_local new_env ae1 var ty at in
        let restore_code = G.i (LocalSet (nr j)) in
        let dw = G.(dw_tag_no_children (Variable (* FIXME: Constant? *) (var, at.left, ty, Int32.to_int j)))
        in ae2, fun body -> restore_code ^^ dw ^^ body
      )
    | Some (HeapInd (i, off), ty, at) ->
      ( G.i (LocalGet (nr i))
      , fun new_env ae1 ->
        let ae2, j = VarEnv.add_local_with_offset new_env ae1 var ty at off in
        let dw = G.(dw_tag_no_children (Variable(* FIXME: Indirect *) (var, at.left, ty, Int32.to_int j))) in
        let restore_code = G.i (LocalSet (nr j))
        in ae2, fun body -> restore_code ^^ dw ^^ body
      )
    | _ -> assert false

  (* Returns a pointer to a heap allocated box for this.
     (either a mutbox, if already mutable, or a freshly allocated box)
  *)
  let field_box env code =
    Tagged.obj env Tagged.ObjInd [ code ]

  let get_val_ptr env ae var = match VarEnv.lookup_var ae var with
    | Some (HeapInd (i, 1l)) -> G.i (LocalGet (nr i))
    | Some (HeapStatic _) -> assert false (* we never do this on the toplevel *)
    | _  -> field_box env (get_val_vanilla env ae var)

end (* Var *)

(* This comes late because it also deals with messages *)
module FuncDec = struct
  let bind_args env ae0 first_arg :
        (VarEnv.NameEnv.key, Type.typ) annotated_phrase list -> VarEnv.t * G.t =
    let rec go ix ae dw = function
    | [] -> ae, dw
    | {it; at; note}::args ->
      let ae' = VarEnv.add_local_local env ae it note at (Int32.of_int ix) in
      let dw' = G.(dw_tag_no_children (Formal_parameter (it, at.left, note, ix))) in
      go (ix + 1) ae' (dw ^^ dw') args in
    go first_arg ae0 G.nop

  (* Create a WebAssembly func from a pattern (for the argument) and the body.
   Parameter `captured` should contain the, well, captured local variables that
   the function will find in the closure. *)
  let compile_local_function outer_env outer_ae restore_env name args mk_body ret_tys at =
    let arg_names = List.map (fun a -> a.it, I32Type) args in
    let return_arity = List.length ret_tys in
    let retty = Lib.List.make return_arity I32Type in
    let ae0 = VarEnv.mk_fun_ae outer_ae in
    Func.of_body outer_env (["clos", I32Type] @ arg_names) retty (fun env -> G.with_region at (
      let get_closure = G.i (LocalGet (nr 0l)) in

      let ae1, closure_codeW = restore_env env ae0 get_closure in

      (* Add nested DWARF *)
      (* prereq has side effects (i.e. creating DW types) that must happen before generating
         DWARF for the formal parameters, so we have to strictly evaluate *)
      let prereq_types = G.(effects (concat_map (fun arg -> dw_tag_no_children (Type arg.note)) args)) in

      (* Add arguments to the environment (shifted by 1) *)
      let ae2, dw_args = bind_args env ae1 1 args in
      prereq_types ^^
      G.(dw_tag (Subprogram (name, at.left)))
        (dw_args ^^
         closure_codeW (mk_body env ae2))
    ))

  let message_start env sort = match sort with
      | Type.Shared Type.Write ->
        Lifecycle.trans env Lifecycle.InUpdate
      | Type.Shared Type.Query ->
        Lifecycle.trans env Lifecycle.InQuery
      | _ -> assert false

  let message_cleanup env sort = match sort with
      | Type.Shared Type.Write ->
        G.i (Call (nr (E.built_in env "collect"))) ^^
        Lifecycle.trans env Lifecycle.Idle
      | Type.Shared Type.Query ->
        Lifecycle.trans env Lifecycle.PostQuery
      | _ -> assert false

  let compile_const_message outer_env outer_ae sort control name args mk_body ret_tys at : E.func_with_names =
    let ae0 = VarEnv.mk_fun_ae outer_ae in
    Func.of_body outer_env [] [] (fun env -> G.with_region at (
      message_start env sort ^^
      (* reply early for a oneway *)
      (if control = Type.Returns
       then
         Tuple.compile_unit ^^
         Serialization.serialize env [] ^^
         Dfinity.reply_with_data env
       else G.nop) ^^
      (* Deserialize argument and add params to the environment *)
      let arg_names_tys = List.map (fun a -> a.it, a.note) args in
      let ae1, setters = VarEnv.add_argument_locals env ae0 at arg_names_tys in
      Serialization.deserialize env (List.map snd arg_names_tys) ^^
      G.concat (List.rev setters) ^^
      mk_body env ae1 ^^
      message_cleanup env sort
    ))

  (* Compile a closed function declaration (captures no local variables) *)
  let closed pre_env sort control name args mk_body ret_tys at =
    if Type.is_shared_sort sort
    then begin
      let (fi, fill) = E.reserve_fun pre_env name in
      ( Const.t_of_v (Const.Message fi), fun env ae ->
        fill (compile_const_message env ae sort control name args mk_body ret_tys at)
      )
    end else begin
      assert (control = Type.Returns);
      let lf = E.make_lazy_function pre_env name in
      ( Const.t_of_v (Const.Fun (fun () -> Lib.AllocOnUse.use lf)), fun env ae ->
        let restore_no_env _env ae _ = ae, unmodified in
        Lib.AllocOnUse.def lf (lazy (compile_local_function env ae restore_no_env name args mk_body ret_tys at))
      )
    end

  (* Compile a closure declaration (captures local variables) *)
  let closure env ae sort control name captured args mk_body ret_tys at =
      let is_local = sort = Type.Local in

      let set_clos, get_clos = new_local env (name ^ "_clos") in

      let len = Wasm.I32.of_int_u (List.length captured) in
      let store_env, restore_env =
        let rec go i = function
          | [] -> (G.nop, fun _env ae1 _ -> ae1, unmodified)
          | (v::vs) ->
              let store_rest, restore_rest = go (i + 1) vs in
              let store_this, restore_this = Var.capture env ae v in
              let store_env =
                get_clos ^^
                store_this ^^
                Closure.store_data (Wasm.I32.of_int_u i) ^^
                store_rest in
              let restore_env env ae1 get_env =
                let ae2, codeW = restore_this env ae1 in
                let ae3, code_restW = restore_rest env ae2 get_env in
                (ae3,
                 fun body ->
                 get_env ^^
                 Closure.load_data (Wasm.I32.of_int_u i) ^^
                 G.dw_tag
                   (G.LexicalBlock at.left)
                   (codeW (code_restW body))
                )
              in store_env, restore_env in
        go 0 captured in

      let f =
        if is_local
        then compile_local_function env ae restore_env name args mk_body ret_tys at
        else assert false (* no first class shared functions yet *) in

      let fi = E.add_fun env name f in

      let code =
        (* Allocate a heap object for the closure *)
        Heap.alloc env (Int32.add Closure.header_size len) ^^
        set_clos ^^

        (* Store the tag *)
        get_clos ^^
        Tagged.(store Closure) ^^

        (* Store the function pointer number: *)
        get_clos ^^
        compile_unboxed_const (E.add_fun_ptr env fi) ^^
        Heap.store_field Closure.funptr_field ^^

        (* Store the length *)
        get_clos ^^
        compile_unboxed_const len ^^
        Heap.store_field Closure.len_field ^^

        (* Store all captured values *)
        store_env
      in

      if is_local
      then
        SR.Vanilla,
        code ^^
        get_clos
      else assert false (* no first class shared functions *)

  let lit env ae name sort control free_vars args mk_body ret_tys at =
    let captured = List.filter (VarEnv.needs_capture ae) free_vars in

    if ae.VarEnv.lvl = VarEnv.TopLvl then assert (captured = []);

    if captured = []
    then
      let (ct, fill) = closed env sort control name args mk_body ret_tys at in
      fill env ae;
      (SR.Const ct, G.nop)
    else closure env ae sort control name captured args mk_body ret_tys at

  (* Returns the index of a saved closure *)
  let async_body env ae ts free_vars mk_body at =
    (* We compile this as a local, returning function, so set return type to [] *)
    let sr, code = lit env ae "anon_async" Type.Local Type.Returns free_vars [] mk_body [] at in
    code ^^
    StackRep.adjust env sr SR.Vanilla ^^
    ClosureTable.remember env

  (* Takes the reply and reject callbacks, tuples them up,
     add them to the closure table, and returns the two callbacks expected by
     call_simple.

     The tupling is necessary because we want to free _both_ closures when
     one is called.

     The reply callback function exists once per type (it has to do
     serialization); the reject callback function is unique.
  *)

  let closures_to_reply_reject_callbacks env ts =
    let reply_name = "@callback<" ^ Typ_hash.typ_hash (Type.Tup ts) ^ ">" in
    Func.define_built_in env reply_name ["env", I32Type] [] (fun env ->
        message_start env (Type.Shared Type.Write) ^^
        (* Look up closure *)
        let (set_closure, get_closure) = new_local env "closure" in
        G.i (LocalGet (nr 0l)) ^^
        ClosureTable.recall env ^^
        Arr.load_field 0l ^^ (* get the reply closure *)
        set_closure ^^
        get_closure ^^

        (* Deserialize arguments  *)
        Serialization.deserialize env ts ^^

        get_closure ^^
        Closure.call_closure env (List.length ts) 0 ^^

        message_cleanup env (Type.Shared Type.Write)
      );

    let reject_name = "@reject_callback" in
    Func.define_built_in env reject_name ["env", I32Type] [] (fun env ->
        message_start env (Type.Shared Type.Write) ^^
        (* Look up closure *)
        let (set_closure, get_closure) = new_local env "closure" in
        G.i (LocalGet (nr 0l)) ^^
        ClosureTable.recall env ^^
        Arr.load_field 1l ^^ (* get the reject closure *)
        set_closure ^^
        get_closure ^^

        (* Synthesize value of type `Text`, the error message
           (The error code is fetched via a prim)
        *)
        Dfinity.error_value env ^^

        get_closure ^^
        Closure.call_closure env 1 0 ^^

        message_cleanup env (Type.Shared Type.Write)
      );

    (* The upper half of this function must not depend on the get_k and get_r
       parameters, so hide them from above (cute trick) *)
    fun get_k get_r ->
      let (set_cb_index, get_cb_index) = new_local env "cb_index" in
      (* store the tuple away *)
      Arr.lit env [get_k; get_r] ^^
      ClosureTable.remember env ^^
      set_cb_index ^^

      (* return arguments for the ic.call *)
      compile_unboxed_const (E.add_fun_ptr env (E.built_in env reply_name)) ^^
      get_cb_index ^^
      compile_unboxed_const (E.add_fun_ptr env (E.built_in env reject_name)) ^^
      get_cb_index

  let ignoring_callback env =
    let name = "@ignore_callback" in
    Func.define_built_in env name ["env", I32Type] [] (fun env -> G.nop);
    compile_unboxed_const (E.add_fun_ptr env (E.built_in env name))

  let ic_call env ts1 ts2 get_meth_pair get_arg get_k get_r =
    match E.mode env with
    | Flags.ICMode | Flags.RefMode ->

      (* The callee *)
      get_meth_pair ^^ Arr.load_field 0l ^^ Blob.as_ptr_len env ^^
      (* The method name *)
      get_meth_pair ^^ Arr.load_field 1l ^^ Blob.as_ptr_len env ^^
      (* The reply and reject callback *)
      closures_to_reply_reject_callbacks env ts2 get_k get_r ^^
      (* the data *)
      get_arg ^^ Serialization.serialize env ts1 ^^
      (* done! *)
      Dfinity.system_call env "ic0" "call_simple" ^^
      (* Check error code *)
      G.i (Test (Wasm.Values.I32 I32Op.Eqz)) ^^
      E.else_trap_with env "could not perform call"
    | _ ->
      E.trap_with env (Printf.sprintf "cannot perform remote call when running locally")

  let ic_call_one_shot env ts get_meth_pair get_arg =
    match E.mode env with
    | Flags.ICMode | Flags.RefMode ->

      (* The callee *)
      get_meth_pair ^^ Arr.load_field 0l ^^ Blob.as_ptr_len env ^^
      (* The method name *)
      get_meth_pair ^^ Arr.load_field 1l ^^ Blob.as_ptr_len env ^^
      (* The reply callback *)
      ignoring_callback env ^^
      compile_unboxed_zero ^^
      (* The reject callback *)
      ignoring_callback env ^^
      compile_unboxed_zero ^^
      (* the data *)
      get_arg ^^ Serialization.serialize env ts ^^
      (* done! *)
      Dfinity.system_call env "ic0" "call_simple" ^^
      (* This is a one-shot function: Ignore error code *)
      G.i Drop
    | _ -> assert false

  let export_async_method env =
    let name = Dfinity.async_method_name in
    begin match E.mode env with
    | Flags.ICMode | Flags.RefMode ->
      Func.define_built_in env name [] [] (fun env ->
        let (set_closure, get_closure) = new_local env "closure" in

        message_start env (Type.Shared Type.Write) ^^

        (* Check that we are calling this *)
        Dfinity.assert_caller_self env ^^

        (* Deserialize and look up closure argument *)
        Serialization.deserialize env Type.[Prim Word32] ^^
        BoxedSmallWord.unbox env ^^
        ClosureTable.recall env ^^
        set_closure ^^ get_closure ^^ get_closure ^^
        Closure.call_closure env 0 0 ^^
        message_cleanup env (Type.Shared Type.Write)
      );

      let fi = E.built_in env name in
      E.add_export env (nr {
        name = Wasm.Utf8.decode ("canister_update " ^ name);
        edesc = nr (FuncExport (nr fi))
      })
    | _ -> ()
    end

end (* FuncDec *)


module PatCode = struct
  (* Pattern failure code on demand.

  Patterns in general can fail, so we want a block around them with a
  jump-label for the fail case. But many patterns cannot fail, in particular
  function arguments that are simple variables. In these cases, we do not want
  to create the block and the (unused) jump label. So we first generate the
  code, either as plain code (CannotFail) or as code with hole for code to fun
  in case of failure (CanFail).
  *)

  type patternCode =
    | CannotFail of G.t
    | CanFail of (G.t -> G.t)

  let (^^^) : patternCode -> patternCode -> patternCode = function
    | CannotFail is1 ->
      begin function
      | CannotFail is2 -> CannotFail (is1 ^^ is2)
      | CanFail is2 -> CanFail (fun k -> is1 ^^ is2 k)
      end
    | CanFail is1 ->
      begin function
      | CannotFail is2 -> CanFail (fun k ->  is1 k ^^ is2)
      | CanFail is2 -> CanFail (fun k -> is1 k ^^ is2 k)
      end

  let with_fail (fail_code : G.t) : patternCode -> G.t = function
    | CannotFail is -> is
    | CanFail is -> is fail_code

  let orElse : patternCode -> patternCode -> patternCode = function
    | CannotFail is1 -> fun _ -> CannotFail is1
    | CanFail is1 -> function
      | CanFail is2 -> CanFail (fun fail_code ->
          let inner_fail = G.new_depth_label () in
          let inner_fail_code = Bool.lit false ^^ G.branch_to_ inner_fail in
          G.labeled_block_ [I32Type] inner_fail (is1 inner_fail_code ^^ Bool.lit true) ^^
          G.if_ [] G.nop (is2 fail_code)
        )
      | CannotFail is2 -> CannotFail (
          let inner_fail = G.new_depth_label () in
          let inner_fail_code = Bool.lit false ^^ G.branch_to_ inner_fail in
          G.labeled_block_ [I32Type] inner_fail (is1 inner_fail_code ^^ Bool.lit true) ^^
          G.if_ [] G.nop is2
        )

  let orTrap env = with_fail (E.trap_with env "pattern failed")

  let with_region at = function
    | CannotFail is -> CannotFail (G.with_region at is)
    | CanFail is -> CanFail (fun k -> G.with_region at (is k))

end (* PatCode *)
open PatCode

(* All the code above is independent of the IR *)
open Ir

module AllocHow = struct
  (*
  When compiling a (recursive) block, we need to do a dependency analysis, to
  find out how the things are allocated. The options are:
  - const:  completely known, constant, not stored anywhere (think static function)
            (no need to mention in a closure)
  - local:  only needed locally, stored in a Wasm local, immutable
            (can be copied into a closure by value)
  - local mutable: only needed locally, stored in a Wasm local, mutable
            (cannot be copied into a closure)
  - heap allocated: stored on the dynamic heap, address in Wasm local
            (can be copied into a closure by reference)
  - static heap: stored on the static heap, address known statically
            (no need to mention in a closure)

  The goal is to avoid dynamic allocation where possible (and use locals), and
  to avoid turning function references into closures.

  The rules are:
  - functions are const, unless they capture something that is not a const
    function or a static heap allocation.
    in particular, top-level functions are always const
  - everything that is captured on the top-level needs to be statically
    heap-allocated
  - everything that is captured before it is defined, or is captured and mutable
    needs to be dynamically heap-allocated
  - the rest can be local
  *)

  module M = Freevars.M
  module S = Freevars.S

  (*
  We represent this as a lattice as follows:
  *)
  type how = Const | LocalImmut | LocalMut | StoreHeap | StoreStatic
  type allocHow = how M.t

  let disjoint_union : allocHow -> allocHow -> allocHow =
    M.union (fun v _ _ -> fatal "AllocHow.disjoint_union: %s" v)

  let join : allocHow -> allocHow -> allocHow =
    M.union (fun _ x y -> Some (match x, y with
      | StoreStatic, StoreHeap | StoreHeap, StoreStatic
      ->  fatal "AllocHow.join: cannot join StoreStatic and StoreHeap"

      | _, StoreHeap   | StoreHeap,   _ -> StoreHeap
      | _, StoreStatic | StoreStatic, _ -> StoreStatic
      | _, LocalMut    | LocalMut,    _ -> LocalMut
      | _, LocalImmut  | LocalImmut,  _ -> LocalImmut

      | Const, Const -> Const
    ))
  let joins = List.fold_left join M.empty

  let map_of_set = Freevars.map_of_set
  let set_of_map = Freevars.set_of_map

  (* Various filters used in the set operations below *)
  let is_local_mut _ = function
    | LocalMut -> true
    | _ -> false

  let is_local _ = function
    | LocalImmut -> true
    | LocalMut -> true
    | _ -> false

  let how_captured lvl how seen captured =
    (* What to do so that we can capture something?
       * For local blocks, put on the dynamic heap:
         - mutable things
         - not yet defined things
       * For top-level blocks, put on the static heap:
         - everything that is non-static (i.e. still in locals)
    *)
    match lvl with
    | VarEnv.NotTopLvl ->
      map_of_set StoreHeap (S.union
        (S.inter (set_of_map (M.filter is_local_mut how)) captured)
        (S.inter (set_of_map (M.filter is_local how)) (S.diff captured seen))
      )
    | VarEnv.TopLvl ->
      map_of_set StoreStatic
        (S.inter (set_of_map (M.filter is_local how)) captured)

  let dec lvl how_outer (seen, how0) dec =
    let how_all = disjoint_union how_outer how0 in

    let (f,d) = Freevars.dec dec in
    let captured = S.inter (set_of_map how0) (Freevars.captured_vars f) in

    (* Which allocation is required for the things defined here? *)
    let how1 = match dec.it with
      (* Mutable variables are, well, mutable *)
      | VarD _ ->
      M.map (fun _t -> LocalMut) d

      (* Constant expressions (trusting static_vals.ml) *)
      | LetD (_, e) when e.note.Note.const ->
      M.map (fun _t -> (Const : how)) d

      (* Everything else needs at least a local *)
      | _ ->
      M.map (fun _t -> LocalImmut) d in

    (* Which allocation does this require for its captured things? *)
    let how2 = how_captured lvl how_all seen captured in

    let how = joins [how0; how1; how2] in
    let seen' = S.union seen (set_of_map d)
    in (seen', how)

  (* find the allocHow for the variables currently in scope *)
  (* we assume things are mutable, as we do not know better here *)
  let how_of_ae ae : allocHow = M.map (fun (l, _, _) ->
    match l with
    | VarEnv.Const _ -> (Const : how)
    | VarEnv.HeapStatic _ -> StoreStatic
    | VarEnv.HeapInd _ -> StoreHeap
    | VarEnv.Local _ -> LocalMut (* conservatively assume immutable *)
    | VarEnv.PublicMethod _ -> LocalMut
    ) ae.VarEnv.vars

  let decs (ae : VarEnv.t) decs captured_in_body : allocHow =
    let lvl = ae.VarEnv.lvl in
    let how_outer = how_of_ae ae in
    let defined_here = snd (Freevars.decs decs) in (* TODO: implement gather_decs more directly *)
    let how_outer = Freevars.diff how_outer defined_here in (* shadowing *)
    let how0 = M.map (fun _t -> (Const : how)) defined_here in
    let captured = S.inter (set_of_map defined_here) captured_in_body in
    let rec go how =
      let seen, how1 = List.fold_left (dec lvl how_outer) (S.empty, how) decs in
      assert (S.equal seen (set_of_map defined_here));
      let how2 = how_captured lvl how1 seen captured in
      let how' = join how1 how2 in
      if M.equal (=) how how' then how' else go how' in
    go how0

  (* Functions to extend the environment (and possibly allocate memory)
     based on how we want to store them. *)
  let add_local env ae how name typ at : VarEnv.t * G.t * G.t =
    match M.find name how with
    | (Const : how) -> G.(ae, nop, nop)
    | LocalImmut | LocalMut ->
      let ae1, ix = VarEnv.add_direct_local env ae name typ at in
      G.(ae1, nop,
         dw_tag_no_children (Variable(*FIXME: Constant?*) (name, at.left, typ, Int32.to_int ix)))
    | StoreHeap ->
      let ae1, ix = VarEnv.add_local_with_offset env ae name typ at 1l in
      let alloc_code =
        Tagged.obj env Tagged.MutBox [ compile_unboxed_zero ] ^^
        G.i (LocalSet (nr ix)) in
      (ae1, alloc_code, G.(dw_tag_no_children (Variable(*FIXME: Indirect?*) (name, at.left, typ, Int32.to_int ix))))
    | StoreStatic ->
      let tag = bytes_of_int32 (Tagged.int_of_tag Tagged.MutBox) in
      let zero = bytes_of_int32 0l in
      let ptr = E.add_mutable_static_bytes env (tag ^ zero) in
      E.add_static_root env ptr;
      let ae1 = VarEnv.add_local_heap_static ae name typ at ptr in
      G.(ae1, nop, G.(dw_tag_no_children (Variable(*FIXME: ByPtr?*) (name, at.left, typ, Int32.to_int ptr))))

end (* AllocHow *)

(* The actual compiler code that looks at the AST *)

let nat64_to_int64 n =
  let open Big_int in
  let twoRaised63 = power_int_positive_int 2 63 in
  let q, r = quomod_big_int (Value.Nat64.to_big_int n) twoRaised63 in
  if sign_big_int q = 0 then r else sub_big_int r twoRaised63

let const_lit_of_lit : Ir.lit -> Const.lit = function
  | BoolLit false -> Const.Word32 0l
  | BoolLit true  -> Const.Word32 1l
  | IntLit n
  | NatLit n      -> Const.BigInt n
  | Word8Lit n    -> Const.Vanilla (Value.Word8.to_bits n) (* already Msb-aligned *)
  | Word16Lit n   -> Const.Vanilla (Value.Word16.to_bits n)
  | Word32Lit n   -> Const.Word32 n
  | Word64Lit n   -> Const.Word64 n
  | Int8Lit n     -> Const.Vanilla (TaggedSmallWord.vanilla_lit Type.Int8 (Value.Int_8.to_int n))
  | Nat8Lit n     -> Const.Vanilla (TaggedSmallWord.vanilla_lit Type.Nat8 (Value.Nat8.to_int n))
  | Int16Lit n    -> Const.Vanilla (TaggedSmallWord.vanilla_lit Type.Int16 (Value.Int_16.to_int n))
  | Nat16Lit n    -> Const.Vanilla (TaggedSmallWord.vanilla_lit Type.Nat16 (Value.Nat16.to_int n))
  | Int32Lit n    -> Const.Word32 (Int32.of_int (Value.Int_32.to_int n))
  | Nat32Lit n    -> Const.Word32 (Int32.of_int (Value.Nat32.to_int n))
  | Int64Lit n    -> Const.Word64 (Big_int.int64_of_big_int (Value.Int_64.to_big_int n))
  | Nat64Lit n    -> Const.Word64 (Big_int.int64_of_big_int (nat64_to_int64 n))
  | CharLit c     -> Const.Vanilla Int32.(shift_left (of_int c) 8)
  | NullLit       -> Const.Vanilla Opt.null_vanilla_lit
  | TextLit t
  | BlobLit t     -> Const.Blob t
  | FloatLit f    -> Const.Float64 f

let const_of_lit lit =
  Const.t_of_v (Const.Lit (const_lit_of_lit lit))

let compile_lit env lit =
  SR.Const (const_of_lit lit), G.nop

let compile_lit_as env sr_out lit =
  let sr_in, code = compile_lit env lit in
  code ^^ StackRep.adjust env sr_in sr_out

let prim_of_typ ty = match Type.normalize ty with
  | Type.Prim ty -> ty
  | _ -> assert false

(* helper, traps with message *)
let then_arithmetic_overflow env =
  E.then_trap_with env "arithmetic overflow"

(* The first returned StackRep is for the arguments (expected), the second for the results (produced) *)
let compile_unop env t op =
  let open Operator in
  match op, t with
  | _, Type.Non ->
    SR.Vanilla, SR.Unreachable, G.i Unreachable
  | NegOp, Type.(Prim Int) ->
    SR.Vanilla, SR.Vanilla,
    BigNum.compile_neg env
  | NegOp, Type.(Prim Word64) ->
    SR.UnboxedWord64, SR.UnboxedWord64,
    Func.share_code1 env "neg" ("n", I64Type) [I64Type] (fun env get_n ->
      compile_const_64 0L ^^
      get_n ^^
      G.i (Binary (Wasm.Values.I64 I64Op.Sub))
    )
  | NegOp, Type.(Prim Int64) ->
      SR.UnboxedWord64, SR.UnboxedWord64,
      Func.share_code1 env "neg_trap" ("n", I64Type) [I64Type] (fun env get_n ->
        get_n ^^
        compile_eq64_const 0x8000000000000000L ^^
        then_arithmetic_overflow env ^^
        compile_const_64 0L ^^
        get_n ^^
        G.i (Binary (Wasm.Values.I64 I64Op.Sub))
      )
  | NegOp, Type.(Prim (Word8 | Word16 | Word32)) ->
    StackRep.of_type t, StackRep.of_type t,
    Func.share_code1 env "neg32" ("n", I32Type) [I32Type] (fun env get_n ->
      compile_unboxed_zero ^^
      get_n ^^
      G.i (Binary (Wasm.Values.I32 I32Op.Sub))
    )
  | NegOp, Type.(Prim (Int8 | Int16 | Int32)) ->
    StackRep.of_type t, StackRep.of_type t,
    Func.share_code1 env "neg32_trap" ("n", I32Type) [I32Type] (fun env get_n ->
      get_n ^^
      compile_eq_const 0x80000000l ^^
      then_arithmetic_overflow env ^^
      compile_unboxed_zero ^^
      get_n ^^
      G.i (Binary (Wasm.Values.I32 I32Op.Sub))
    )
  | NegOp, Type.(Prim Float) ->
    SR.UnboxedFloat64, SR.UnboxedFloat64,
    let (set_f, get_f) = new_float_local env "f" in
    set_f ^^ Float.compile_unboxed_zero ^^ get_f ^^ G.i (Binary (Wasm.Values.F64 F64Op.Sub))
  | NotOp, Type.(Prim Word64) ->
     SR.UnboxedWord64, SR.UnboxedWord64,
     compile_const_64 (-1L) ^^
     G.i (Binary (Wasm.Values.I64 I64Op.Xor))
  | NotOp, Type.(Prim (Word8 | Word16 | Word32 as ty)) ->
     StackRep.of_type t, StackRep.of_type t,
     compile_unboxed_const (TaggedSmallWord.mask_of_type ty) ^^
     G.i (Binary (Wasm.Values.I32 I32Op.Xor))
  | _ ->
    todo "compile_unop" (Arrange_ops.unop op)
      (SR.Vanilla, SR.Unreachable, E.trap_with env "TODO: compile_unop")

(* Logarithmic helpers for deciding whether we can carry out operations in constant bitwidth *)

(* Compiling Int/Nat64 ops by conversion to/from BigNum. This is currently
   consing a lot, but compact bignums will get back efficiency as soon as
   they are merged. *)

(* helper, traps with message *)
let else_arithmetic_overflow env =
  E.else_trap_with env "arithmetic overflow"

(* helpers to decide if Int64 arithmetic can be carried out on the fast path *)
let additiveInt64_shortcut fast env get_a get_b slow =
  get_a ^^ get_a ^^ compile_shl64_const 1L ^^ G.i (Binary (Wasm.Values.I64 I64Op.Xor)) ^^ compile_shrU64_const 63L ^^
  get_b ^^ get_b ^^ compile_shl64_const 1L ^^ G.i (Binary (Wasm.Values.I64 I64Op.Xor)) ^^ compile_shrU64_const 63L ^^
  G.i (Binary (Wasm.Values.I64 I64Op.Or)) ^^
  G.i (Test (Wasm.Values.I64 I64Op.Eqz)) ^^
  G.if_ [I64Type]
    (get_a ^^ get_b ^^ fast)
    slow

let mulInt64_shortcut fast env get_a get_b slow =
  get_a ^^ get_a ^^ compile_shl64_const 1L ^^ G.i (Binary (Wasm.Values.I64 I64Op.Xor)) ^^ G.i (Unary (Wasm.Values.I64 I64Op.Clz)) ^^
  get_b ^^ get_b ^^ compile_shl64_const 1L ^^ G.i (Binary (Wasm.Values.I64 I64Op.Xor)) ^^ G.i (Unary (Wasm.Values.I64 I64Op.Clz)) ^^
  G.i (Binary (Wasm.Values.I64 I64Op.Add)) ^^
  compile_const_64 65L ^^ G.i (Compare (Wasm.Values.I64 I64Op.GeU)) ^^
  G.if_ [I64Type]
    (get_a ^^ get_b ^^ fast)
    slow

let powInt64_shortcut fast env get_a get_b slow =
  get_b ^^ G.i (Test (Wasm.Values.I64 I64Op.Eqz)) ^^
  G.if_ [I64Type]
    (compile_const_64 1L) (* ^0 *)
    begin (* ^(1+n) *)
      get_a ^^ compile_const_64 (-1L) ^^ G.i (Compare (Wasm.Values.I64 I64Op.Eq)) ^^
      G.if_ [I64Type]
        begin (* -1 ** (1+exp) == if even (1+exp) then 1 else -1 *)
          get_b ^^ compile_const_64 1L ^^
          G.i (Binary (Wasm.Values.I64 I64Op.And)) ^^ G.i (Test (Wasm.Values.I64 I64Op.Eqz)) ^^
          G.if_ [I64Type]
            (compile_const_64 1L)
            get_a
        end
        begin
          get_a ^^ compile_shrS64_const 1L ^^
          G.i (Test (Wasm.Values.I64 I64Op.Eqz)) ^^
          G.if_ [I64Type]
            get_a (* {0,1}^(1+n) *)
            begin
              get_b ^^ compile_const_64 64L ^^
              G.i (Compare (Wasm.Values.I64 I64Op.GeU)) ^^ then_arithmetic_overflow env ^^
              get_a ^^ get_a ^^ compile_shl64_const 1L ^^ G.i (Binary (Wasm.Values.I64 I64Op.Xor)) ^^
              G.i (Unary (Wasm.Values.I64 I64Op.Clz)) ^^ compile_sub64_const 63L ^^
              get_b ^^ G.i (Binary (Wasm.Values.I64 I64Op.Mul)) ^^
              compile_const_64 (-63L) ^^ G.i (Compare (Wasm.Values.I64 I64Op.GeS)) ^^
              G.if_ [I64Type]
                (get_a ^^ get_b ^^ fast)
                slow
            end
        end
    end


(* kernel for Int64 arithmetic, invokes estimator for fast path *)
let compile_Int64_kernel env name op shortcut =
  Func.share_code2 env (prim_fun_name Type.Int64 name)
    (("a", I64Type), ("b", I64Type)) [I64Type]
    BigNum.(fun env get_a get_b ->
    shortcut
      env
      get_a
      get_b
      begin
        let (set_res, get_res) = new_local env "res" in
        get_a ^^ from_signed_word64 env ^^
        get_b ^^ from_signed_word64 env ^^
        op env ^^
        set_res ^^ get_res ^^
        fits_signed_bits env 64 ^^
        else_arithmetic_overflow env ^^
        get_res ^^ truncate_to_word64 env
      end)


(* helpers to decide if Nat64 arithmetic can be carried out on the fast path *)
let additiveNat64_shortcut fast env get_a get_b slow =
  get_a ^^ compile_shrU64_const 62L ^^
  get_b ^^ compile_shrU64_const 62L ^^
  G.i (Binary (Wasm.Values.I64 I64Op.Or)) ^^
  G.i (Test (Wasm.Values.I64 I64Op.Eqz)) ^^
  G.if_ [I64Type]
    (get_a ^^ get_b ^^ fast)
    slow

let mulNat64_shortcut fast env get_a get_b slow =
  get_a ^^ G.i (Unary (Wasm.Values.I64 I64Op.Clz)) ^^
  get_b ^^ G.i (Unary (Wasm.Values.I64 I64Op.Clz)) ^^
  G.i (Binary (Wasm.Values.I64 I64Op.Add)) ^^
  compile_const_64 64L ^^ G.i (Compare (Wasm.Values.I64 I64Op.GeU)) ^^
  G.if_ [I64Type]
    (get_a ^^ get_b ^^ fast)
    slow

let powNat64_shortcut fast env get_a get_b slow =
  get_b ^^ G.i (Test (Wasm.Values.I64 I64Op.Eqz)) ^^
  G.if_ [I64Type]
    (compile_const_64 1L) (* ^0 *)
    begin (* ^(1+n) *)
      get_a ^^ compile_shrU64_const 1L ^^
      G.i (Test (Wasm.Values.I64 I64Op.Eqz)) ^^
      G.if_ [I64Type]
        get_a (* {0,1}^(1+n) *)
        begin
          get_b ^^ compile_const_64 64L ^^ G.i (Compare (Wasm.Values.I64 I64Op.GeU)) ^^ then_arithmetic_overflow env ^^
          get_a ^^ G.i (Unary (Wasm.Values.I64 I64Op.Clz)) ^^ compile_sub64_const 64L ^^
          get_b ^^ G.i (Binary (Wasm.Values.I64 I64Op.Mul)) ^^ compile_const_64 (-64L) ^^ G.i (Compare (Wasm.Values.I64 I64Op.GeS)) ^^
          G.if_ [I64Type]
            (get_a ^^ get_b ^^ fast)
            slow
        end
    end


(* kernel for Nat64 arithmetic, invokes estimator for fast path *)
let compile_Nat64_kernel env name op shortcut =
  Func.share_code2 env (prim_fun_name Type.Nat64 name)
    (("a", I64Type), ("b", I64Type)) [I64Type]
    BigNum.(fun env get_a get_b ->
    shortcut
      env
      get_a
      get_b
      begin
        let (set_res, get_res) = new_local env "res" in
        get_a ^^ from_word64 env ^^
        get_b ^^ from_word64 env ^^
        op env ^^
        set_res ^^ get_res ^^
        fits_unsigned_bits env 64 ^^
        else_arithmetic_overflow env ^^
        get_res ^^ truncate_to_word64 env
      end)


(* Compiling Int/Nat32 ops by conversion to/from i64. *)

(* helper, expects i64 on stack *)
let enforce_32_unsigned_bits env =
  compile_bitand64_const 0xFFFFFFFF00000000L ^^
  G.i (Test (Wasm.Values.I64 I64Op.Eqz)) ^^
  else_arithmetic_overflow env

(* helper, expects two identical i64s on stack *)
let enforce_32_signed_bits env =
  compile_shl64_const 1L ^^
  G.i (Binary (Wasm.Values.I64 I64Op.Xor)) ^^
  enforce_32_unsigned_bits env

let compile_Int32_kernel env name op =
     Func.share_code2 env (prim_fun_name Type.Int32 name)
       (("a", I32Type), ("b", I32Type)) [I32Type]
       (fun env get_a get_b ->
         let (set_res, get_res) = new_local64 env "res" in
         get_a ^^ G.i (Convert (Wasm.Values.I64 I64Op.ExtendSI32)) ^^
         get_b ^^ G.i (Convert (Wasm.Values.I64 I64Op.ExtendSI32)) ^^
         G.i (Binary (Wasm.Values.I64 op)) ^^
         set_res ^^ get_res ^^ get_res ^^
         enforce_32_signed_bits env ^^
         get_res ^^ G.i (Convert (Wasm.Values.I32 I32Op.WrapI64)))

let compile_Nat32_kernel env name op =
     Func.share_code2 env (prim_fun_name Type.Nat32 name)
       (("a", I32Type), ("b", I32Type)) [I32Type]
       (fun env get_a get_b ->
         let (set_res, get_res) = new_local64 env "res" in
         get_a ^^ G.i (Convert (Wasm.Values.I64 I64Op.ExtendUI32)) ^^
         get_b ^^ G.i (Convert (Wasm.Values.I64 I64Op.ExtendUI32)) ^^
         G.i (Binary (Wasm.Values.I64 op)) ^^
         set_res ^^ get_res ^^
         enforce_32_unsigned_bits env ^^
         get_res ^^ G.i (Convert (Wasm.Values.I32 I32Op.WrapI64)))

(* Customisable kernels for 8/16bit arithmetic via 32 bits. *)

(* helper, expects i32 on stack *)
let enforce_unsigned_bits env n =
  compile_bitand_const Int32.(shift_left minus_one n) ^^
  then_arithmetic_overflow env

let enforce_16_unsigned_bits env = enforce_unsigned_bits env 16

(* helper, expects two identical i32s on stack *)
let enforce_signed_bits env n =
  compile_shl_const 1l ^^ G.i (Binary (Wasm.Values.I32 I32Op.Xor)) ^^
  enforce_unsigned_bits env n

let enforce_16_signed_bits env = enforce_signed_bits env 16

let compile_smallInt_kernel' env ty name op =
  Func.share_code2 env (prim_fun_name ty name)
    (("a", I32Type), ("b", I32Type)) [I32Type]
    (fun env get_a get_b ->
      let (set_res, get_res) = new_local env "res" in
      get_a ^^ compile_shrS_const 16l ^^
      get_b ^^ compile_shrS_const 16l ^^
      op ^^
      set_res ^^ get_res ^^ get_res ^^
      enforce_16_signed_bits env ^^
      get_res ^^ compile_shl_const 16l)

let compile_smallInt_kernel env ty name op =
  compile_smallInt_kernel' env ty name (G.i (Binary (Wasm.Values.I32 op)))

let compile_smallNat_kernel' env ty name op =
  Func.share_code2 env (prim_fun_name ty name)
    (("a", I32Type), ("b", I32Type)) [I32Type]
    (fun env get_a get_b ->
      let (set_res, get_res) = new_local env "res" in
      get_a ^^ compile_shrU_const 16l ^^
      get_b ^^ compile_shrU_const 16l ^^
      op ^^
      set_res ^^ get_res ^^
      enforce_16_unsigned_bits env ^^
      get_res ^^ compile_shl_const 16l)

let compile_smallNat_kernel env ty name op =
  compile_smallNat_kernel' env ty name (G.i (Binary (Wasm.Values.I32 op)))

(* The first returned StackRep is for the arguments (expected), the second for the results (produced) *)
let compile_binop env t op =
  if t = Type.Non then SR.Vanilla, SR.Unreachable, G.i Unreachable else
  StackRep.of_type t,
  StackRep.of_type t,
  Operator.(match t, op with
  | Type.(Prim (Nat | Int)),                  AddOp -> BigNum.compile_add env
  | Type.(Prim Word64),                       AddOp -> G.i (Binary (Wasm.Values.I64 I64Op.Add))
  | Type.(Prim Int64),                        AddOp ->
    compile_Int64_kernel env "add" BigNum.compile_add
      (additiveInt64_shortcut (G.i (Binary (Wasm.Values.I64 I64Op.Add))))
  | Type.(Prim Nat64),                        AddOp ->
    compile_Nat64_kernel env "add" BigNum.compile_add
      (additiveNat64_shortcut (G.i (Binary (Wasm.Values.I64 I64Op.Add))))
  | Type.(Prim Nat),                          SubOp -> BigNum.compile_unsigned_sub env
  | Type.(Prim Int),                          SubOp -> BigNum.compile_signed_sub env
  | Type.(Prim (Nat | Int)),                  MulOp -> BigNum.compile_mul env
  | Type.(Prim Word64),                       MulOp -> G.i (Binary (Wasm.Values.I64 I64Op.Mul))
  | Type.(Prim Int64),                        MulOp ->
    compile_Int64_kernel env "mul" BigNum.compile_mul
      (mulInt64_shortcut (G.i (Binary (Wasm.Values.I64 I64Op.Mul))))
  | Type.(Prim Nat64),                        MulOp ->
    compile_Nat64_kernel env "mul" BigNum.compile_mul
      (mulNat64_shortcut (G.i (Binary (Wasm.Values.I64 I64Op.Mul))))
  | Type.(Prim (Nat64|Word64)),               DivOp -> G.i (Binary (Wasm.Values.I64 I64Op.DivU))
  | Type.(Prim (Nat64|Word64)),               ModOp -> G.i (Binary (Wasm.Values.I64 I64Op.RemU))
  | Type.(Prim Int64),                        DivOp -> G.i (Binary (Wasm.Values.I64 I64Op.DivS))
  | Type.(Prim Int64),                        ModOp -> G.i (Binary (Wasm.Values.I64 I64Op.RemS))
  | Type.(Prim Nat),                          DivOp -> BigNum.compile_unsigned_div env
  | Type.(Prim Nat),                          ModOp -> BigNum.compile_unsigned_rem env
  | Type.(Prim Word64),                       SubOp -> G.i (Binary (Wasm.Values.I64 I64Op.Sub))
  | Type.(Prim Int64),                        SubOp ->
    compile_Int64_kernel env "sub" BigNum.compile_signed_sub
      (additiveInt64_shortcut (G.i (Binary (Wasm.Values.I64 I64Op.Sub))))
  | Type.(Prim Nat64),                        SubOp ->
    compile_Nat64_kernel env "sub" BigNum.compile_unsigned_sub
      (fun env get_a get_b ->
        additiveNat64_shortcut
          (G.i (Compare (Wasm.Values.I64 I64Op.GeU)) ^^
           else_arithmetic_overflow env ^^
           get_a ^^ get_b ^^ G.i (Binary (Wasm.Values.I64 I64Op.Sub)))
          env get_a get_b)
  | Type.(Prim Int),                          DivOp -> BigNum.compile_signed_div env
  | Type.(Prim Int),                          ModOp -> BigNum.compile_signed_mod env

  | Type.Prim Type.(Word8 | Word16 | Word32), AddOp -> G.i (Binary (Wasm.Values.I32 I32Op.Add))
  | Type.(Prim Int32),                        AddOp -> compile_Int32_kernel env "add" I64Op.Add
  | Type.Prim Type.(Int8 | Int16 as ty),      AddOp -> compile_smallInt_kernel env ty "add" I32Op.Add
  | Type.(Prim Nat32),                        AddOp -> compile_Nat32_kernel env "add" I64Op.Add
  | Type.Prim Type.(Nat8 | Nat16 as ty),      AddOp -> compile_smallNat_kernel env ty "add" I32Op.Add
  | Type.(Prim Float),                        AddOp -> G.i (Binary (Wasm.Values.F64 F64Op.Add))
  | Type.Prim Type.(Word8 | Word16 | Word32), SubOp -> G.i (Binary (Wasm.Values.I32 I32Op.Sub))
  | Type.(Prim Int32),                        SubOp -> compile_Int32_kernel env "sub" I64Op.Sub
  | Type.(Prim (Int8|Int16 as ty)),           SubOp -> compile_smallInt_kernel env ty "sub" I32Op.Sub
  | Type.(Prim Nat32),                        SubOp -> compile_Nat32_kernel env "sub" I64Op.Sub
  | Type.(Prim (Nat8|Nat16 as ty)),           SubOp -> compile_smallNat_kernel env ty "sub" I32Op.Sub
  | Type.(Prim Float),                        SubOp -> G.i (Binary (Wasm.Values.F64 F64Op.Sub))
  | Type.(Prim (Word8|Word16|Word32 as ty)),  MulOp -> TaggedSmallWord.compile_word_mul env ty
  | Type.(Prim Int32),                        MulOp -> compile_Int32_kernel env "mul" I64Op.Mul
  | Type.(Prim Int16),                        MulOp -> compile_smallInt_kernel env Type.Int16 "mul" I32Op.Mul
  | Type.(Prim Int8),                         MulOp -> compile_smallInt_kernel' env Type.Int8 "mul"
                                                         (compile_shrS_const 8l ^^ G.i (Binary (Wasm.Values.I32 I32Op.Mul)))
  | Type.(Prim Nat32),                        MulOp -> compile_Nat32_kernel env "mul" I64Op.Mul
  | Type.(Prim Nat16),                        MulOp -> compile_smallNat_kernel env Type.Nat16 "mul" I32Op.Mul
  | Type.(Prim Nat8),                         MulOp -> compile_smallNat_kernel' env Type.Nat8 "mul"
                                                         (compile_shrU_const 8l ^^ G.i (Binary (Wasm.Values.I32 I32Op.Mul)))
  | Type.(Prim Float),                        MulOp -> G.i (Binary (Wasm.Values.F64 F64Op.Mul))
  | Type.(Prim (Nat8|Nat16|Nat32|Word8|Word16|Word32 as ty)), DivOp ->
    G.i (Binary (Wasm.Values.I32 I32Op.DivU)) ^^
    TaggedSmallWord.msb_adjust ty
  | Type.(Prim (Nat8|Nat16|Nat32|Word8|Word16|Word32)), ModOp -> G.i (Binary (Wasm.Values.I32 I32Op.RemU))
  | Type.(Prim Int32),                        DivOp -> G.i (Binary (Wasm.Values.I32 I32Op.DivS))
  | Type.(Prim (Int8|Int16 as ty)),           DivOp ->
    Func.share_code2 env (prim_fun_name ty "div")
      (("a", I32Type), ("b", I32Type)) [I32Type]
      (fun env get_a get_b ->
        let (set_res, get_res) = new_local env "res" in
        get_a ^^ get_b ^^ G.i (Binary (Wasm.Values.I32 I32Op.DivS)) ^^
        TaggedSmallWord.msb_adjust ty ^^ set_res ^^
        get_a ^^ compile_eq_const 0x80000000l ^^
        G.if_ (StackRep.to_block_type env SR.UnboxedWord32)
          begin
            get_b ^^ TaggedSmallWord.lsb_adjust ty ^^ compile_eq_const (-1l) ^^
            G.if_ (StackRep.to_block_type env SR.UnboxedWord32)
              (G.i Unreachable)
              get_res
          end
          get_res)
  | Type.(Prim Float),                        DivOp -> G.i (Binary (Wasm.Values.F64 F64Op.Div))
  | Type.(Prim Float),                        ModOp -> E.call_import env "rts" "float_rem"
  | Type.(Prim (Int8|Int16|Int32)),           ModOp -> G.i (Binary (Wasm.Values.I32 I32Op.RemS))
  | Type.(Prim (Word8|Word16|Word32 as ty)),  PowOp -> TaggedSmallWord.compile_word_power env ty
  | Type.(Prim ((Nat8|Nat16) as ty)),         PowOp ->
    Func.share_code2 env (prim_fun_name ty "pow")
      (("n", I32Type), ("exp", I32Type)) [I32Type]
      (fun env get_n get_exp ->
        let (set_res, get_res) = new_local env "res" in
        let bits = TaggedSmallWord.bits_of_type ty in
        get_exp ^^
        G.if_ [I32Type]
          begin
            get_n ^^ compile_shrU_const Int32.(sub 33l (of_int bits)) ^^
            G.if_ [I32Type]
              begin
                unsigned_dynamics get_n ^^ compile_sub_const (Int32.of_int bits) ^^
                get_exp ^^ TaggedSmallWord.lsb_adjust ty ^^ G.i (Binary (Wasm.Values.I32 I32Op.Mul)) ^^
                compile_unboxed_const (-30l) ^^
                G.i (Compare (Wasm.Values.I32 I32Op.LtS)) ^^ then_arithmetic_overflow env ^^
                get_n ^^ TaggedSmallWord.lsb_adjust ty ^^
                get_exp ^^ TaggedSmallWord.lsb_adjust ty ^^
                TaggedSmallWord.compile_word_power env Type.Word32 ^^ set_res ^^
                get_res ^^ enforce_unsigned_bits env bits ^^
                get_res ^^ TaggedSmallWord.msb_adjust ty
              end
              get_n (* n@{0,1} ** (1+exp) == n *)
          end
          (compile_unboxed_const
             Int32.(shift_left one (to_int (TaggedSmallWord.shift_of_type ty))))) (* x ** 0 == 1 *)
  | Type.(Prim Nat32),                        PowOp ->
    Func.share_code2 env (prim_fun_name Type.Nat32 "pow")
      (("n", I32Type), ("exp", I32Type)) [I32Type]
      (fun env get_n get_exp ->
        let (set_res, get_res) = new_local64 env "res" in
        get_exp ^^
        G.if_ [I32Type]
          begin
            get_n ^^ compile_shrU_const 1l ^^
            G.if_ [I32Type]
              begin
                get_exp ^^ compile_unboxed_const 32l ^^
                G.i (Compare (Wasm.Values.I32 I32Op.GeU)) ^^ then_arithmetic_overflow env ^^
                unsigned_dynamics get_n ^^ compile_sub_const 32l ^^
                get_exp ^^ TaggedSmallWord.lsb_adjust Type.Nat32 ^^ G.i (Binary (Wasm.Values.I32 I32Op.Mul)) ^^
                compile_unboxed_const (-62l) ^^
                G.i (Compare (Wasm.Values.I32 I32Op.LtS)) ^^ then_arithmetic_overflow env ^^
                get_n ^^ G.i (Convert (Wasm.Values.I64 I64Op.ExtendUI32)) ^^
                get_exp ^^ G.i (Convert (Wasm.Values.I64 I64Op.ExtendUI32)) ^^
                Word64.compile_unsigned_pow env ^^
                set_res ^^ get_res ^^ enforce_32_unsigned_bits env ^^
                get_res ^^ G.i (Convert (Wasm.Values.I32 I32Op.WrapI64))
              end
              get_n (* n@{0,1} ** (1+exp) == n *)
          end
          compile_unboxed_one) (* x ** 0 == 1 *)
  | Type.(Prim ((Int8|Int16) as ty)),         PowOp ->
    Func.share_code2 env (prim_fun_name ty "pow")
      (("n", I32Type), ("exp", I32Type)) [I32Type]
      (fun env get_n get_exp ->
        let (set_res, get_res) = new_local env "res" in
        let bits = TaggedSmallWord.bits_of_type ty in
        get_exp ^^ compile_unboxed_zero ^^
        G.i (Compare (Wasm.Values.I32 I32Op.LtS)) ^^ E.then_trap_with env "negative power" ^^
        get_exp ^^
        G.if_ [I32Type]
          begin
            get_n ^^ compile_shrS_const Int32.(sub 33l (of_int bits)) ^^
            G.if_ [I32Type]
              begin
                signed_dynamics get_n ^^ compile_sub_const (Int32.of_int (bits - 1)) ^^
                get_exp ^^ TaggedSmallWord.lsb_adjust ty ^^ G.i (Binary (Wasm.Values.I32 I32Op.Mul)) ^^
                compile_unboxed_const (-30l) ^^
                G.i (Compare (Wasm.Values.I32 I32Op.LtS)) ^^ then_arithmetic_overflow env ^^
                get_n ^^ TaggedSmallWord.lsb_adjust ty ^^
                get_exp ^^ TaggedSmallWord.lsb_adjust ty ^^
                TaggedSmallWord.compile_word_power env Type.Word32 ^^
                set_res ^^ get_res ^^ get_res ^^ enforce_signed_bits env bits ^^
                get_res ^^ TaggedSmallWord.msb_adjust ty
              end
              get_n (* n@{0,1} ** (1+exp) == n *)
          end
          (compile_unboxed_const
             Int32.(shift_left one (to_int (TaggedSmallWord.shift_of_type ty))))) (* x ** 0 == 1 *)
  | Type.(Prim Int32),                        PowOp ->
    Func.share_code2 env (prim_fun_name Type.Int32 "pow")
      (("n", I32Type), ("exp", I32Type)) [I32Type]
      (fun env get_n get_exp ->
        let (set_res, get_res) = new_local64 env "res" in
        get_exp ^^ compile_unboxed_zero ^^
        G.i (Compare (Wasm.Values.I32 I32Op.LtS)) ^^ E.then_trap_with env "negative power" ^^
        get_exp ^^
        G.if_ [I32Type]
          begin
            get_n ^^ compile_unboxed_one ^^ G.i (Compare (Wasm.Values.I32 I32Op.LeS)) ^^
            get_n ^^ compile_unboxed_const (-1l) ^^ G.i (Compare (Wasm.Values.I32 I32Op.GeS)) ^^
            G.i (Binary (Wasm.Values.I32 I32Op.And)) ^^
            G.if_ [I32Type]
              begin
                get_n ^^ compile_unboxed_zero ^^ G.i (Compare (Wasm.Values.I32 I32Op.LtS)) ^^
                G.if_ [I32Type]
                  begin
                    (* -1 ** (1+exp) == if even (1+exp) then 1 else -1 *)
                    get_exp ^^ compile_unboxed_one ^^ G.i (Binary (Wasm.Values.I32 I32Op.And)) ^^
                    G.if_ [I32Type]
                      get_n
                      compile_unboxed_one
                  end
                  get_n (* n@{0,1} ** (1+exp) == n *)
              end
              begin
                get_exp ^^ compile_unboxed_const 32l ^^
                G.i (Compare (Wasm.Values.I32 I32Op.GeU)) ^^ then_arithmetic_overflow env ^^
                signed_dynamics get_n ^^ compile_sub_const 31l ^^
                get_exp ^^ TaggedSmallWord.lsb_adjust Type.Int32 ^^ G.i (Binary (Wasm.Values.I32 I32Op.Mul)) ^^
                compile_unboxed_const (-62l) ^^
                G.i (Compare (Wasm.Values.I32 I32Op.LtS)) ^^ then_arithmetic_overflow env ^^
                get_n ^^ G.i (Convert (Wasm.Values.I64 I64Op.ExtendSI32)) ^^
                get_exp ^^ G.i (Convert (Wasm.Values.I64 I64Op.ExtendSI32)) ^^
                Word64.compile_unsigned_pow env ^^
                set_res ^^ get_res ^^ get_res ^^ enforce_32_signed_bits env ^^
                get_res ^^ G.i (Convert (Wasm.Values.I32 I32Op.WrapI64))
              end
          end
          compile_unboxed_one) (* x ** 0 == 1 *)
  | Type.(Prim Int),                          PowOp ->
    let pow = BigNum.compile_unsigned_pow env in
    let (set_n, get_n) = new_local env "n" in
    let (set_exp, get_exp) = new_local env "exp" in
    set_exp ^^ set_n ^^
    get_exp ^^ BigNum.compile_is_negative env ^^
    E.then_trap_with env "negative power" ^^
    get_n ^^ get_exp ^^ pow
  | Type.(Prim Word64),                       PowOp -> Word64.compile_unsigned_pow env
  | Type.(Prim Int64),                        PowOp ->
    let (set_exp, get_exp) = new_local64 env "exp" in
    set_exp ^^ get_exp ^^
    compile_const_64 0L ^^
    G.i (Compare (Wasm.Values.I64 I64Op.LtS)) ^^
    E.then_trap_with env "negative power" ^^
    get_exp ^^
    compile_Int64_kernel
      env "pow" BigNum.compile_unsigned_pow
      (powInt64_shortcut (Word64.compile_unsigned_pow env))
  | Type.(Prim Nat64),                        PowOp ->
    compile_Nat64_kernel env "pow"
      BigNum.compile_unsigned_pow
      (powNat64_shortcut (Word64.compile_unsigned_pow env))
  | Type.(Prim Nat),                          PowOp -> BigNum.compile_unsigned_pow env
  | Type.(Prim Float),                        PowOp -> E.call_import env "rts" "float_pow"
  | Type.(Prim Word64),                       AndOp -> G.i (Binary (Wasm.Values.I64 I64Op.And))
  | Type.Prim Type.(Word8 | Word16 | Word32), AndOp -> G.i (Binary (Wasm.Values.I32 I32Op.And))
  | Type.(Prim Word64),                       OrOp  -> G.i (Binary (Wasm.Values.I64 I64Op.Or))
  | Type.Prim Type.(Word8 | Word16 | Word32), OrOp  -> G.i (Binary (Wasm.Values.I32 I32Op.Or))
  | Type.(Prim Word64),                       XorOp -> G.i (Binary (Wasm.Values.I64 I64Op.Xor))
  | Type.Prim Type.(Word8 | Word16 | Word32), XorOp -> G.i (Binary (Wasm.Values.I32 I32Op.Xor))
  | Type.(Prim Word64),                       ShLOp -> G.i (Binary (Wasm.Values.I64 I64Op.Shl))
  | Type.(Prim (Word8|Word16|Word32 as ty)),  ShLOp -> TaggedSmallWord.(
     lsb_adjust ty ^^ clamp_shift_amount ty ^^
     G.i (Binary (Wasm.Values.I32 I32Op.Shl)))
  | Type.(Prim Word64),                       UShROp -> G.i (Binary (Wasm.Values.I64 I64Op.ShrU))
  | Type.(Prim (Word8|Word16|Word32 as ty)),  UShROp -> TaggedSmallWord.(
     lsb_adjust ty ^^ clamp_shift_amount ty ^^
     G.i (Binary (Wasm.Values.I32 I32Op.ShrU)) ^^
     sanitize_word_result ty)
  | Type.(Prim Word64),                       SShROp -> G.i (Binary (Wasm.Values.I64 I64Op.ShrS))
  | Type.(Prim (Word8|Word16|Word32 as ty)),  SShROp -> TaggedSmallWord.(
     lsb_adjust ty ^^ clamp_shift_amount ty ^^
     G.i (Binary (Wasm.Values.I32 I32Op.ShrS)) ^^
     sanitize_word_result ty)
  | Type.(Prim Word64),                       RotLOp -> G.i (Binary (Wasm.Values.I64 I64Op.Rotl))
  | Type.Prim Type.                  Word32,  RotLOp -> G.i (Binary (Wasm.Values.I32 I32Op.Rotl))
  | Type.Prim Type.(Word8 | Word16 as ty),    RotLOp -> TaggedSmallWord.(
     Func.share_code2 env (prim_fun_name ty "rotl") (("n", I32Type), ("by", I32Type)) [I32Type]
       Wasm.Values.(fun env get_n get_by ->
      let beside_adjust = compile_shrU_const (Int32.sub 32l (shift_of_type ty)) in
      get_n ^^ get_n ^^ beside_adjust ^^ G.i (Binary (I32 I32Op.Or)) ^^
      get_by ^^ lsb_adjust ty ^^ clamp_shift_amount ty ^^ G.i (Binary (I32 I32Op.Rotl)) ^^
      sanitize_word_result ty))
  | Type.(Prim Word64),                       RotROp -> G.i (Binary (Wasm.Values.I64 I64Op.Rotr))
  | Type.Prim Type.                  Word32,  RotROp -> G.i (Binary (Wasm.Values.I32 I32Op.Rotr))
  | Type.Prim Type.(Word8 | Word16 as ty),    RotROp -> TaggedSmallWord.(
     Func.share_code2 env (prim_fun_name ty "rotr") (("n", I32Type), ("by", I32Type)) [I32Type]
       Wasm.Values.(fun env get_n get_by ->
      get_n ^^ get_n ^^ lsb_adjust ty ^^ G.i (Binary (I32 I32Op.Or)) ^^
      get_by ^^ lsb_adjust ty ^^ clamp_shift_amount ty ^^ G.i (Binary (I32 I32Op.Rotr)) ^^
      sanitize_word_result ty))

  | Type.(Prim Text), CatOp -> Text.concat env
  | Type.Non, _ -> G.i Unreachable
  | _ -> todo_trap env "compile_binop" (Arrange_ops.binop op)
  )

let compile_eq env = function
  | Type.(Prim Text) -> Text.compare env Operator.EqOp
  | Type.(Prim (Blob|Principal)) -> Blob.compare env Operator.EqOp
  | Type.(Prim Bool) -> G.i (Compare (Wasm.Values.I32 I32Op.Eq))
  | Type.(Prim (Nat | Int)) -> BigNum.compile_eq env
  | Type.(Prim (Int64 | Nat64 | Word64)) -> G.i (Compare (Wasm.Values.I64 I64Op.Eq))
  | Type.(Prim (Int8 | Nat8 | Word8 | Int16 | Nat16 | Word16 | Int32 | Nat32 | Word32 | Char)) ->
    G.i (Compare (Wasm.Values.I32 I32Op.Eq))
  | Type.Non -> G.i Unreachable
  | Type.(Prim Float) -> G.i (Compare (Wasm.Values.F64 F64Op.Eq))
  | _ -> todo_trap env "compile_eq" (Arrange_ops.relop Operator.EqOp)

let get_relops = Operator.(function
  | GeOp -> Ge, I64Op.GeU, I64Op.GeS, I32Op.GeU, I32Op.GeS
  | GtOp -> Gt, I64Op.GtU, I64Op.GtS, I32Op.GtU, I32Op.GtS
  | LeOp -> Le, I64Op.LeU, I64Op.LeS, I32Op.LeU, I32Op.LeS
  | LtOp -> Lt, I64Op.LtU, I64Op.LtS, I32Op.LtU, I32Op.LtS
  | NeqOp -> Ne, I64Op.Ne, I64Op.Ne, I32Op.Ne, I32Op.Ne
  | _ -> failwith "uncovered relop")

let compile_comparison env t op =
  let bigintop, u64op, s64op, u32op, s32op = get_relops op in
  let open Type in
  match t with
    | Nat | Int -> BigNum.compile_relop env bigintop
    | Nat64 | Word64 -> G.i (Compare (Wasm.Values.I64 u64op))
    | Nat8 | Word8 | Nat16 | Word16 | Nat32 | Word32 | Char -> G.i (Compare (Wasm.Values.I32 u32op))
    | Int64 -> G.i (Compare (Wasm.Values.I64 s64op))
    | Int8 | Int16 | Int32 -> G.i (Compare (Wasm.Values.I32 s32op))
    | _ -> todo_trap env "compile_comparison" (Arrange_type.prim t)

let compile_relop env t op =
  if t = Type.Non then SR.Vanilla, G.i Unreachable else
  StackRep.of_type t,
  let open Operator in
  match t, op with
  | Type.(Prim Text), _ -> Text.compare env op
  | Type.(Prim (Blob|Principal)), _ -> Blob.compare env op
  | _, EqOp -> compile_eq env t
  | Type.(Prim Float), NeqOp -> G.i (Compare (Wasm.Values.F64 F64Op.Ne))
  | Type.(Prim (Nat | Nat8 | Nat16 | Nat32 | Nat64 | Int | Int8 | Int16 | Int32 | Int64 | Word8 | Word16 | Word32 | Word64 | Char as t1)), op1 ->
    compile_comparison env t1 op1
  | _, NeqOp -> compile_eq env t ^^ G.i (Test (Wasm.Values.I32 I32Op.Eqz))
  | Type.(Prim Float), GtOp -> G.i (Compare (Wasm.Values.F64 F64Op.Gt))
  | Type.(Prim Float), GeOp -> G.i (Compare (Wasm.Values.F64 F64Op.Ge))
  | Type.(Prim Float), LeOp -> G.i (Compare (Wasm.Values.F64 F64Op.Le))
  | Type.(Prim Float), LtOp -> G.i (Compare (Wasm.Values.F64 F64Op.Lt))
  | _ -> todo_trap env "compile_relop" (Arrange_ops.relop op)

let compile_load_field env typ name =
  Object.load_idx env typ name


(* compile_lexp is used for expressions on the left of an
assignment operator, produces some code (with side effect), and some pure code *)
let rec compile_lexp (env : E.t) ae lexp =
  (fun (code, fill_code) -> (G.with_region lexp.at code, G.with_region lexp.at fill_code)) @@
  match lexp.it with
  | VarLE var ->
     G.nop,
     Var.set_val env ae var
  | IdxLE (e1, e2) ->
     compile_exp_vanilla env ae e1 ^^ (* offset to array *)
     compile_exp_vanilla env ae e2 ^^ (* idx *)
     Arr.idx_bigint env,
     store_ptr
  | DotLE (e, n) ->
     compile_exp_vanilla env ae e ^^
     (* Only real objects have mutable fields, no need to branch on the tag *)
     Object.idx env e.note.Note.typ n,
     store_ptr

and compile_exp (env : E.t) ae exp =
  let opportunity = function
    | VarE _ | LitE _ -> G.nop (* trivially evaluated things don't warrant a debugger stop *)
    | _ -> G.dw_statement exp.at in

  (fun (sr,code) -> (sr, opportunity exp.it ^^ G.with_region exp.at code)) @@
  if exp.note.Note.const
  then let c, fill = compile_const_exp env ae exp in fill env ae; (SR.Const c, G.nop)
  else match exp.it with
  | PrimE (p, es) when List.exists (fun e -> Type.is_non e.note.Note.typ) es ->
    (* Handle dead code separately, so that we can rely on useful type
       annotations below *)
    SR.Unreachable,
    G.concat_map (compile_exp_ignore env ae) es ^^
    G.i Unreachable

  | PrimE (p, es) ->
    (* for more concise code when all arguments and result use the same sr *)
    let const_sr sr inst = sr, G.concat_map (compile_exp_as env ae sr) es ^^ inst in

    begin match p, es with
    (* Calls *)
    | CallPrim _, [e1; e2] ->
      let sort, control, _, arg_tys, ret_tys = Type.as_func e1.note.Note.typ in
      let n_args = List.length arg_tys in
      let return_arity = match control with
        | Type.Returns -> List.length ret_tys
        | Type.Replies -> 0
        | Type.Promises -> assert false in

      StackRep.of_arity return_arity,
      let fun_sr, code1 = compile_exp env ae e1 in
      begin match fun_sr, sort with
       | SR.Const (_, Const.Fun mk_fi), _ ->
          code1 ^^
          compile_unboxed_zero ^^ (* A dummy closure *)
          compile_exp_as env ae (StackRep.of_arity n_args) e2 ^^ (* the args *)
          G.i (Call (nr (mk_fi ()))) ^^
          FakeMultiVal.load env (Lib.List.make return_arity I32Type)
       | _, Type.Local ->
          let (set_clos, get_clos) = new_local env "clos" in
          code1 ^^ StackRep.adjust env fun_sr SR.Vanilla ^^
          set_clos ^^
          get_clos ^^
          compile_exp_as env ae (StackRep.of_arity n_args) e2 ^^
          get_clos ^^
          Closure.call_closure env n_args return_arity
       | _, Type.Shared _ ->
          (* Non-one-shot functions have been rewritten in async.ml *)
          assert (control = Type.Returns);

          let (set_meth_pair, get_meth_pair) = new_local env "meth_pair" in
          let (set_arg, get_arg) = new_local env "arg" in
          let _, _, _, ts, _ = Type.as_func e1.note.Note.typ in
          code1 ^^ StackRep.adjust env fun_sr SR.Vanilla ^^
          set_meth_pair ^^
          compile_exp_as env ae SR.Vanilla e2 ^^ set_arg ^^

          FuncDec.ic_call_one_shot env ts get_meth_pair get_arg
      end

    (* Operators *)
    | UnPrim (_, Operator.PosOp), [e1] -> compile_exp env ae e1
    | UnPrim (t, op), [e1] ->
      let sr_in, sr_out, code = compile_unop env t op in
      sr_out,
      compile_exp_as env ae sr_in e1 ^^
      code
    | BinPrim (t, op), [e1;e2] ->
      let sr_in, sr_out, code = compile_binop env t op in
      sr_out,
      compile_exp_as env ae sr_in e1 ^^
      compile_exp_as env ae sr_in e2 ^^
      code
    | RelPrim (t, op), [e1;e2] ->
      let sr, code = compile_relop env t op in
      SR.bool,
      compile_exp_as env ae sr e1 ^^
      compile_exp_as env ae sr e2 ^^
      code

    (* Tuples *)
    | TupPrim, es ->
      SR.UnboxedTuple (List.length es),
      G.concat_map (compile_exp_vanilla env ae) es
    | ProjPrim n, [e1] ->
      SR.Vanilla,
      compile_exp_vanilla env ae e1 ^^ (* offset to tuple (an array) *)
      Tuple.load_n (Int32.of_int n)

    | OptPrim, [e] ->
      SR.Vanilla,
      Opt.inject env (compile_exp_vanilla env ae e)
    | TagPrim l, [e] ->
      SR.Vanilla,
      Variant.inject env l (compile_exp_vanilla env ae e)

    | DotPrim name, [e] ->
      let sr, code1 = compile_exp env ae e in
      begin match sr with
      | SR.Const (_, Const.Obj fs) ->
        let c = List.assoc name fs in
        SR.Const c, code1
      | _ ->
        SR.Vanilla,
        code1 ^^ StackRep.adjust env sr SR.Vanilla ^^
        Object.load_idx env e.note.Note.typ name
      end
    | ActorDotPrim name, [e] ->
      SR.Vanilla,
      compile_exp_vanilla env ae e ^^
      Dfinity.actor_public_field env name

    | ArrayPrim (m, t), es ->
      SR.Vanilla,
      Arr.lit env (List.map (compile_exp_vanilla env ae) es)
    | IdxPrim, [e1; e2]  ->
      SR.Vanilla,
      compile_exp_vanilla env ae e1 ^^ (* offset to array *)
      compile_exp_vanilla env ae e2 ^^ (* idx *)
      Arr.idx_bigint env ^^
      load_ptr

    | BreakPrim name, [e] ->
      let d = VarEnv.get_label_depth ae name in
      SR.Unreachable,
      compile_exp_vanilla env ae e ^^
      G.branch_to_ d
    | AssertPrim, [e1] ->
      SR.unit,
      compile_exp_as env ae SR.bool e1 ^^
      G.if_ [] G.nop (Dfinity.fail_assert env exp.at)
    | RetPrim, [e] ->
      SR.Unreachable,
      compile_exp_as env ae (StackRep.of_arity (E.get_return_arity env)) e ^^
      FakeMultiVal.store env (Lib.List.make (E.get_return_arity env) I32Type) ^^
      G.i Return

    (* Numeric conversions *)
    | NumConvPrim (t1, t2), [e] -> begin
      let open Type in
      match t1, t2 with
      | (Nat|Int), (Word8|Word16) ->
        SR.Vanilla,
        compile_exp_vanilla env ae e ^^
        Prim.prim_shiftToWordN env (TaggedSmallWord.shift_of_type t2)

      | (Nat|Int), Word32 ->
        SR.UnboxedWord32,
        compile_exp_vanilla env ae e ^^
        Prim.prim_intToWord32 env

      | (Nat|Int), Word64 ->
        SR.UnboxedWord64,
        compile_exp_vanilla env ae e ^^
        BigNum.truncate_to_word64 env

      | Nat64, Word64
      | Int64, Word64
      | Word64, Nat64
      | Word64, Int64
      | Nat32, Word32
      | Int32, Word32
      | Word32, Nat32
      | Word32, Int32
      | Nat16, Word16
      | Int16, Word16
      | Word16, Nat16
      | Word16, Int16
      | Nat8, Word8
      | Int8, Word8
      | Word8, Nat8
      | Word8, Int8 ->
        compile_exp env ae e

      | Int, Int64 ->
        SR.UnboxedWord64,
        compile_exp_vanilla env ae e ^^
        Func.share_code1 env "Int->Int64" ("n", I32Type) [I64Type] (fun env get_n ->
          get_n ^^
          BigNum.fits_signed_bits env 64 ^^
          E.else_trap_with env "losing precision" ^^
          get_n ^^
          BigNum.truncate_to_word64 env)

      | Int, (Int8|Int16|Int32) ->
        let ty = exp.note.Note.typ in
        StackRep.of_type ty,
        let pty = prim_of_typ ty in
        compile_exp_vanilla env ae e ^^
        Func.share_code1 env (prim_fun_name pty "Int->") ("n", I32Type) [I32Type] (fun env get_n ->
          get_n ^^
          BigNum.fits_signed_bits env (TaggedSmallWord.bits_of_type pty) ^^
          E.else_trap_with env "losing precision" ^^
          get_n ^^
          BigNum.truncate_to_word32 env ^^
          TaggedSmallWord.msb_adjust pty)

      | Nat, Nat64 ->
        SR.UnboxedWord64,
        compile_exp_vanilla env ae e ^^
        Func.share_code1 env "Nat->Nat64" ("n", I32Type) [I64Type] (fun env get_n ->
          get_n ^^
          BigNum.fits_unsigned_bits env 64 ^^
          E.else_trap_with env "losing precision" ^^
          get_n ^^
          BigNum.truncate_to_word64 env)

      | Nat, (Nat8|Nat16|Nat32) ->
        let ty = exp.note.Note.typ in
        StackRep.of_type ty,
        let pty = prim_of_typ ty in
        compile_exp_vanilla env ae e ^^
        Func.share_code1 env (prim_fun_name pty "Nat->") ("n", I32Type) [I32Type] (fun env get_n ->
          get_n ^^
          BigNum.fits_unsigned_bits env (TaggedSmallWord.bits_of_type pty) ^^
          E.else_trap_with env "losing precision" ^^
          get_n ^^
          BigNum.truncate_to_word32 env ^^
          TaggedSmallWord.msb_adjust pty)

      | Char, Word32 ->
        SR.UnboxedWord32,
        compile_exp_vanilla env ae e ^^
        TaggedSmallWord.untag_codepoint

      | (Nat8|Word8|Nat16|Word16), Nat ->
        SR.Vanilla,
        compile_exp_vanilla env ae e ^^
        Prim.prim_shiftWordNtoUnsigned env (TaggedSmallWord.shift_of_type t1)

      | (Int8|Int16), Int ->
        SR.Vanilla,
        compile_exp_vanilla env ae e ^^
        Prim.prim_shiftWordNtoSigned env (TaggedSmallWord.shift_of_type t1)

      | (Nat32|Word32), Nat ->
        SR.Vanilla,
        compile_exp_as env ae SR.UnboxedWord32 e ^^
        Prim.prim_word32toNat env

      | Int32, Int ->
        SR.Vanilla,
        compile_exp_as env ae SR.UnboxedWord32 e ^^
        Prim.prim_word32toInt env

      | (Nat64|Word64), Nat ->
        SR.Vanilla,
        compile_exp_as env ae SR.UnboxedWord64 e ^^
        BigNum.from_word64 env

      | Int64, Int ->
        SR.Vanilla,
        compile_exp_as env ae SR.UnboxedWord64 e ^^
        BigNum.from_signed_word64 env

      | Word32, Char ->
        SR.Vanilla,
        compile_exp_as env ae SR.UnboxedWord32 e ^^
        Func.share_code1 env "Word32->Char" ("n", I32Type) [I32Type]
        TaggedSmallWord.check_and_tag_codepoint

      | Float, Int64 ->
        SR.UnboxedWord64,
        compile_exp_as env ae SR.UnboxedFloat64 e ^^
        G.i (Convert (Wasm.Values.I64 I64Op.TruncSF64))

      | Int64, Float ->
        SR.UnboxedFloat64,
        compile_exp_as env ae SR.UnboxedWord64 e ^^
        G.i (Convert (Wasm.Values.F64 F64Op.ConvertSI64))

      | _ -> SR.Unreachable, todo_trap env "compile_exp" (Arrange_ir.exp exp)
      end

    (* Other prims, unary *)
    | SerializePrim ts, [e] ->
      SR.Vanilla,
      compile_exp_as env ae SR.Vanilla e ^^
      Serialization.serialize env ts ^^
      Blob.of_ptr_size env

    | DeserializePrim ts, [e] ->
      StackRep.of_arity (List.length ts),
      compile_exp_as env ae SR.Vanilla e ^^
      Serialization.deserialize_from_blob false env ts

    | OtherPrim "array_len", [e] ->
      SR.Vanilla,
      compile_exp_vanilla env ae e ^^
      Heap.load_field Arr.len_field ^^
      BigNum.from_word32 env

    | OtherPrim "text_len", [e] ->
      SR.Vanilla, compile_exp_vanilla env ae e ^^ Text.len env
    | OtherPrim "text_iter", [e] ->
      SR.Vanilla, compile_exp_vanilla env ae e ^^ Text.iter env
    | OtherPrim "text_iter_done", [e] ->
      SR.bool, compile_exp_vanilla env ae e ^^ Text.iter_done env
    | OtherPrim "text_iter_next", [e] ->
      SR.Vanilla, compile_exp_vanilla env ae e ^^ Text.iter_next env

    | OtherPrim "blob_size", [e] ->
      SR.Vanilla, compile_exp_vanilla env ae e ^^ Blob.len env
    | OtherPrim "blob_iter", [e] ->
      SR.Vanilla, compile_exp_vanilla env ae e ^^ Blob.iter env
    | OtherPrim "blob_iter_done", [e] ->
      SR.bool, compile_exp_vanilla env ae e ^^ Blob.iter_done env
    | OtherPrim "blob_iter_next", [e] ->
      SR.Vanilla, compile_exp_vanilla env ae e ^^ Blob.iter_next env

    | OtherPrim "abs", [e] ->
      SR.Vanilla,
      compile_exp_vanilla env ae e ^^
      BigNum.compile_abs env

    | OtherPrim "fabs", [e] ->
      SR.UnboxedFloat64,
      compile_exp_as env ae SR.UnboxedFloat64 e ^^
      G.i (Unary (Wasm.Values.F64 F64Op.Abs))

    | OtherPrim "fsqrt", [e] ->
      SR.UnboxedFloat64,
      compile_exp_as env ae SR.UnboxedFloat64 e ^^
      G.i (Unary (Wasm.Values.F64 F64Op.Sqrt))

    | OtherPrim "fceil", [e] ->
      SR.UnboxedFloat64,
      compile_exp_as env ae SR.UnboxedFloat64 e ^^
      G.i (Unary (Wasm.Values.F64 F64Op.Ceil))

    | OtherPrim "ffloor", [e] ->
      SR.UnboxedFloat64,
      compile_exp_as env ae SR.UnboxedFloat64 e ^^
      G.i (Unary (Wasm.Values.F64 F64Op.Floor))

    | OtherPrim "ftrunc", [e] ->
      SR.UnboxedFloat64,
      compile_exp_as env ae SR.UnboxedFloat64 e ^^
      G.i (Unary (Wasm.Values.F64 F64Op.Trunc))

    | OtherPrim "fnearest", [e] ->
      SR.UnboxedFloat64,
      compile_exp_as env ae SR.UnboxedFloat64 e ^^
      G.i (Unary (Wasm.Values.F64 F64Op.Nearest))

    | OtherPrim "fmin", [e; f] ->
      SR.UnboxedFloat64,
      compile_exp_as env ae SR.UnboxedFloat64 e ^^
      compile_exp_as env ae SR.UnboxedFloat64 f ^^
      G.i (Binary (Wasm.Values.F64 F64Op.Min))

    | OtherPrim "fmax", [e; f] ->
      SR.UnboxedFloat64,
      compile_exp_as env ae SR.UnboxedFloat64 e ^^
      compile_exp_as env ae SR.UnboxedFloat64 f ^^
      G.i (Binary (Wasm.Values.F64 F64Op.Max))

    | OtherPrim "fcopysign", [e; f] ->
      SR.UnboxedFloat64,
      compile_exp_as env ae SR.UnboxedFloat64 e ^^
      compile_exp_as env ae SR.UnboxedFloat64 f ^^
      G.i (Binary (Wasm.Values.F64 F64Op.CopySign))

    | OtherPrim "Float->Text", [e] ->
      SR.Vanilla,
      compile_exp_as env ae SR.UnboxedFloat64 e ^^
      compile_unboxed_const (TaggedSmallWord.vanilla_lit Type.Nat8 6) ^^
      compile_unboxed_const (TaggedSmallWord.vanilla_lit Type.Nat8 0) ^^
      E.call_import env "rts" "float_fmt"

    | OtherPrim "fmtFloat->Text", [f; prec; mode] ->
      SR.Vanilla,
      compile_exp_as env ae SR.UnboxedFloat64 f ^^
      compile_exp_vanilla env ae prec ^^
      compile_exp_vanilla env ae mode ^^
      E.call_import env "rts" "float_fmt"

    | OtherPrim "fsin", [e] ->
      SR.UnboxedFloat64,
      compile_exp_as env ae SR.UnboxedFloat64 e ^^
      E.call_import env "rts" "float_sin"

    | OtherPrim "fcos", [e] ->
      SR.UnboxedFloat64,
      compile_exp_as env ae SR.UnboxedFloat64 e ^^
      E.call_import env "rts" "float_cos"

    | OtherPrim "ftan", [e] ->
      SR.UnboxedFloat64,
      compile_exp_as env ae SR.UnboxedFloat64 e ^^
      E.call_import env "rts" "float_tan"

    | OtherPrim "fasin", [e] ->
      SR.UnboxedFloat64,
      compile_exp_as env ae SR.UnboxedFloat64 e ^^
      E.call_import env "rts" "float_arcsin"

    | OtherPrim "facos", [e] ->
      SR.UnboxedFloat64,
      compile_exp_as env ae SR.UnboxedFloat64 e ^^
      E.call_import env "rts" "float_arccos"

    | OtherPrim "fatan", [e] ->
      SR.UnboxedFloat64,
      compile_exp_as env ae SR.UnboxedFloat64 e ^^
      E.call_import env "rts" "float_arctan"

    | OtherPrim "fatan2", [y; x] ->
      SR.UnboxedFloat64,
      compile_exp_as env ae SR.UnboxedFloat64 y ^^
      compile_exp_as env ae SR.UnboxedFloat64 x ^^
      E.call_import env "rts" "float_arctan2"

    | OtherPrim "fexp", [e] ->
      SR.UnboxedFloat64,
      compile_exp_as env ae SR.UnboxedFloat64 e ^^
      E.call_import env "rts" "float_exp"

    | OtherPrim "flog", [e] ->
      SR.UnboxedFloat64,
      compile_exp_as env ae SR.UnboxedFloat64 e ^^
      E.call_import env "rts" "float_log"

    (* Other prims, nullary *)

    | SystemTimePrim, [] ->
      SR.UnboxedWord64,
      Dfinity.get_system_time env

    | OtherPrim "rts_version", [] ->
      SR.Vanilla,
      E.call_import env "rts" "version"

    | OtherPrim "rts_heap_size", [] ->
      SR.Vanilla,
      GC.get_heap_size env ^^ Prim.prim_word32toNat env

    | OtherPrim "rts_memory_size", [] ->
      SR.Vanilla,
      Heap.get_memory_size ^^ Prim.prim_word32toNat env

    | OtherPrim "rts_total_allocation", [] ->
      SR.Vanilla,
      Heap.get_total_allocation env ^^ BigNum.from_word64 env

    | OtherPrim "rts_reclaimed", [] ->
      SR.Vanilla,
      Heap.get_reclaimed env ^^ BigNum.from_word64 env

    | OtherPrim "rts_max_live_size", [] ->
      SR.Vanilla,
      Heap.get_max_live_size env ^^ BigNum.from_word64 env

    | OtherPrim "rts_callback_table_count", [] ->
      SR.Vanilla,
      ClosureTable.count env ^^ Prim.prim_word32toNat env

    | OtherPrim "rts_callback_table_size", [] ->
      SR.Vanilla,
      ClosureTable.size env ^^ Prim.prim_word32toNat env

    | OtherPrim "crc32Hash", [e] ->
      SR.UnboxedWord32,
      compile_exp_vanilla env ae e ^^
      E.call_import env "rts" "compute_crc32"

    | OtherPrim "idlHash", [e] ->
      SR.Vanilla,
      E.trap_with env "idlHash only implemented in interpreter "


    | OtherPrim "popcnt8", [e] ->
      SR.Vanilla,
      compile_exp_vanilla env ae e ^^
      G.i (Unary (Wasm.Values.I32 I32Op.Popcnt)) ^^
      TaggedSmallWord.msb_adjust Type.Word8
    | OtherPrim "popcnt16", [e] ->
      SR.Vanilla,
      compile_exp_vanilla env ae e ^^
      G.i (Unary (Wasm.Values.I32 I32Op.Popcnt)) ^^
      TaggedSmallWord.msb_adjust Type.Word16
    | OtherPrim "popcnt32", [e] ->
      SR.UnboxedWord32,
      compile_exp_as env ae SR.UnboxedWord32 e ^^
      G.i (Unary (Wasm.Values.I32 I32Op.Popcnt))
    | OtherPrim "popcnt64", [e] ->
      SR.UnboxedWord64,
      compile_exp_as env ae SR.UnboxedWord64 e ^^
      G.i (Unary (Wasm.Values.I64 I64Op.Popcnt))
    | OtherPrim "clz8", [e] -> SR.Vanilla, compile_exp_vanilla env ae e ^^ TaggedSmallWord.clz_kernel Type.Word8
    | OtherPrim "clz16", [e] -> SR.Vanilla, compile_exp_vanilla env ae e ^^ TaggedSmallWord.clz_kernel Type.Word16
    | OtherPrim "clz32", [e] -> SR.UnboxedWord32, compile_exp_as env ae SR.UnboxedWord32 e ^^ G.i (Unary (Wasm.Values.I32 I32Op.Clz))
    | OtherPrim "clz64", [e] -> SR.UnboxedWord64, compile_exp_as env ae SR.UnboxedWord64 e ^^ G.i (Unary (Wasm.Values.I64 I64Op.Clz))
    | OtherPrim "ctz8", [e] -> SR.Vanilla, compile_exp_vanilla env ae e ^^ TaggedSmallWord.ctz_kernel Type.Word8
    | OtherPrim "ctz16", [e] -> SR.Vanilla, compile_exp_vanilla env ae e ^^ TaggedSmallWord.ctz_kernel Type.Word16
    | OtherPrim "ctz32", [e] -> SR.UnboxedWord32, compile_exp_as env ae SR.UnboxedWord32 e ^^ G.i (Unary (Wasm.Values.I32 I32Op.Ctz))
    | OtherPrim "ctz64", [e] -> SR.UnboxedWord64, compile_exp_as env ae SR.UnboxedWord64 e ^^ G.i (Unary (Wasm.Values.I64 I64Op.Ctz))

    | OtherPrim "conv_Char_Text", [e] ->
      SR.Vanilla,
      compile_exp_vanilla env ae e ^^
      Text.prim_showChar env

    | OtherPrim "char_to_upper", [e] ->
      compile_char_to_char_rts env ae e "char_to_upper"

    | OtherPrim "char_to_lower", [e] ->
      compile_char_to_char_rts env ae e "char_to_lower"

    | OtherPrim "char_is_whitespace", [e] ->
      compile_char_to_bool_rts env ae e "char_is_whitespace"

    | OtherPrim "char_is_lowercase", [e] ->
      compile_char_to_bool_rts env ae e "char_is_lowercase"

    | OtherPrim "char_is_uppercase", [e] ->
      compile_char_to_bool_rts env ae e "char_is_uppercase"

    | OtherPrim "char_is_alphabetic", [e] ->
      compile_char_to_bool_rts env ae e "char_is_alphabetic"

    | OtherPrim "print", [e] ->
      SR.unit,
      compile_exp_vanilla env ae e ^^
      Dfinity.print_text env

    (* Other prims, binary*)
    | OtherPrim "Array.init", [_;_] ->
      const_sr SR.Vanilla (Arr.init env)
    | OtherPrim "Array.tabulate", [_;_] ->
      const_sr SR.Vanilla (Arr.tabulate env)
    | OtherPrim "btst8", [_;_] ->
      (* TODO: btstN returns Bool, not a small value *)
      const_sr SR.Vanilla (TaggedSmallWord.btst_kernel env Type.Word8)
    | OtherPrim "btst16", [_;_] ->
      const_sr SR.Vanilla (TaggedSmallWord.btst_kernel env Type.Word16)
    | OtherPrim "btst32", [_;_] ->
      const_sr SR.UnboxedWord32 (TaggedSmallWord.btst_kernel env Type.Word32)
    | OtherPrim "btst64", [_;_] ->
      const_sr SR.UnboxedWord64 (
        let (set_b, get_b) = new_local64 env "b" in
        set_b ^^ compile_const_64 1L ^^ get_b ^^ G.i (Binary (Wasm.Values.I64 I64Op.Shl)) ^^
        G.i (Binary (Wasm.Values.I64 I64Op.And))
      )

    (* Coercions for abstract types *)
    | CastPrim (_,_), [e] ->
      compile_exp env ae e

    (* textual to bytes *)
    | BlobOfIcUrl, [_] ->
      const_sr SR.Vanilla (E.call_import env "rts" "blob_of_principal")
    (* The other direction *)
    | IcUrlOfBlob, [_] ->
      const_sr SR.Vanilla (E.call_import env "rts" "principal_of_blob")

    (* Actor ids are blobs in the RTS *)
    | ActorOfIdBlob _, [e] ->
      compile_exp env ae e

    | SelfRef _, [] ->
      SR.Vanilla,
      Dfinity.get_self_reference env

    | ICReplyPrim ts, [e] ->
      SR.unit, begin match E.mode env with
      | Flags.ICMode | Flags.RefMode ->
        compile_exp_as env ae SR.Vanilla e ^^
        (* TODO: We can try to avoid the boxing and pass the arguments to
          serialize individually *)
        Serialization.serialize env ts ^^
        Dfinity.reply_with_data env
      | _ ->
        E.trap_with env (Printf.sprintf "cannot reply when running locally")
      end

    | ICRejectPrim, [e] ->
      SR.unit, Dfinity.reject env (compile_exp_vanilla env ae e)

    | ICCallerPrim, [] ->
      Dfinity.caller env

    | ICCallPrim, [f;e;k;r] ->
      SR.unit, begin
      (* TBR: Can we do better than using the notes? *)
      let _, _, _, ts1, _ = Type.as_func f.note.Note.typ in
      let _, _, _, ts2, _ = Type.as_func k.note.Note.typ in
      let (set_meth_pair, get_meth_pair) = new_local env "meth_pair" in
      let (set_arg, get_arg) = new_local env "arg" in
      let (set_k, get_k) = new_local env "k" in
      let (set_r, get_r) = new_local env "r" in
      compile_exp_as env ae SR.Vanilla f ^^ set_meth_pair ^^
      compile_exp_as env ae SR.Vanilla e ^^ set_arg ^^
      compile_exp_as env ae SR.Vanilla k ^^ set_k ^^
      compile_exp_as env ae SR.Vanilla r ^^ set_r ^^
      FuncDec.ic_call env ts1 ts2 get_meth_pair get_arg get_k get_r
        end

    | ICStableRead ty, [] ->
(*
      * On initial install:
           1. return record of nulls
      * On upgrade:
           1. deserialize stable store to v : ty,
           (TODO: inserting null values for missing fields.)
           2. return v
*)
      SR.Vanilla,
      E.call_import env "ic0" "stable_size" ^^
      G.if_ [I32Type]
        (Stabilization.destabilize env ty)
        (let (_, fs) = Type.as_obj ty in
         let fs' = List.map
           (fun f -> (f.Type.lab, fun () -> Opt.null_lit))
            fs in
         Object.lit_raw env fs')

    | ICStableWrite ty, [e] ->
      SR.unit,
      compile_exp_as env ae SR.Vanilla e ^^
      Stabilization.stabilize env ty

    (* Unknown prim *)
    | _ -> SR.Unreachable, todo_trap env "compile_exp" (Arrange_ir.exp exp)
    end
  | VarE var ->
    Var.get_val env ae var
  | AssignE (e1,e2) ->
    SR.unit,
    let (prepare_code, store_code) = compile_lexp env ae e1 in
    prepare_code ^^
    compile_exp_vanilla env ae e2 ^^
    store_code
  | LitE l ->
    compile_lit env l
  | IfE (scrut, e1, e2) ->
    let srs, code_scrut = compile_exp env ae scrut in
    let sr1, code1 = compile_exp env ae e1 in
    let sr2, code2 = compile_exp env ae e2 in
    let sr = StackRep.relax (StackRep.join sr1 sr2) in
    sr,
    G.dw_statement scrut.at ^^
    code_scrut ^^
    (if srs != SR.UnboxedWord32 then StackRep.adjust env srs SR.Vanilla else G.nop) ^^
    G.if_
      (StackRep.to_block_type env sr)
      (G.dw_statement e1.at ^^ code1 ^^ StackRep.adjust env sr1 sr)
      (G.dw_statement e2.at ^^ code2 ^^ StackRep.adjust env sr2 sr)
  | BlockE (decs, exp) ->
    let captured = Freevars.captured_vars (Freevars.exp exp) in
    let ae', codeW1 = compile_decs env ae decs captured in
    let (sr, code2) = compile_exp env ae' exp in
    (sr, codeW1 (G.dw_statement exp.at ^^ code2))
  | LabelE (name, _ty, e) ->
    (* The value here can come from many places -- the expression,
       or any of the nested returns. Hard to tell which is the best
       stack representation here.
       So let’s go with Vanilla. *)
    SR.Vanilla,
    G.block_ (StackRep.to_block_type env SR.Vanilla) (
      G.with_current_depth (fun depth ->
        let ae1 = VarEnv.add_label ae name depth in
        compile_exp_vanilla env ae1 e
      )
    )
  | LoopE e ->
    SR.Unreachable,
    let ae' = VarEnv.{ ae with lvl = NotTopLvl } in
    G.loop_ [] (compile_exp_unit env ae' e ^^ G.i (Br (nr 0l))
    )
    ^^
   G.i Unreachable
  | SwitchE (e, cs) ->
    SR.Vanilla,
    let code1 = compile_exp_vanilla env ae e in
    let (set_i, get_i) = new_local env "switch_in" in
    let (set_j, get_j) = new_local env "switch_out" in

    let rec go env dw_ty0 = function
      | [] -> dw_ty0, CanFail (fun k -> k)
      | {it={pat; exp=e}; _}::cs ->
          let ae1, dw_ty1, code1, dw = compile_pat_local env ae pat in
          let dw_ty2, code2 = go env (dw_ty0 ^^ dw_ty1) cs in
          dw_ty2,
          orElse ( CannotFail (get_i ^^ G.dw_statement pat.at) ^^^
                   code1 ^^^
                   CannotFail G.(dw_statement e.at ^^
                                 dw_tag
                                   (LexicalBlock e.at.left)
                                   (dw ^^ compile_exp_vanilla env ae1 e) ^^
                                 set_j))
                 code2
          in
      let dw_ty, code2 = go env G.nop cs in
      dw_ty ^^ G.dw_statement e.at ^^ code1 ^^ set_i ^^ orTrap env code2 ^^ get_j
  (* Async-wait lowering support features *)
  | DeclareE (name, _, e) ->
    let ae1, i = VarEnv.add_local_with_offset env ae name exp.note.Ir_def.Note.typ exp.at 1l in
    let sr, code = compile_exp env ae1 e in
    sr,
    Tagged.obj env Tagged.MutBox [ compile_unboxed_zero ] ^^
    G.i (LocalSet (nr i)) ^^
    code
  | DefineE (name, _, e) ->
    SR.unit,
    compile_exp_vanilla env ae e ^^
    Var.set_val env ae name
  | FuncE (x, sort, control, typ_binds, args, res_tys, e) ->
    let captured = Freevars.captured exp in
    let return_tys = match control with
      | Type.Returns -> res_tys
      | Type.Replies -> []
      | Type.Promises -> assert false in
    let return_arity = List.length return_tys in
    let mk_body env1 ae1 = compile_exp_as env1 ae1 (StackRep.of_arity return_arity) e in
    FuncDec.lit env ae x sort control captured args mk_body return_tys exp.at
  | SelfCallE (ts, exp_f, exp_k, exp_r) ->
    SR.unit,
    let (set_closure_idx, get_closure_idx) = new_local env "closure_idx" in
    let (set_k, get_k) = new_local env "k" in
    let (set_r, get_r) = new_local env "r" in
    let mk_body env1 ae1 = compile_exp_as env1 ae1 SR.unit exp_f in
    let captured = Freevars.captured exp_f in
    FuncDec.async_body env ae ts captured mk_body exp.at ^^
    set_closure_idx ^^

    compile_exp_as env ae SR.Vanilla exp_k ^^ set_k ^^
    compile_exp_as env ae SR.Vanilla exp_r ^^ set_r ^^

    FuncDec.ic_call env Type.[Prim Word32] ts
      ( Dfinity.get_self_reference env ^^
        Dfinity.actor_public_field env (Dfinity.async_method_name))
      (get_closure_idx ^^ BoxedSmallWord.box env)
      get_k
      get_r
  | ActorE (ds, fs, _, _) ->
    fatal "Local actors not supported by backend"
  | NewObjE (Type.(Object | Module | Memory) as _sort, fs, _) ->
    (*
    We can enable this warning once we treat everything as static that
    mo_frontend/static.ml accepts, including _all_ literals.
    if sort = Type.Module then Printf.eprintf "%s" "Warning: Non-static module\n";
    *)
    SR.Vanilla,
    let fs' = fs |> List.map
      (fun (f : Ir.field) -> (f.it.name, fun () ->
        if Object.is_mut_field env exp.note.Note.typ f.it.name
        then Var.get_val_ptr env ae f.it.var
        else Var.get_val_vanilla env ae f.it.var)) in
    Object.lit_raw env fs'
  | _ -> SR.unit, todo_trap env "compile_exp" (Arrange_ir.exp exp)

and compile_exp_as env ae sr_out e =
  G.with_region e.at (
    match sr_out, e.it with
    (* Some optimizations for certain sr_out and expressions *)
    | _ , BlockE (decs, exp) ->
      let captured = Freevars.captured_vars (Freevars.exp exp) in
      let ae', codeW1 = compile_decs env ae decs captured in
      let code2 = compile_exp_as env ae' sr_out exp in
      codeW1 code2
    (* Fallback to whatever stackrep compile_exp chooses *)
    | _ ->
      let sr_in, code = compile_exp env ae e in
      code ^^ StackRep.adjust env sr_in sr_out
  )

and compile_exp_ignore env ae e =
  let sr, code = compile_exp env ae e in
  code ^^ StackRep.drop env sr

and compile_exp_as_opt env ae sr_out_o e =
  let sr_in, code = compile_exp env ae e in
  G.with_region e.at (
    code ^^
    match sr_out_o with
    | None -> StackRep.drop env sr_in
    | Some sr_out -> StackRep.adjust env sr_in sr_out
  )

and compile_exp_vanilla (env : E.t) ae exp =
  compile_exp_as env ae SR.Vanilla exp

and compile_exp_unit (env : E.t) ae exp =
  compile_exp_as env ae SR.unit exp

(* Compile a prim of type Char -> Char to a RTS call. *)
and compile_char_to_char_rts env ae exp rts_fn =
  SR.Vanilla,
  compile_exp_as env ae SR.Vanilla exp ^^
  TaggedSmallWord.untag_codepoint ^^
  E.call_import env "rts" rts_fn ^^
  TaggedSmallWord.tag_codepoint

(* Compile a prim of type Char -> Bool to a RTS call. The RTS function should
   have type int32_t -> int32_t where the return value is 0 for 'false' and 1
   for 'true'. *)
and compile_char_to_bool_rts (env : E.t) (ae : VarEnv.t) exp rts_fn =
  SR.bool,
  compile_exp_as env ae SR.Vanilla exp ^^
  TaggedSmallWord.untag_codepoint ^^
  (* The RTS function returns Motoko True/False values (which are represented as
     1 and 0, respectively) so we don't need any marshalling *)
  E.call_import env "rts" rts_fn

(*
The compilation of declarations (and patterns!) needs to handle mutual recursion.
This requires conceptually three passes:
 1. First we need to collect all names bound in a block,
    and find locations for then (which extends the environment).
    The environment is extended monotonously: The type-checker ensures that
    a Block does not bind the same name twice.
    We would not need to pass in the environment, just out ... but because
    it is bundled in the E.t type, threading it through is also easy.

 2. We need to allocate memory for them, and store the pointer in the
    WebAssembly local, so that they can be captured by closures.

 3. We go through the declarations, generate the actual code and fill the
    allocated memory.
    This includes creating the actual closure references.

We could do this in separate functions, but I chose to do it in one
 * it means all code related to one constructor is in one place and
 * when generating the actual code, we still “know” the id of the local that
   has the memory location, and don’t have to look it up in the environment.

The first phase works with the `pre_env` passed to `compile_dec`,
while the third phase is a function that expects the final environment. This
enabled mutual recursion.
*)


and compile_lit_pat env l =
  match l with
  | NullLit ->
    compile_lit_as env SR.Vanilla l ^^
    G.i (Compare (Wasm.Values.I32 I32Op.Eq))
  | BoolLit true ->
    G.nop
  | BoolLit false ->
    G.i (Test (Wasm.Values.I32 I32Op.Eqz))
  | (NatLit _ | IntLit _) ->
    compile_lit_as env SR.Vanilla l ^^
    BigNum.compile_eq env
  | Nat8Lit _ ->
    compile_lit_as env SR.Vanilla l ^^
    compile_eq env Type.(Prim Nat8)
  | Nat16Lit _ ->
    compile_lit_as env SR.Vanilla l ^^
    compile_eq env Type.(Prim Nat16)
  | Nat32Lit _ ->
    BoxedSmallWord.unbox env ^^
    compile_lit_as env SR.UnboxedWord32 l ^^
    compile_eq env Type.(Prim Nat32)
  | Nat64Lit _ ->
    BoxedWord64.unbox env ^^
    compile_lit_as env SR.UnboxedWord64 l ^^
    compile_eq env Type.(Prim Nat64)
  | Int8Lit _ ->
    compile_lit_as env SR.Vanilla l ^^
    compile_eq env Type.(Prim Int8)
  | Int16Lit _ ->
    compile_lit_as env SR.Vanilla l ^^
    compile_eq env Type.(Prim Int16)
  | Int32Lit _ ->
    BoxedSmallWord.unbox env ^^
    compile_lit_as env SR.UnboxedWord32 l ^^
    compile_eq env Type.(Prim Int32)
  | Int64Lit _ ->
    BoxedWord64.unbox env ^^
    compile_lit_as env SR.UnboxedWord64 l ^^
    compile_eq env Type.(Prim Int64)
  | Word8Lit _ ->
    compile_lit_as env SR.Vanilla l ^^
    compile_eq env Type.(Prim Word8)
  | Word16Lit _ ->
    compile_lit_as env SR.Vanilla l ^^
    compile_eq env Type.(Prim Word16)
  | Word32Lit _ ->
    BoxedSmallWord.unbox env ^^
    compile_lit_as env SR.UnboxedWord32 l ^^
    compile_eq env Type.(Prim Word32)
  | CharLit _ ->
    compile_lit_as env SR.Vanilla l ^^
    compile_eq env Type.(Prim Char)
  | Word64Lit _ ->
    BoxedWord64.unbox env ^^
    compile_lit_as env SR.UnboxedWord64 l ^^
    compile_eq env Type.(Prim Word64)
  | TextLit t
  | BlobLit t ->
    compile_lit_as env SR.Vanilla l ^^
    Text.compare env Operator.EqOp
  | FloatLit _ ->
    todo_trap env "compile_lit_pat" (Arrange_ir.lit l)

and fill_pat env ae pat : patternCode =
  PatCode.with_region pat.at @@
  match pat.it with
  | WildP -> CannotFail (G.i Drop)
  | OptP p ->
      let (set_x, get_x) = new_local env "opt_scrut" in
      CanFail (fun fail_code ->
        set_x ^^
        get_x ^^
        Opt.is_some env ^^
        G.if_ []
          ( get_x ^^
            Opt.project ^^
            with_fail fail_code (fill_pat env ae p)
          )
          fail_code
      )
  | TagP (l, p) ->
      let (set_x, get_x) = new_local env "tag_scrut" in
      CanFail (fun fail_code ->
        set_x ^^
        get_x ^^
        Variant.test_is env l ^^
        G.if_ []
          ( get_x ^^
            Variant.project ^^
            with_fail fail_code (fill_pat env ae p)
          )
          fail_code
      )
  | LitP l ->
      CanFail (fun fail_code ->
        compile_lit_pat env l ^^
        G.if_ [] G.nop fail_code)
  | VarP name ->
      CannotFail (Var.set_val env ae name)
  | TupP ps ->
      let (set_i, get_i) = new_local env "tup_scrut" in
      let rec go i = function
        | [] -> CannotFail G.nop
        | p::ps ->
          let code1 = fill_pat env ae p in
          let code2 = go (Int32.add i 1l) ps in
          CannotFail (get_i ^^ Tuple.load_n i) ^^^ code1 ^^^ code2 in
      CannotFail set_i ^^^ go 0l ps
  | ObjP pfs ->
      let project = compile_load_field env pat.note in
      let (set_i, get_i) = new_local env "obj_scrut" in
      let rec go = function
        | [] -> CannotFail G.nop
        | {it={name; pat}; _}::pfs' ->
          let code1 = fill_pat env ae pat in
          let code2 = go pfs' in
          CannotFail (get_i ^^ project name) ^^^ code1 ^^^ code2 in
      CannotFail set_i ^^^ go pfs
  | AltP (p1, p2) ->
      let code1 = fill_pat env ae p1 in
      let code2 = fill_pat env ae p2 in
      let (set_i, get_i) = new_local env "alt_scrut" in
      CannotFail set_i ^^^
      orElse (CannotFail get_i ^^^ code1)
             (CannotFail get_i ^^^ code2)

and alloc_pat_local env ae pat =
  let d = Freevars.pat pat in
  AllocHow.M.fold (fun v typ (dw_ty, ae, dw) ->
    let ae1, ix = VarEnv.add_direct_local env ae v typ pat.at in
    let prereq_type = G.(effects (dw_tag_no_children (Type typ))) in
    G.(dw_ty ^^ prereq_type, ae1, dw ^^ dw_tag_no_children (Variable (v, pat.at.left, typ, Int32.to_int ix)))
  ) d (G.nop, ae, G.nop)

and alloc_pat env ae how pat : VarEnv.t * G.t * G.t  =
  (fun (ae, code, dw) -> (ae, G.with_region pat.at code, dw)) @@
  let d = Freevars.pat pat in
  AllocHow.M.fold (fun v ty (ae, code0, dw0) ->
    let ae1, code1, dw1 = AllocHow.add_local env ae how v ty pat.at
    in (ae1, code0 ^^ code1, dw0 ^^ dw1)
  ) d (ae, G.nop, G.nop)

and compile_pat_local env ae pat : VarEnv.t * G.t * patternCode * G.t =
  (* It returns:
     - the extended environment
     - the DWARF code declaring prerequisite types
     - the code to do the pattern matching.
       This expects the  undestructed value is on top of the stack,
       consumes it, and fills the heap
       If the pattern does not match, it branches to the depth at fail_depth.
     - the DWARF code declaring the variable
  *)
  let dw_ty, ae1, dw = alloc_pat_local env ae pat in
  let fill_code = fill_pat env ae1 pat in
  ae1, dw_ty, fill_code, dw

(* Used for let patterns: If the patterns is an n-ary tuple pattern,
   we want to compile the expression accordingly, to avoid the reboxing.
*)
and compile_n_ary_pat env ae how pat =
  (* It returns:
     - the extended environment
     - the code to allocate memory
     - the arity
     - the code to do the pattern matching:
       This expects the  undestructed value is on top of the stack,
       consumes it, and fills the heap.
       If the pattern does not match, it branches to the depth at fail_depth.
     - the code declaring the DWARF variables.
  *)
  let ae1, alloc_code, dw = alloc_pat env ae how pat in
  let arity, fill_code =
    (fun (sr, code) -> sr, G.with_region pat.at code) @@
    match pat.it with
    (* Nothing to match: Do not even put something on the stack *)
    | WildP -> None, G.nop
    (* The good case: We have a tuple pattern *)
    | TupP ps when List.length ps <> 1 ->
      Some (SR.UnboxedTuple (List.length ps)),
      (* We have to fill the pattern in reverse order, to take things off the
         stack. This is only ok as long as patterns have no side effects.
      *)
      G.concat_mapi (fun i p -> orTrap env (fill_pat env ae1 p)) (List.rev ps)
    (* The general case: Create a single value, match that. *)
    | _ ->
      Some SR.Vanilla,
      orTrap env (fill_pat env ae1 pat)
  in (ae1, alloc_code, arity, fill_code, dw)

and compile_dec env pre_ae how v2en dec : VarEnv.t * G.t * (VarEnv.t -> scope_wrap) =
  (fun (pre_ae, alloc_code, mk_code, wrap) ->
       (pre_ae, G.with_region dec.at alloc_code, fun ae body_code ->
         G.with_region dec.at (mk_code ae) ^^ wrap body_code)) @@
  match dec.it with
  (* A special case for public methods *)
  (* This relies on the fact that in the top-level mutually recursive group, no shadowing happens. *)
  | LetD ({it = VarP v; _}, e) when E.NameEnv.mem v v2en ->
    let const, fill = compile_const_exp env pre_ae e in
    let fi = match const with
      | (_, Const.Message fi) -> fi
      | _ -> assert false in
    let pre_ae1 = VarEnv.add_local_public_method pre_ae v e.note.Ir_def.Note.typ dec.at (fi, (E.NameEnv.find v v2en)) in
    G.(pre_ae1, nop, (fun ae -> fill env ae; nop), unmodified)

  (* A special case for constant expressions *)
  | LetD (p, e) when Ir_utils.is_irrefutable p && e.note.Note.const ->
    let extend, fill = compile_const_dec env pre_ae dec in
    G.(extend pre_ae, nop, (fun ae -> fill env ae; nop), unmodified)

  | LetD (p, e) ->
    let (pre_ae1, alloc_code, pat_arity, fill_code, dw) = compile_n_ary_pat env pre_ae how p in
    ( pre_ae1, alloc_code,
      (fun ae -> G.dw_statement dec.at ^^ compile_exp_as_opt env ae pat_arity e ^^ fill_code),
      fun body -> G.dw_tag (G.LexicalBlock dec.at.left) (dw ^^ body)
    )

  | VarD (name, _, e) ->
    assert AllocHow.(match M.find_opt name how with
                     | Some (LocalMut | StoreHeap | StoreStatic) -> true
                     | _ -> false);
      let pre_ae1, alloc_code, dw = AllocHow.add_local env pre_ae how name e.note.Note.typ dec.at in

      ( pre_ae1,
        alloc_code,
        (fun ae -> G.dw_statement dec.at ^^ compile_exp_vanilla env ae e ^^ Var.set_val env ae name),
        fun body_code -> G.dw_tag (G.LexicalBlock dec.at.left) (dw ^^ body_code)
      )

and compile_decs_public env pre_ae decs v2en captured_in_body : VarEnv.t * scope_wrap =
  let how = AllocHow.decs pre_ae decs captured_in_body in
  let rec go pre_ae = function
    | []          -> (pre_ae, G.nop, fun _ -> unmodified)
    | [dec]       -> compile_dec env pre_ae how v2en dec
    | (dec::decs) ->
        let (pre_ae1, alloc_code1, mk_codeW1) = compile_dec env pre_ae how v2en dec in
        let (pre_ae2, alloc_code2, mk_codeW2) = go              pre_ae1 decs in
        ( pre_ae2,
          alloc_code1 ^^ alloc_code2,
          fun ae -> let codeW1 = mk_codeW1 ae in
                    let codeW2 = mk_codeW2 ae in
                    fun body_code -> codeW1 (codeW2 body_code)
        ) in
  let (ae1, alloc_code, mk_codeW) = go pre_ae decs in
  (ae1, fun body_code -> alloc_code ^^ mk_codeW ae1 body_code)

and compile_decs env ae decs captured_in_body : VarEnv.t * scope_wrap =
  compile_decs_public env ae decs E.NameEnv.empty captured_in_body

(* This compiles expressions determined to be const as per the analysis in
   ir_passes/const.ml. See there for more details.
*)
and compile_const_exp env pre_ae exp : Const.t * (E.t -> VarEnv.t -> unit) =
  match exp.it with
  | FuncE (name, sort, control, typ_binds, args, res_tys, e) ->
      let return_tys = match control with
        | Type.Returns -> res_tys
        | Type.Replies -> []
        | Type.Promises -> assert false in
      let mk_body env ae =
        List.iter (fun v ->
          if not (VarEnv.NameEnv.mem v ae.VarEnv.vars)
          then fatal "internal error: const \"%s\": captures \"%s\", not found in static environment\n" name v
        ) (Freevars.M.keys (Freevars.exp e));
        G.dw_statement e.at ^^ compile_exp_as env ae (StackRep.of_arity (List.length return_tys)) e in
      FuncDec.closed env sort control name args mk_body return_tys exp.at
  | BlockE (decs, e) ->
    let (extend, fill1) = compile_const_decs env pre_ae decs in
    let ae' = extend pre_ae in
    let (c, fill2) = compile_const_exp env ae' e in
    (c, fun env ae ->
      let ae' = extend ae in
      fill1 env ae';
      fill2 env ae')
  | VarE v ->
    let c =
      match VarEnv.lookup_var pre_ae v with
      | Some (VarEnv.Const c) -> c
      | _ -> fatal "compile_const_exp/VarE: \"%s\" not found" v
    in
    (c, fun _ _ -> ())
  | NewObjE (Type.(Object | Module | Memory), fs, _) ->
    let static_fs = List.map (fun f ->
          let st =
            match VarEnv.lookup_var pre_ae f.it.var with
            | Some (VarEnv.Const c) -> c
            | _ -> fatal "compile_const_exp/ObjE: \"%s\" not found" f.it.var
          in f.it.name, st) fs
    in
    (Const.t_of_v (Const.Obj static_fs), fun _ _ -> ())
  | PrimE (DotPrim name, [e]) ->
    let (object_ct, fill) = compile_const_exp env pre_ae e in
    let fs = match object_ct with
      | _, Const.Obj fs -> fs
      | _ -> fatal "compile_const_exp/DotE: not a static object" in
    let member_ct = List.assoc name fs in
    (member_ct, fill)
  | PrimE (ProjPrim i, [e]) ->
    let (object_ct, fill) = compile_const_exp env pre_ae e in
    let cs = match object_ct with
      | _, Const.Array cs -> cs
      | _ -> fatal "compile_const_exp/ProjE: not a static tuple" in
    (List.nth cs i, fill)
  | LitE l -> Const.(t_of_v (Lit (const_lit_of_lit l))), (fun _ _ -> ())
  | PrimE (TupPrim, []) -> Const.t_of_v Const.Unit, (fun _ _ -> ())
  | PrimE (ArrayPrim (Const, _), es)
  | PrimE (TupPrim, es) ->
    let (cs, fills) = List.split (List.map (compile_const_exp env pre_ae) es) in
    Const.t_of_v (Const.Array cs),
    (fun env ae -> List.iter (fun fill -> fill env ae) fills)

  | _ -> assert false

and compile_const_decs env pre_ae decs : (VarEnv.t -> VarEnv.t) * (E.t -> VarEnv.t -> unit) =
  let rec go pre_ae = function
    | []          -> (fun ae -> ae), (fun _ _ -> ())
    | [dec]       -> compile_const_dec env pre_ae dec
    | (dec::decs) ->
        let (extend1, fill1) = compile_const_dec env pre_ae dec in
        let pre_ae1 = extend1 pre_ae in
        let (extend2, fill2) = go                    pre_ae1 decs in
        (fun ae -> extend2 (extend1 ae)),
        (fun env ae -> fill1 env ae; fill2 env ae) in
  go pre_ae decs

and destruct_const_pat ae pat const : VarEnv.t = match pat.it with
  | WildP -> ae
  | VarP v -> VarEnv.add_local_const ae v pat.note pat.at const
  | ObjP pfs ->
    let fs = match const with (_, Const.Obj fs) -> fs | _ -> assert false in
    List.fold_left (fun ae (pf : pat_field) ->
      match List.find_opt (fun (n, _) -> pf.it.name = n) fs with
      | Some (_, c) -> destruct_const_pat ae pf.it.pat c
      | None -> assert false
    ) ae pfs
  | AltP (p1, p2) -> destruct_const_pat ae p1 const
  | TupP ps ->
    let cs = match const with (_ , Const.Array cs) -> cs | (_, Const.Unit) -> [] | _ -> assert false in
    List.fold_left2 destruct_const_pat ae ps cs
  | LitP _ -> raise (Invalid_argument "LitP in static irrefutable pattern")
  | OptP _ -> raise (Invalid_argument "OptP in static irrefutable pattern")
  | TagP _ -> raise (Invalid_argument "TagP in static irrefutable pattern")

and compile_const_dec env pre_ae dec : (VarEnv.t -> VarEnv.t) * (E.t -> VarEnv.t -> unit) =
  (* This returns a _function_ to extend the VarEnv, instead of doing it, because
  it needs to be extended twice: Once during the pass that gets the outer, static values
  (no forward references), and then to implement the `fill`, which compiles the bodies
  of functions (may contain forward references.) *)
  match dec.it with
  (* This should only contain constants (cf. is_const_exp) *)
  | LetD (p, e) ->
    let (const, fill) = compile_const_exp env pre_ae e in
    (fun ae -> destruct_const_pat ae p const),
    (fun env ae -> fill env ae)

  | VarD _ -> fatal "compile_const_dec: Unexpected VarD"

and compile_init_func mod_env ((cu, _flavor) : Ir.prog) =
  match cu with
  | ProgU ds ->
    Func.define_built_in mod_env "init" [] [] (fun env ->
      let _ae, codeW = compile_decs env VarEnv.empty_ae ds Freevars.S.empty in
      G.(dw_tag Flags.(Compile_unit (!compilation_dir, !compilation_unit)))
        (codeW G.nop)
    )
<<<<<<< HEAD
  | ActorU (ds, fs, up, _t) ->
    main_actor mod_env ds fs up (*DW_TODO*)
=======
  | ActorU (as_opt, ds, fs, up, _t) ->
    main_actor as_opt mod_env ds fs up
>>>>>>> 58e200c7

and export_actor_field env  ae (f : Ir.field) =
  (* A public actor field is guaranteed to be compiled as a PublicMethod *)
  let fi =
    match VarEnv.lookup_var ae f.it.var with
    | Some (VarEnv.PublicMethod (fi, _)) -> fi
    | _ -> assert false in

  E.add_export env (nr {
    name = Wasm.Utf8.decode (match E.mode env with
      | Flags.ICMode | Flags.RefMode ->
        Mo_types.Type.(
        match normalize f.note with
        |  Func(Shared sort,_,_,_,_) ->
           (match sort with
            | Write -> "canister_update " ^ f.it.name
            | Query -> "canister_query " ^ f.it.name)
        | _ -> assert false)
      | _ -> assert false);
    edesc = nr (FuncExport (nr fi))
  })

(* Main actor *)
and main_actor as_opt mod_env ds fs up =
  Func.define_built_in mod_env "init" [] [] (fun env ->
    let ae0 = VarEnv.empty_ae in

    (* Add any params to the environment *)
    let args = match as_opt with None -> [] | Some as_ -> as_ in
    let arg_names = List.map (fun a -> a.it) args in
    let arg_tys = List.map (fun a -> a.note) args in
    let (ae1, setters) = VarEnv.add_argument_locals env ae0 arg_names in

    (* Reverse the fs, to a map from variable to exported name *)
    let v2en = E.NameEnv.from_list (List.map (fun f -> (f.it.var, f.it.name)) fs) in

    (* Compile the declarations *)
    let ae2, decls_codeW = compile_decs_public env ae1 ds v2en
      (Freevars.captured_vars (Freevars.upgrade up))
    in

    (* Export the public functions *)
    List.iter (export_actor_field env ae2) fs;

    (* Export upgrade hooks *)
    Func.define_built_in env "pre_exp" [] [] (fun env ->
      compile_exp_as env ae2 SR.unit up.pre);
    Func.define_built_in env "post_exp" [] [] (fun env ->
      compile_exp_as env ae2 SR.unit up.post);
    Dfinity.export_upgrade_methods env;

    (* Deserialize any arguments *)
    (match as_opt with
     | Some [] ->
       (* Liberally accept empty as well as unit argument *)
       Dfinity.system_call env "ic0" "msg_arg_data_size" ^^
       G.if_ [] (Serialization.deserialize env arg_tys) G.nop
     | Some (_ :: _) ->
       Serialization.deserialize env arg_tys ^^
       G.concat (List.rev setters)
     | None ->
       (* Reject unexpected argument *)
       Dfinity.system_call env "ic0" "msg_arg_data_size" ^^
       E.then_trap_with env "unexpected installation argument" ^^
       G.nop) ^^

    (* Continue with decls *)
    decls_codeW G.nop
  )

and conclude_module env start_fi_o =

  FuncDec.export_async_method env;

  let static_roots = GC.store_static_roots env in
  (* declare before building GC *)

  (* add beginning-of-heap pointer, may be changed by linker *)
  (* needs to happen here now that we know the size of static memory *)
  let set_heap_base = E.add_global32_delayed env "__heap_base" Immutable in
  E.export_global env "__heap_base";

  GC.register env static_roots;

  set_heap_base (E.get_end_of_static_memory env);

  (* Wrap the start function with the RTS initialization *)
  let rts_start_fi = E.add_fun env "rts_start" (Func.of_body env [] [] (fun env1 ->
    Heap.get_heap_base env ^^ Heap.set_heap_ptr env ^^
    match start_fi_o with
    | Some fi ->
      G.i (Call fi)
    | None ->
      Lifecycle.set env Lifecycle.PreInit
  )) in

  Dfinity.default_exports env;

  let func_imports = E.get_func_imports env in
  let ni = List.length func_imports in
  let ni' = Int32.of_int ni in

  let other_imports = E.get_other_imports env in

  let memories = [nr {mtype = MemoryType {min = E.mem_size env; max = None}} ] in

  let funcs = E.get_funcs env in

  let data = List.map (fun (offset, init) -> nr {
    index = nr 0l;
    offset = nr (G.to_instr_list (compile_unboxed_const offset));
    init;
    }) (E.get_static_memory env) in

  let elems = List.map (fun (fi, fp) -> nr {
    index = nr 0l;
    offset = nr (G.to_instr_list (compile_unboxed_const fp));
    init = [ nr fi ];
    }) (E.get_elems env) in

  let table_sz = E.get_end_of_table env in

  let module_ = {
      types = List.map nr (E.get_types env);
      funcs = List.map (fun (f,_,_) -> f) funcs;
      tables = [ nr { ttype = TableType ({min = table_sz; max = Some table_sz}, FuncRefType) } ];
      elems;
      start = Some (nr rts_start_fi);
      globals = E.get_globals env;
      memories;
      imports = func_imports @ other_imports;
      exports = E.get_exports env;
      data
    } in

  let emodule =
    let open Wasm_exts.CustomModule in
    { module_;
      dylink = None;
      name = {
        module_ = None;
        function_names =
            List.mapi (fun i (f,n,_) -> Int32.(add ni' (of_int i), n)) funcs;
        locals_names =
            List.mapi (fun i (f,_,ln) -> Int32.(add ni' (of_int i), ln)) funcs;
      };
    } in

  match E.get_rts env with
  | None -> emodule
  | Some rts -> Linking.LinkModule.link emodule "rts" rts

let compile mode module_name rts (prog : Ir.prog) : Wasm_exts.CustomModule.extended_module =
  let env = E.mk_global mode rts Dfinity.trap_with Lifecycle.end_ in

  Heap.register_globals env;
  Stack.register_globals env;

  Dfinity.system_imports env;
  RTS.system_imports env;
  RTS_Exports.system_exports env;

  compile_init_func env prog;
  let start_fi_o = match E.mode env with
    | Flags.(ICMode | RefMode) ->
      Dfinity.export_init env;
      None
    | Flags.WASIMode ->
      Dfinity.export_wasi_start env;
      None
    | Flags.WasmMode ->
      Some (nr (E.built_in env "init"))
  in

  conclude_module env start_fi_o<|MERGE_RESOLUTION|>--- conflicted
+++ resolved
@@ -7940,13 +7940,8 @@
       G.(dw_tag Flags.(Compile_unit (!compilation_dir, !compilation_unit)))
         (codeW G.nop)
     )
-<<<<<<< HEAD
-  | ActorU (ds, fs, up, _t) ->
-    main_actor mod_env ds fs up (*DW_TODO*)
-=======
   | ActorU (as_opt, ds, fs, up, _t) ->
-    main_actor as_opt mod_env ds fs up
->>>>>>> 58e200c7
+    main_actor as_opt mod_env ds fs up (*DW_TODO*)
 
 and export_actor_field env  ae (f : Ir.field) =
   (* A public actor field is guaranteed to be compiled as a PublicMethod *)
@@ -7976,9 +7971,8 @@
 
     (* Add any params to the environment *)
     let args = match as_opt with None -> [] | Some as_ -> as_ in
-    let arg_names = List.map (fun a -> a.it) args in
-    let arg_tys = List.map (fun a -> a.note) args in
-    let (ae1, setters) = VarEnv.add_argument_locals env ae0 arg_names in
+    let arg_names_tys = List.map (fun a -> a.it, a.note) args in
+    let ae1, setters = VarEnv.add_argument_locals env ae0 Source.no_region arg_names_tys in
 
     (* Reverse the fs, to a map from variable to exported name *)
     let v2en = E.NameEnv.from_list (List.map (fun f -> (f.it.var, f.it.name)) fs) in
@@ -7998,6 +7992,7 @@
       compile_exp_as env ae2 SR.unit up.post);
     Dfinity.export_upgrade_methods env;
 
+    let arg_tys = List.map (fun a -> a.note) args in
     (* Deserialize any arguments *)
     (match as_opt with
      | Some [] ->
