open Printf

module Await = Awaitopt   (* for more naive cps translation, use Await *)
<<<<<<< HEAD
module Async = Async
module Tailcall = Tailcall             
type stat_env = Typing.env
=======
module Async = Async 
type stat_env = Typing.scope
>>>>>>> 5a43ea60
type dyn_env = Interpret.env
type env = stat_env * dyn_env


(* Diagnostics *)

let phase heading name =
  if !Flags.verbose then printf "-- %s %s:\n%!" heading name

type error = Source.region * string * string

let error at category msg =
  Error (at, category, msg)

let errors category errs =
  Error (List.map (fun (at, msg) -> (at, category, msg)) errs)

let print_error (at, category, msg) =
  eprintf "%s: %s error, %s\n%!" (Source.string_of_region at) category msg

let print_ce =
  Con.Env.iter (fun c k ->
    let eq, params, typ = Type.strings_of_kind k in
    printf "type %s%s %s %s\n" (Con.to_string c) params eq typ
  )

let print_stat_ve =
  Type.Env.iter (fun x t ->
    let t' = Type.as_immut t in
    printf "%s %s : %s\n"
      (if t == t' then "let" else "var") x (Type.string_of_typ t')
  )

let print_dyn_ve scope =
  Value.Env.iter (fun x d ->
    let t = Type.Env.find x scope.Typing.val_env in
    let t' = Type.as_immut t in
    printf "%s %s : %s = %s\n"
      (if t == t' then "let" else "var") x
      (Type.string_of_typ t') (Value.string_of_def d)
  )

let eprint_dyn_ve_untyped =
  Value.Env.iter (fun x d ->
    eprintf "%s = %s\n%!" x (Value.string_of_def d)
  )

let print_scope senv scope dve =
  print_ce scope.Typing.con_env;
  print_dyn_ve senv dve

let print_val _senv v t =
  printf "%s : %s\n" (Value.string_of_val v) (Type.string_of_typ t)


(* Parsing *)

type parse_result = (Syntax.prog, error) result

let dump_prog flag prog =
    if !flag then
      Wasm.Sexpr.print 80 (Arrange.prog prog)
    else ()

let parse_with mode lexer parser name : parse_result =
  try
    (*phase "Parsing" name;*)
    lexer.Lexing.lex_curr_p <-
      {lexer.Lexing.lex_curr_p with Lexing.pos_fname = name};
    let prog = parser (Lexer.token mode) lexer in
    dump_prog Flags.dump_parse prog;
    Ok prog
  with
    | Lexer.Error (at, msg) ->
      error at "syntax" msg
    | Parser.Error ->
      error (Lexer.region lexer) "syntax" "unexpected token"

let parse_string s name =
  let lexer = Lexing.from_string s in
  let parser = Parser.parse_prog in
  parse_with Lexer.Normal lexer parser name

let parse_file filename =
  let ic = open_in filename in
  let lexer = Lexing.from_channel ic in
  let parser = Parser.parse_prog in
  let result = parse_with Lexer.Normal lexer parser filename in
  close_in ic;
  result

let parse_files filenames =
  let open Source in
  let rec loop progs = function
    | [] -> Ok (List.concat (List.rev progs) @@ no_region)
    | filename::filenames' ->
      match parse_file filename with
      | Error e -> Error e
      | Ok prog -> loop (prog.it::progs) filenames'
  in loop [] filenames


(* Checking *)

type check_result = (Syntax.prog * Type.typ * Typing.scope, error list) result

let check_prog infer senv name prog
  : (Type.typ * Typing.scope, error list) result =
  try
    phase "Checking" name;
    let t, scope = infer senv prog in
    if !Flags.trace && !Flags.verbose then begin
      print_ce scope.Typing.con_env;
      print_stat_ve scope.Typing.val_env
    end;
    Ok (t, scope)
  with Typing.Error errs ->
    errors "type" errs

let transform transform_name transform flag prog name  =
  if flag then
    begin
      phase transform_name name;
      let prog' = transform prog in
      dump_prog Flags.dump_lowering prog';
      prog'
    end
  else prog
       
let await_lowering =
  transform "Await Lowering" Await.t_prog

let async_lowering =
  transform "Async Lowering" Async.t_prog

let tailcall_optimization =
  transform "Tailcall optimization" Tailcall.prog  

let check_with parse infer senv name : check_result =
  match parse name with
  | Error e -> Error [e]
  | Ok prog ->
    match check_prog infer senv name prog with
    | Error es -> Error es
    | Ok (t, scope) ->
       Ok (prog, t, scope)

let infer_prog_unit senv prog = Type.unit, Typing.check_prog senv prog

let check_string senv s = check_with (parse_string s) Typing.infer_prog senv
let check_file senv n = check_with parse_file infer_prog_unit senv n
let check_files senv = function
  | [n] -> check_file senv n
  | ns -> check_with (fun _n -> parse_files ns) infer_prog_unit senv "all"


(* Interpretation *)

type interpret_result =
  (Syntax.prog * Type.typ * Value.value * Typing.scope * Interpret.scope) option

let interpret_prog denv name prog : (Value.value * Interpret.scope) option =
  try
    phase "Interpreting" name;
    let vo, scope = Interpret.interpret_prog denv prog in
    match vo with
    | None -> None
    | Some v -> Some (v, scope)
  with exn ->
    (* For debugging, should never happen. *)
    print_error (Interpret.get_last_region (), "fatal", Printexc.to_string exn);
    eprintf "\nLast environment:\n%!";
    eprint_dyn_ve_untyped Interpret.((get_last_env ()).vals);
    eprintf "\n";
    Printexc.print_backtrace stderr;
    eprintf "%!";
    None

let interpret_with check (senv, denv) name : interpret_result =
  match check senv name with
  | Error es ->
    List.iter print_error es;
    None
  | Ok (prog, t, sscope) ->
    let prog = await_lowering (!Flags.await_lowering) prog name in
    let prog = async_lowering (!Flags.await_lowering && !Flags.async_lowering) prog name in
    match interpret_prog denv name prog with
    | None -> None
    | Some (v, dscope) -> Some (prog, t, v, sscope, dscope)

let interpret_string env s =
  interpret_with (fun senv name -> check_string senv s name) env
let interpret_file env n = interpret_with check_file env n
let interpret_files env = function
  | [n] -> interpret_file env n
  | ns -> interpret_with (fun senv _name -> check_files senv ns) env "all"


(* Prelude *)

let prelude_name = "prelude"

let prelude_error phase (at, _, msg) =
  print_error (at, "fatal", phase ^ " prelude failed: " ^ msg);
  exit 1

let check_prelude () : Syntax.prog * stat_env =
  let lexer = Lexing.from_string Prelude.prelude in
  let parser = Parser.parse_prog in
  match parse_with Lexer.Privileged lexer parser prelude_name with
  | Error e -> prelude_error "parsing" e
  | Ok prog ->
    match check_prog infer_prog_unit Typing.empty_scope prelude_name prog with
    | Error es -> prelude_error "checking" (List.hd es)
    | Ok (_t, sscope) ->
      let senv = Typing.adjoin_scope Typing.empty_scope sscope in
      prog, senv

let prelude, initial_stat_env = check_prelude ()

let run_prelude () : dyn_env =
  match interpret_prog Interpret.empty_env prelude_name prelude with
  | None -> prelude_error "initializing" (Source.no_region, "", "crashed")
  | Some (_v, dscope) ->
    Interpret.adjoin Interpret.empty_env dscope

let initial_dyn_env = run_prelude ()
let initial_env = (initial_stat_env, initial_dyn_env)


(* Running *)

type run_result = env option

let output_dscope (senv, _) t v sscope dscope =
  if !Flags.trace then print_dyn_ve senv dscope

let output_scope (senv, _) t v sscope dscope =
  print_scope senv sscope dscope;
  if v <> Value.unit then print_val senv v t

let is_exp dec = match dec.Source.it with Syntax.ExpD _ -> true | _ -> false

let run_with interpret output ((senv, denv) as env) name : run_result =
  let result = interpret env name in
  let env' =
    match result with
    | None ->
      phase "Aborted" name;
      None
    | Some (prog, t, v, sscope, dscope) ->
      phase "Finished" name;
      let senv' = Typing.adjoin_scope senv sscope in
      let denv' = Interpret.adjoin denv dscope in
      let env' = (senv', denv') in
      (* TBR: hack *)
      let t', v' =
        if prog.Source.it <> [] && is_exp (Lib.List.last prog.Source.it)
        then t, v
        else Type.unit, Value.unit
      in
      output env' t' v' sscope dscope;
      Some env'
  in
  if !Flags.verbose then printf "\n";
  env'

let run_string env s =
  run_with (fun env name -> interpret_string env s name) output_dscope env
let run_file env n = run_with interpret_file output_dscope env n
let run_files env = function
  | [n] -> run_file env n
  | ns ->
    run_with (fun env _name -> interpret_files env ns) output_dscope env "all"


(* Compilation *)

type compile_mode = Compile.mode = WasmMode | DfinityMode
type compile_result = (CustomModule.extended_module, error list) result

let compile_with check mode name : compile_result =
  match check initial_stat_env name with
  | Error es -> Error es
  | Ok (prog, _t, _scope) ->
    let prog = await_lowering true prog name in
    let prog = async_lowering true prog name in
    let prog = tailcall_optimization true prog name in
    phase "Compiling" name;
    let module_ = Compile.compile mode name prelude [prog] in
    Ok module_

let compile_string mode s name =
  compile_with (fun senv name -> check_string senv s name) mode name
let compile_file mode file name = compile_with check_file mode name
let compile_files mode files name =
  compile_with (fun senv _name -> check_files senv files) mode name


(* Interactively *)

let continuing = ref false

let lexer_stdin buf len =
  let prompt = if !continuing then "  " else "> " in
  printf "%s" prompt; flush_all ();
  continuing := true;
  let rec loop i =
    if i = len then i else
    let ch = input_char stdin in
    Bytes.set buf i ch;
    if ch = '\n' then i + 1 else loop (i + 1)
  in loop 0

let parse_lexer lexer name =
  let open Lexing in
  if lexer.lex_curr_pos >= lexer.lex_buffer_len - 1 then continuing := false;
  match parse_with Lexer.Normal lexer Parser.parse_prog_interactive name with
  | Error e ->
    Lexing.flush_input lexer;
    (* Reset beginning-of-line, too, to sync consecutive positions. *)
    lexer.lex_curr_p <- {lexer.lex_curr_p with pos_bol = 0};
    Error e
  | some -> some

let check_lexer senv lexer = check_with (parse_lexer lexer) Typing.infer_prog senv
let interpret_lexer env lexer =
  interpret_with (fun senv name -> check_lexer senv lexer name) env
let run_lexer env lexer =
  run_with (fun env name -> interpret_lexer env lexer name) output_scope env

let run_stdin env =
  let lexer = Lexing.from_function lexer_stdin in
  let rec loop env = loop (Lib.Option.get (run_lexer env lexer "stdin") env) in
  try loop env with End_of_file ->
    printf "\n%!"<|MERGE_RESOLUTION|>--- conflicted
+++ resolved
@@ -1,14 +1,10 @@
 open Printf
 
 module Await = Awaitopt   (* for more naive cps translation, use Await *)
-<<<<<<< HEAD
 module Async = Async
 module Tailcall = Tailcall             
-type stat_env = Typing.env
-=======
 module Async = Async 
 type stat_env = Typing.scope
->>>>>>> 5a43ea60
 type dyn_env = Interpret.env
 type env = stat_env * dyn_env
 
