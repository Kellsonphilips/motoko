open Printf

module Await = Awaitopt   (* for more naive cps translation, use Await *)
module Async = Async
module Tailcall = Tailcall             
type stat_env = Typing.scope
type dyn_env = Interpret.env
type env = stat_env * dyn_env


(* Diagnostics *)

let phase heading name =
  if !Flags.verbose then printf "-- %s %s:\n%!" heading name

type message = Severity.t * Source.region * string * string
type messages = message list

let error at category msg =
  Error (Severity.Error, at, category, msg)

let print_message (sev, at, category, msg) =
  match sev with
  | Severity.Error -> eprintf "%s: %s error, %s\n%!" (Source.string_of_region at) category msg
  | Severity.Warning -> eprintf "%s: warning, %s\n%!" (Source.string_of_region at) msg

let print_messages = List.iter print_message

let print_ce =
  Con.Env.iter (fun c k ->
    let eq, params, typ = Type.strings_of_kind k in
    printf "type %s%s %s %s\n" (Con.to_string c) params eq typ
  )

let print_stat_ve =
  Type.Env.iter (fun x t ->
    let t' = Type.as_immut t in
    printf "%s %s : %s\n"
      (if t == t' then "let" else "var") x (Type.string_of_typ t')
  )

let print_dyn_ve scope =
  Value.Env.iter (fun x d ->
    let t = Type.Env.find x scope.Typing.val_env in
    let t' = Type.as_immut t in
    printf "%s %s : %s = %s\n"
      (if t == t' then "let" else "var") x
      (Type.string_of_typ t') (Value.string_of_def d)
  )

let eprint_dyn_ve_untyped =
  Value.Env.iter (fun x d ->
    eprintf "%s = %s\n%!" x (Value.string_of_def d)
  )

let print_scope senv scope dve =
  print_ce scope.Typing.con_env;
  print_dyn_ve senv dve

let print_val _senv v t =
  printf "%s : %s\n" (Value.string_of_val v) (Type.string_of_typ t)


(* Parsing *)

type parse_result = (Syntax.prog, message) result

let dump_prog flag prog =
    if !flag then
      Wasm.Sexpr.print 80 (Arrange.prog prog)
    else ()

let parse_with mode lexer parser name : parse_result =
  try
    (*phase "Parsing" name;*)
    lexer.Lexing.lex_curr_p <-
      {lexer.Lexing.lex_curr_p with Lexing.pos_fname = name};
    let prog = parser (Lexer.token mode) lexer in
    dump_prog Flags.dump_parse prog;
    Ok prog
  with
    | Lexer.Error (at, msg) ->
      error at "syntax" msg
    | Parser.Error ->
      error (Lexer.region lexer) "syntax" "unexpected token"

let parse_string s name =
  let lexer = Lexing.from_string s in
  let parser = Parser.parse_prog in
  parse_with Lexer.Normal lexer parser name

let parse_file filename =
  let ic = open_in filename in
  let lexer = Lexing.from_channel ic in
  let parser = Parser.parse_prog in
  let result = parse_with Lexer.Normal lexer parser filename in
  close_in ic;
  result

let parse_files filenames =
  let open Source in
  let rec loop progs = function
    | [] -> Ok (List.concat (List.rev progs) @@ no_region)
    | filename::filenames' ->
      match parse_file filename with
      | Error e -> Error e
      | Ok prog -> loop (prog.it::progs) filenames'
  in loop [] filenames


(* Checking *)

type check_result = (Syntax.prog * Type.typ * Typing.scope * messages, messages) result

let messages_of_typing_messages = List.map (fun (sev, at, msg) -> (sev, at, "type", msg))

let check_prog infer senv name prog
  : ((Type.typ * Typing.scope) * messages, messages) result =
  phase "Checking" name;
  match infer senv prog with
  | Ok ((t, scope), msgs) ->
    if !Flags.trace && !Flags.verbose then begin
      print_ce scope.Typing.con_env;
      print_stat_ve scope.Typing.val_env
    end;
    dump_prog Flags.dump_tc prog;
    Ok ((t, scope), messages_of_typing_messages msgs)
  | Error msgs -> Error (messages_of_typing_messages msgs)

let transform transform_name transform flag prog name  =
  if flag then
    begin
      phase transform_name name;
      let prog' = transform prog in
      dump_prog Flags.dump_lowering prog';
      prog'
    end
  else prog
       
let await_lowering =
  transform "Await Lowering" Await.t_prog

let async_lowering =
  transform "Async Lowering" Async.t_prog

let tailcall_optimization =
  transform "Tailcall optimization" Tailcall.prog  

let check_with parse infer senv name : check_result =
  match parse name with
  | Error e -> Error [e]
  | Ok prog ->
    match check_prog infer senv name prog with
    | Error msgs -> Error msgs
    | Ok ((t, scope), msgs) -> Ok (prog, t, scope, msgs)

let infer_prog_unit senv prog =
  match Typing.check_prog senv prog with
  | Error msgs -> Error msgs
  | Ok (scope, msgs) -> Ok ((Type.unit, scope), msgs)

let check_string senv s = check_with (parse_string s) Typing.infer_prog senv
let check_file senv n = check_with parse_file infer_prog_unit senv n
let check_files senv = function
  | [n] -> check_file senv n
  | ns -> check_with (fun _n -> parse_files ns) infer_prog_unit senv "all"


(* Interpretation *)

type interpret_result =
  (Syntax.prog * Type.typ * Value.value * Typing.scope * Interpret.scope) option

let interpret_prog denv name prog : (Value.value * Interpret.scope) option =
  try
    phase "Interpreting" name;
    let vo, scope = Interpret.interpret_prog denv prog in
    match vo with
    | None -> None
    | Some v -> Some (v, scope)
  with exn ->
    (* For debugging, should never happen. *)
    print_message (Severity.Error, Interpret.get_last_region (), "fatal", Printexc.to_string exn);
    eprintf "\nLast environment:\n%!";
    eprint_dyn_ve_untyped Interpret.((get_last_env ()).vals);
    eprintf "\n";
    Printexc.print_backtrace stderr;
    eprintf "%!";
    None

let interpret_with check (senv, denv) name : interpret_result =
  match check senv name with
  | Error msgs ->
    print_messages msgs;
    None
  | Ok (prog, t, sscope, msgs) ->
    print_messages msgs;
    let prog = await_lowering (!Flags.await_lowering) prog name in
    let prog = async_lowering (!Flags.await_lowering && !Flags.async_lowering) prog name in
    match interpret_prog denv name prog with
    | None -> None
    | Some (v, dscope) -> Some (prog, t, v, sscope, dscope)

let interpret_string env s =
  interpret_with (fun senv name -> check_string senv s name) env
let interpret_file env n = interpret_with check_file env n
let interpret_files env = function
  | [n] -> interpret_file env n
  | ns -> interpret_with (fun senv _name -> check_files senv ns) env "all"


(* Prelude *)

let prelude_name = "prelude"

let prelude_error phase (sev, at, _, msg) =
  print_message (sev, at, "fatal", phase ^ " prelude failed: " ^ msg);
  exit 1

let check_prelude () : Syntax.prog * stat_env =
  let lexer = Lexing.from_string Prelude.prelude in
  let parser = Parser.parse_prog in
  match parse_with Lexer.Privileged lexer parser prelude_name with
  | Error e -> prelude_error "parsing" e
  | Ok prog ->
    match check_prog infer_prog_unit Typing.empty_scope prelude_name prog with
    | Error es -> prelude_error "checking" (List.hd es)
    | Ok ((_t, sscope), msgs) ->
      let senv = Typing.adjoin_scope Typing.empty_scope sscope in
      prog, senv

let prelude, initial_stat_env = check_prelude ()

let run_prelude () : dyn_env =
  match interpret_prog Interpret.empty_env prelude_name prelude with
  | None -> prelude_error "initializing" (Severity.Error, Source.no_region, "", "crashed")
  | Some (_v, dscope) ->
    Interpret.adjoin Interpret.empty_env dscope

let initial_dyn_env = run_prelude ()
let initial_env = (initial_stat_env, initial_dyn_env)


(* Running *)

type run_result = env option

let output_dscope (senv, _) t v sscope dscope =
  if !Flags.trace then print_dyn_ve senv dscope

let output_scope (senv, _) t v sscope dscope =
  print_scope senv sscope dscope;
  if v <> Value.unit then print_val senv v t

let is_exp dec = match dec.Source.it with Syntax.ExpD _ -> true | _ -> false

let run_with interpret output ((senv, denv) as env) name : run_result =
  let result = interpret env name in
  let env' =
    match result with
    | None ->
      phase "Aborted" name;
      None
    | Some (prog, t, v, sscope, dscope) ->
      phase "Finished" name;
      let senv' = Typing.adjoin_scope senv sscope in
      let denv' = Interpret.adjoin denv dscope in
      let env' = (senv', denv') in
      (* TBR: hack *)
      let t', v' =
        if prog.Source.it <> [] && is_exp (Lib.List.last prog.Source.it)
        then t, v
        else Type.unit, Value.unit
      in
      output env' t' v' sscope dscope;
      Some env'
  in
  if !Flags.verbose then printf "\n";
  env'

let run_string env s =
  run_with (fun env name -> interpret_string env s name) output_dscope env
let run_file env n = run_with interpret_file output_dscope env n
let run_files env = function
  | [n] -> run_file env n
  | ns ->
    run_with (fun env _name -> interpret_files env ns) output_dscope env "all"


(* Compilation *)

type compile_mode = Compile.mode = WasmMode | DfinityMode
type compile_result = (CustomModule.extended_module, messages) result

let compile_with check mode name : compile_result =
  match check initial_stat_env name with
  | Error msgs -> Error msgs
  | Ok (prog, _t, _scope, msgs) ->
    print_messages msgs;
    let prog = await_lowering true prog name in
    let prog = async_lowering true prog name in
<<<<<<< HEAD
    let prog = tailcall_optimization true prog name in
=======
    let prog = Desugar.prog prog in
    let prelude = Desugar.prog prelude in
>>>>>>> 2d824797
    phase "Compiling" name;
    let module_ = Compile.compile mode name prelude [prog] in
    Ok module_

let compile_string mode s name =
  compile_with (fun senv name -> check_string senv s name) mode name
let compile_file mode file name = compile_with check_file mode name
let compile_files mode files name =
  compile_with (fun senv _name -> check_files senv files) mode name


(* Interactively *)

let continuing = ref false

let lexer_stdin buf len =
  let prompt = if !continuing then "  " else "> " in
  printf "%s" prompt; flush_all ();
  continuing := true;
  let rec loop i =
    if i = len then i else
    let ch = input_char stdin in
    Bytes.set buf i ch;
    if ch = '\n' then i + 1 else loop (i + 1)
  in loop 0

let parse_lexer lexer name =
  let open Lexing in
  if lexer.lex_curr_pos >= lexer.lex_buffer_len - 1 then continuing := false;
  match parse_with Lexer.Normal lexer Parser.parse_prog_interactive name with
  | Error e ->
    Lexing.flush_input lexer;
    (* Reset beginning-of-line, too, to sync consecutive positions. *)
    lexer.lex_curr_p <- {lexer.lex_curr_p with pos_bol = 0};
    Error e
  | some -> some

let check_lexer senv lexer = check_with (parse_lexer lexer) Typing.infer_prog senv
let interpret_lexer env lexer =
  interpret_with (fun senv name -> check_lexer senv lexer name) env
let run_lexer env lexer =
  run_with (fun env name -> interpret_lexer env lexer name) output_scope env

let run_stdin env =
  let lexer = Lexing.from_function lexer_stdin in
  let rec loop env = loop (Lib.Option.get (run_lexer env lexer "stdin") env) in
  try loop env with End_of_file ->
    printf "\n%!"<|MERGE_RESOLUTION|>--- conflicted
+++ resolved
@@ -299,12 +299,9 @@
     print_messages msgs;
     let prog = await_lowering true prog name in
     let prog = async_lowering true prog name in
-<<<<<<< HEAD
     let prog = tailcall_optimization true prog name in
-=======
     let prog = Desugar.prog prog in
     let prelude = Desugar.prog prelude in
->>>>>>> 2d824797
     phase "Compiling" name;
     let module_ = Compile.compile mode name prelude [prog] in
     Ok module_
