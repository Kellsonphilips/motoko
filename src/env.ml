--- conflicted
+++ resolved
@@ -32,8 +32,5 @@
   let disjoint_union env1 env2 = union (fun k _ _ -> raise (Clash k)) env1 env2
   let disjoint_unions envs = List.fold_left disjoint_union empty envs
   let disjoint_add k x env = disjoint_union env (singleton k x)
-<<<<<<< HEAD
 
-=======
->>>>>>> ec836ad0
 end