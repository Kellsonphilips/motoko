(*
This module is the backend of the ActorScript compiler. It takes a program in
the intermediate representation (ir.ml), and produces a WebAssembly module,
with DFINITY extensions (customModule.ml). An important helper module is
instrList.ml, which provides a more convenient way of assembling WebAssembly
instruction lists, as it takes care of (1) source locations and (2) labels.

This file is split up in a number of modules, purely for namespacing and
grouping. Every module has a high-level prose comment explaining the concept;
this keeps documentation close to the code (a lesson learned from Simon PJ).
*)


open Wasm.Ast
open Wasm.Types
open Source
open Ir
(* Re-shadow Source.(@@), to get Pervasives.(@@) *)
let (@@) = Pervasives.(@@)

module G = InstrList
let (^^) = G.(^^) (* is this how we import a single operator from a module that we otherwise use qualified? *)

(* WebAssembly pages are 64kb. *)
let page_size = Int32.of_int (64*1024)

(*
Pointers are skewed (translated) -1 relative to the actual offset.
See documentation of module BitTagged for more detail.
*)
let ptr_skew = -1l
let ptr_unskew = 1l

(* Helper functions to produce annotated terms (Wasm.AST) *)
let nr x = { Wasm.Source.it = x; Wasm.Source.at = Wasm.Source.no_region }
(* Dito, for the Source AST  *)
let nr_ x = { it = x; at = no_region; note = () }

let todo fn se x = Printf.eprintf "%s: %s" fn (Wasm.Sexpr.to_string 80 se); x

module SR = struct
  (* This goes with the StackRep module, but we need the types earlier *)

  (* Statically known values: They are not put on the stack, but the
     “stack representation“ carries the static information.
  *)
  type static_thing =
    | StaticFun of int32
    | StaticMessage of int32

  (* Value representation on the stack:

     Compiling an expression means putting its value on the stack. But
     there are various ways of putting a value onto the stack -- unboxed,
     tupled etc.
   *)
  type t =
    | Vanilla
    | UnboxedTuple of int
    | UnboxedRefTuple of int
    | UnboxedWord64
    | UnboxedWord32
    | UnboxedReference
    | Unreachable
    | StaticThing of static_thing

  let unit = UnboxedTuple 0

  let bool = Vanilla

end (* SR *)

(*

** The compiler environment.

Of course, as we go through the code we have to track a few things; these are
put in the compiler environment, type `E.t`. Some fields are valid globally, some
only make sense locally, i.e. within a single function (but we still put them
in one big record, for convenience).

The fields fall into the following categories:

 1. Static global fields. Never change.
    Example: whether we are compiling with -no-dfinity-api; the prelude code

 2. Immutable global fields. Change in a well-scoped manner.
    Example: Mapping from ActorScript names to their location.

 3. Mutable global fields. Change only monotonously.
    These are used to register things like functions. This should be monotone
    in the sense that entries are only added, and that the order should not
    matter in a significant way. In some instances, the list contains futures
    so that we can reserve and know the _position_ of the thing before we have
    to actually fill it in.

 4. Static local fields. Never change within a function.
    Example: number of parameters and return values

 5. Immutable local fields. Change in a well-scoped manner.
    Example: Jump label depth

 6. Mutable local fields. See above
    Example: Name and type of locals.

**)

(* Before we can define the environment, we need some auxillary types *)

type mode = WasmMode | DfinityMode


module E = struct

  (* Utilities, internal to E *)
  let reg (ref : 'a list ref) (x : 'a) : int32 =
      let i = Wasm.I32.of_int_u (List.length !ref) in
      ref := !ref @ [ x ];
      i

  let reserve_promise (ref : 'a Lib.Promise.t list ref) _s : (int32 * ('a -> unit)) =
      let p = Lib.Promise.make () in (* For debugging with named promises, use s here *)
      let i = Wasm.I32.of_int_u (List.length !ref) in
      ref := !ref @ [ p ];
      (i, Lib.Promise.fulfill p)


  (* The environment type *)
  module NameEnv = Env.Make(String)
  module StringEnv = Env.Make(String)
  type local_names = (int32 * string) list (* For the debug section: Names of locals *)
  type func_with_names = func * local_names
  type lazy_built_in =
    | Declared of (int32 * (func_with_names -> unit))
    | Defined of int32
    | Pending of (unit -> func_with_names)
  type t = {
    (* Global fields *)
    (* Static *)
    mode : mode;
    prelude : prog; (* The prelude. Re-used when compiling actors *)
    rts : CustomModule.extended_module option; (* The rts. Re-used when compiling actors *)
    trap_with : t -> string -> G.t;
      (* Trap with message; in the env for dependency injection *)

    (* Immutable *)

    (* Mutable *)
    func_types : func_type list ref;
    func_imports : import list ref;
    other_imports : import list ref;
    exports : export list ref;
    dfinity_types : (int32 * CustomModule.type_ list) list ref; (* Dfinity types of exports *)
    funcs : (func * string * local_names) Lib.Promise.t list ref;
    built_in_funcs : lazy_built_in NameEnv.t ref;
    static_strings : int32 StringEnv.t ref;
    end_of_static_memory : int32 ref; (* End of statically allocated memory *)
    static_memory : (int32 * string) list ref; (* Content of static memory *)
    static_memory_frozen : bool ref;
      (* Sanity check: Nothing should bump end_of_static_memory once it has been read *)

    (* Local fields (only valid/used inside a function) *)
    (* Static *)
    n_param : int32; (* Number of parameters (to calculate indices of locals) *)
    n_res : int; (* Number of return values (for type of Return) *)

    (* Immutable *)

    (* Mutable *)
    locals : value_type list ref; (* Types of locals *)
    local_names : (int32 * string) list ref; (* Names of locals *)
  }


  (* The initial global environment *)
  let mk_global mode rts prelude trap_with dyn_mem : t = {
    mode;
    rts;
    prelude;
    trap_with;
    func_types = ref [];
    func_imports = ref [];
    other_imports = ref [];
    exports = ref [];
    dfinity_types = ref [];
    funcs = ref [];
    built_in_funcs = ref NameEnv.empty;
    static_strings = ref StringEnv.empty;
    end_of_static_memory = ref dyn_mem;
    static_memory = ref [];
    static_memory_frozen = ref false;
    (* Actually unused outside mk_fun_env: *)
    n_param = 0l;
    n_res = 0;
    locals = ref [];
    local_names = ref [];
  }


  let mk_fun_env env n_param n_res =
    { env with
      n_param;
      n_res;
      locals = ref [];
      local_names = ref [];
    }

  (* We avoid accessing the fields of t directly from outside of E, so here are a
     bunch of accessors. *)

  let mode (env : t) = env.mode


  let add_anon_local (env : t) ty =
      let i = reg env.locals ty in
      Wasm.I32.add env.n_param i

  let add_local_name (env : t) li name =
      let _ = reg env.local_names (li, name) in ()

  let get_locals (env : t) = !(env.locals)
  let get_local_names (env : t) : (int32 * string) list = !(env.local_names)

  let _add_other_import (env : t) m =
    ignore (reg env.other_imports m)

  let add_export (env : t) e =
    ignore (reg env.exports e)

  let add_dfinity_type (env : t) e =
    ignore (reg env.dfinity_types e)

  let reserve_fun (env : t) name =
    let (j, fill) = reserve_promise env.funcs name in
    let n = Int32.of_int (List.length !(env.func_imports)) in
    let fi = Int32.add j n in
    let fill_ (f, local_names) = fill (f, name, local_names) in
    (fi, fill_)

  let add_fun (env : t) name (f, local_names) =
    let (fi, fill) = reserve_fun env name in
    fill (f, local_names);
    fi

  let built_in (env : t) name : int32 =
    match NameEnv.find_opt name !(env.built_in_funcs) with
    | None ->
        let (fi, fill) = reserve_fun env name in
        env.built_in_funcs := NameEnv.add name (Declared (fi, fill)) !(env.built_in_funcs);
        fi
    | Some (Declared (fi, _)) -> fi
    | Some (Defined fi) -> fi
    | Some (Pending mk_fun) ->
        let (fi, fill) = reserve_fun env name in
        env.built_in_funcs := NameEnv.add name (Defined fi) !(env.built_in_funcs);
        fill (mk_fun ());
        fi

  let define_built_in (env : t) name mk_fun : unit =
    match NameEnv.find_opt name !(env.built_in_funcs) with
    | None ->
        env.built_in_funcs := NameEnv.add name (Pending mk_fun) !(env.built_in_funcs);
    | Some (Declared (fi, fill)) ->
        env.built_in_funcs := NameEnv.add name (Defined fi) !(env.built_in_funcs);
        fill (mk_fun ());
    | Some (Defined fi) ->  ()
    | Some (Pending mk_fun) -> ()

  let get_n_res (env : t) = env.n_res

  let get_func_imports (env : t) = !(env.func_imports)
  let get_other_imports (env : t) = !(env.other_imports)
  let get_exports (env : t) = !(env.exports)
  let get_dfinity_types (env : t) = !(env.dfinity_types)
  let get_funcs (env : t) = List.map Lib.Promise.value !(env.funcs)

  let func_type (env : t) ty =
    let rec go i = function
      | [] -> env.func_types := !(env.func_types) @ [ ty ]; Int32.of_int i
      | ty'::tys when ty = ty' -> Int32.of_int i
      | _ :: tys -> go (i+1) tys
       in
    go 0 !(env.func_types)

  let get_types (env : t) = !(env.func_types)

  let add_func_import (env : t) modname funcname arg_tys ret_tys =
    if !(env.funcs) = []
    then
      let i = {
        module_name = Wasm.Utf8.decode modname;
        item_name = Wasm.Utf8.decode funcname;
        idesc = nr (FuncImport (nr (func_type env (FuncType (arg_tys, ret_tys)))))
      } in
      let fi = reg env.func_imports (nr i) in
      let name = modname ^ "_" ^ funcname in
      assert (not (NameEnv.mem name !(env.built_in_funcs)));
      env.built_in_funcs := NameEnv.add name (Defined fi) !(env.built_in_funcs);
    else assert false (* "add all imports before all functions!" *)

  let call_import (env : t) modname funcname =
    let name = modname ^ "_" ^ funcname in
    let fi = match NameEnv.find_opt name !(env.built_in_funcs) with
      | Some (Defined fi) -> fi
      | _ ->
        Printf.eprintf "Function import not declared: %s.%s\n" modname funcname;
        assert false
    in
    G.i (Call (nr fi))

  let get_prelude (env : t) = env.prelude
  let get_rts (env : t) = env.rts

  let get_trap_with (env : t) = env.trap_with
  let trap_with env msg = env.trap_with env msg
  let then_trap_with env msg = G.if_ (ValBlockType None) (trap_with env msg) G.nop
  let else_trap_with env msg = G.if_ (ValBlockType None) G.nop (trap_with env msg)

  let reserve_static_memory (env : t) size : int32 =
    if !(env.static_memory_frozen) then assert false (* "Static memory frozen" *);
    let ptr = !(env.end_of_static_memory) in
    let aligned = Int32.logand (Int32.add size 3l) (Int32.lognot 3l) in
    env.end_of_static_memory := Int32.add ptr aligned;
    ptr


  let add_mutable_static_bytes (env : t) data : int32 =
    let ptr = reserve_static_memory env (Int32.of_int (String.length data)) in
    env.static_memory := !(env.static_memory) @ [ (ptr, data) ];
    Int32.(add ptr ptr_skew) (* Return a skewed pointer *)

  let add_static_bytes (env : t) data : int32 =
    match StringEnv.find_opt data !(env.static_strings)  with
    | Some ptr -> ptr
    | None ->
      let ptr = add_mutable_static_bytes env data  in
      env.static_strings := StringEnv.add data ptr !(env.static_strings);
      ptr

  let get_end_of_static_memory env : int32 =
    env.static_memory_frozen := true;
    !(env.end_of_static_memory)

  let get_static_memory env =
    !(env.static_memory)

  let mem_size env =
    Int32.(add (div (get_end_of_static_memory env) page_size) 1l)
end


(* General code generation functions:
   Rule of thumb: Here goes stuff that independent of the ActorScript AST.
*)

(* Function called compile_* return a list of instructions (and maybe other stuff) *)

let compile_unboxed_const i = G.i (Wasm.Ast.Const (nr (Wasm.Values.I32 i)))
let compile_const_64 i = G.i (Wasm.Ast.Const (nr (Wasm.Values.I64 i)))
let compile_unboxed_zero = compile_unboxed_const 0l
let compile_unboxed_one = compile_unboxed_const 1l

(* Some common arithmetic, used for pointer and index arithmetic *)
let compile_op_const op i =
    compile_unboxed_const i ^^
    G.i (Binary (Wasm.Values.I32 op))
let compile_add_const = compile_op_const I32Op.Add
let compile_sub_const = compile_op_const I32Op.Sub
let compile_mul_const = compile_op_const I32Op.Mul
let compile_divU_const = compile_op_const I32Op.DivU
let compile_shrU_const = function
  | 0l -> G.nop | n -> compile_op_const I32Op.ShrU n
let compile_shl_const = function
  | 0l -> G.nop | n -> compile_op_const I32Op.Shl n
let compile_bitand_const = compile_op_const I32Op.And
let compile_bitor_const = function
  | 0l -> G.nop | n -> compile_op_const I32Op.Or n
let compile_eq_const i =
  compile_unboxed_const i ^^
  G.i (Compare (Wasm.Values.I32 I32Op.Eq))

(* more random utilities *)

let bytes_of_int32 (i : int32) : string =
  let b = Buffer.create 4 in
  let i1 = Int32.to_int i land 0xff in
  let i2 = (Int32.to_int i lsr 8) land 0xff in
  let i3 = (Int32.to_int i lsr 16) land 0xff in
  let i4 = (Int32.to_int i lsr 24) land 0xff in
  Buffer.add_char b (Char.chr i1);
  Buffer.add_char b (Char.chr i2);
  Buffer.add_char b (Char.chr i3);
  Buffer.add_char b (Char.chr i4);
  Buffer.contents b

(* A common variant of todo *)

let todo_trap env fn se = todo fn se (E.trap_with env ("TODO: " ^ fn))
let todo_trap_SR env fn se = todo fn se (SR.Unreachable, E.trap_with env ("TODO: " ^ fn))

(* Locals *)

let new_local_ env t name =
  let i = E.add_anon_local env t in
  E.add_local_name env i name;
  ( G.i (LocalSet (nr i))
  , G.i (LocalGet (nr i))
  , i
  )

let new_local env name =
  let (set_i, get_i, _) = new_local_ env I32Type name
  in (set_i, get_i)

let new_local64 env name =
  let (set_i, get_i, _) = new_local_ env I64Type name
  in (set_i, get_i)

(* Some common code macros *)

(* Iterates while cond is true. *)
let compile_while cond body =
    G.loop_ (ValBlockType None) (
      cond ^^ G.if_ (ValBlockType None) (body ^^ G.i (Br (nr 1l))) G.nop
    )

(* Expects a number on the stack. Iterates from zero to below that number. *)
let from_0_to_n env mk_body =
    let (set_n, get_n) = new_local env "n" in
    let (set_i, get_i) = new_local env "i" in
    set_n ^^
    compile_unboxed_zero ^^
    set_i ^^

    compile_while
      ( get_i ^^
        get_n ^^
        G.i (Compare (Wasm.Values.I32 I32Op.LtU))
      ) (
        mk_body get_i ^^

        get_i ^^
        compile_add_const 1l ^^
        set_i
      )


(* Pointer reference and dereference  *)

let load_unskewed_ptr : G.t =
  G.i (Load {ty = I32Type; align = 2; offset = 0l; sz = None})

let store_unskewed_ptr : G.t =
  G.i (Store {ty = I32Type; align = 2; offset = 0l; sz = None})

let load_ptr : G.t =
  G.i (Load {ty = I32Type; align = 2; offset = ptr_unskew; sz = None})

let store_ptr : G.t =
  G.i (Store {ty = I32Type; align = 2; offset = ptr_unskew; sz = None})

module Func = struct
  (* This module contains basic bookkeeping functionality to define functions,
     in particular creating the environment, and finally adding it to the environment.
  *)

  let of_body env params retty mk_body =
    let env1 = E.mk_fun_env env (Int32.of_int (List.length params)) (List.length retty) in
    List.iteri (fun i (n,_t) -> E.add_local_name env1 (Int32.of_int i) n) params;
    let ty = FuncType (List.map snd params, retty) in
    let body = G.to_instr_list (mk_body env1) in
    (nr { ftype = nr (E.func_type env ty);
          locals = E.get_locals env1;
          body }
    , E.get_local_names env1)

  let define_built_in env name params retty mk_body =
    E.define_built_in env name (fun () -> of_body env params retty mk_body)

  (* (Almost) transparently lift code into a function and call this function. *)
  let share_code env name params retty mk_body =
    define_built_in env name params retty mk_body;
    G.i (Call (nr (E.built_in env name)))

  (* Shorthands for various arities *)
  let _share_code0 env name retty mk_body =
    share_code env name [] retty (fun env -> mk_body env)
  let share_code1 env name p1 retty mk_body =
    share_code env name [p1] retty (fun env -> mk_body env
        (G.i (LocalGet (nr 0l)))
    )
  let share_code2 env name (p1,p2) retty mk_body =
    share_code env name [p1; p2] retty (fun env -> mk_body env
        (G.i (LocalGet (nr 0l)))
        (G.i (LocalGet (nr 1l)))
    )
  let share_code3 env name (p1, p2, p3) retty mk_body =
    share_code env name [p1; p2; p3] retty (fun env -> mk_body env
        (G.i (LocalGet (nr 0l)))
        (G.i (LocalGet (nr 1l)))
        (G.i (LocalGet (nr 2l)))
    )
  let share_code4 env name (p1, p2, p3, p4) retty mk_body =
    share_code env name [p1; p2; p3; p4] retty (fun env -> mk_body env
        (G.i (LocalGet (nr 0l)))
        (G.i (LocalGet (nr 1l)))
        (G.i (LocalGet (nr 2l)))
        (G.i (LocalGet (nr 3l)))
    )

end (* Func *)

module RTS = struct
  (* The connection to the C parts of the RTS *)
  let system_imports env =
    E.add_func_import env "rts" "as_memcpy" [I32Type; I32Type; I32Type] [];
    E.add_func_import env "rts" "version" [] [I32Type];
    E.add_func_import env "rts" "bigint_of_word32" [I32Type] [I32Type];
    E.add_func_import env "rts" "bigint_of_word32_signed" [I32Type] [I32Type];
    E.add_func_import env "rts" "bigint_to_word32_wrap" [I32Type] [I32Type];
    E.add_func_import env "rts" "bigint_to_word32_trap" [I32Type] [I32Type];
    E.add_func_import env "rts" "bigint_to_word32_signed_trap" [I32Type] [I32Type];
    E.add_func_import env "rts" "bigint_of_word64" [I64Type] [I32Type];
    E.add_func_import env "rts" "bigint_of_word64_signed" [I64Type] [I32Type];
    E.add_func_import env "rts" "bigint_to_word64_wrap" [I32Type] [I64Type];
    E.add_func_import env "rts" "bigint_to_word64_trap" [I32Type] [I64Type];
    E.add_func_import env "rts" "bigint_to_word64_signed_trap" [I32Type] [I64Type];
    E.add_func_import env "rts" "bigint_eq" [I32Type; I32Type] [I32Type];
    E.add_func_import env "rts" "bigint_isneg" [I32Type] [I32Type];
    E.add_func_import env "rts" "bigint_count_bits" [I32Type] [I32Type];
    E.add_func_import env "rts" "bigint_lt" [I32Type; I32Type] [I32Type];
    E.add_func_import env "rts" "bigint_gt" [I32Type; I32Type] [I32Type];
    E.add_func_import env "rts" "bigint_le" [I32Type; I32Type] [I32Type];
    E.add_func_import env "rts" "bigint_ge" [I32Type; I32Type] [I32Type];
    E.add_func_import env "rts" "bigint_add" [I32Type; I32Type] [I32Type];
    E.add_func_import env "rts" "bigint_sub" [I32Type; I32Type] [I32Type];
    E.add_func_import env "rts" "bigint_mul" [I32Type; I32Type] [I32Type];
    E.add_func_import env "rts" "bigint_rem" [I32Type; I32Type] [I32Type];
    E.add_func_import env "rts" "bigint_div" [I32Type; I32Type] [I32Type];
    E.add_func_import env "rts" "bigint_pow" [I32Type; I32Type] [I32Type];
    E.add_func_import env "rts" "bigint_neg" [I32Type] [I32Type];
    E.add_func_import env "rts" "bigint_lsh" [I32Type; I32Type] [I32Type];
    E.add_func_import env "rts" "bigint_abs" [I32Type] [I32Type]

  let system_exports env =
    E.add_export env (nr {
      name = Wasm.Utf8.decode "alloc_bytes";
      edesc = nr (FuncExport (nr (E.built_in env "alloc_bytes")))
    });
    let bigint_trap_fi = E.add_fun env "bigint_trap" (
      Func.of_body env [] [] (fun env ->
        E.trap_with env "bigint function error"
      )
    ) in
    E.add_export env (nr {
      name = Wasm.Utf8.decode "bigint_trap";
      edesc = nr (FuncExport (nr bigint_trap_fi))
    })

end (* RTS *)

module Heap = struct
  (* General heap object functionality (allocation, setting fields, reading fields) *)

  (* Memory addresses are 32 bit (I32Type). *)
  let word_size = 4l

  (* We keep track of the end of the used heap in this global, and bump it if
     we allocate stuff. This is the actual memory offset, not-skewed yet *)
  let base_global = 3l
  let heap_global = 4l
  let get_heap_base = G.i (GlobalGet (nr base_global))
  let get_heap_ptr = G.i (GlobalGet (nr heap_global))
  let set_heap_ptr = G.i (GlobalSet (nr heap_global))
  let get_skewed_heap_ptr = get_heap_ptr ^^ compile_add_const ptr_skew

  (* Page allocation. Ensures that the memory up to the given unskewed pointer is allocated. *)
  let grow_memory env =
    Func.share_code1 env "grow_memory" ("ptr", I32Type) [] (fun env get_ptr ->
      let (set_pages_needed, get_pages_needed) = new_local env "pages_needed" in
      get_ptr ^^ compile_divU_const page_size ^^
      compile_add_const 1l ^^
      G.i MemorySize ^^
      G.i (Binary (Wasm.Values.I32 I32Op.Sub)) ^^
      set_pages_needed ^^

      (* Check that the new heap pointer is within the memory *)
      get_pages_needed ^^
      compile_unboxed_zero ^^
      G.i (Compare (Wasm.Values.I32 I32Op.GtU)) ^^
      G.if_ (ValBlockType None)
        ( get_pages_needed ^^
          G.i MemoryGrow ^^
          (* Check result *)
          compile_unboxed_zero ^^
          G.i (Compare (Wasm.Values.I32 I32Op.LtS)) ^^
          E.then_trap_with env "Cannot grow memory."
        ) G.nop
      )

  (* Dynamic allocation *)
  let dyn_alloc_words env =
    Func.share_code1 env "alloc_words" ("n", I32Type) [I32Type] (fun env get_n ->
      (* expects the size (in words), returns the pointer *)

      (* return the current pointer (skewed) *)
      get_skewed_heap_ptr ^^

      (* Update heap pointer *)
      get_heap_ptr ^^
      get_n ^^ compile_mul_const word_size ^^
      G.i (Binary (Wasm.Values.I32 I32Op.Add)) ^^
      set_heap_ptr ^^
      get_heap_ptr ^^ grow_memory env
    )

  let dyn_alloc_bytes env =
    Func.share_code1 env "alloc_bytes" ("n", I32Type) [I32Type] (fun env get_n ->
      get_n ^^
      (* Round up to next multiple of the word size and convert to words *)
      compile_add_const 3l ^^
      compile_divU_const word_size ^^
      dyn_alloc_words env
    )

  (* Static allocation (always words)
     (uses dynamic allocation for smaller and more readable code) *)
  let alloc env (n : int32) : G.t =
    compile_unboxed_const n  ^^
    dyn_alloc_words env

  (* Heap objects *)

  (* At this level of abstraction, heap objects are just flat arrays of words *)

  let load_field (i : int32) : G.t =
    let offset = Int32.(add (mul word_size i) ptr_unskew) in
    G.i (Load {ty = I32Type; align = 2; offset; sz = None})

  let store_field (i : int32) : G.t =
    let offset = Int32.(add (mul word_size i) ptr_unskew) in
    G.i (Store {ty = I32Type; align = 2; offset; sz = None})

  (* Although we occasionally want to treat two 32 bit fields as one 64 bit number *)

  let load_field64 (i : int32) : G.t =
    let offset = Int32.(add (mul word_size i) ptr_unskew) in
    G.i (Load {ty = I64Type; align = 2; offset; sz = None})

  let store_field64 (i : int32) : G.t =
    let offset = Int32.(add (mul word_size i) ptr_unskew) in
    G.i (Store {ty = I64Type; align = 2; offset; sz = None})

  (* Create a heap object with instructions that fill in each word *)
  let obj env element_instructions : G.t =
    let (set_heap_obj, get_heap_obj) = new_local env "heap_object" in

    let n = List.length element_instructions in
    alloc env (Wasm.I32.of_int_u n) ^^
    set_heap_obj ^^

    let init_elem idx instrs : G.t =
      get_heap_obj ^^
      instrs ^^
      store_field (Wasm.I32.of_int_u idx)
    in
    G.concat_mapi init_elem element_instructions ^^
    get_heap_obj

  (* Convenience functions related to memory *)
  (* Copying bytes (works on unskewed memory addresses) *)
  let memcpy env = E.call_import env "rts" "as_memcpy"

  (* Copying words (works on skewed memory addresses) *)
  let memcpy_words_skewed env =
    Func.share_code3 env "memcpy_words_skewed" (("to", I32Type), ("from", I32Type), ("n", I32Type)) [] (fun env get_to get_from get_n ->
      get_n ^^
      from_0_to_n env (fun get_i ->
          get_to ^^
          get_i ^^ compile_mul_const word_size ^^
          G.i (Binary (Wasm.Values.I32 I32Op.Add)) ^^

          get_from ^^
          get_i ^^ compile_mul_const word_size ^^
          G.i (Binary (Wasm.Values.I32 I32Op.Add)) ^^
          load_ptr ^^

          store_ptr
      )
    )


end (* Heap *)

module Stack = struct
  (* The RTS includes C code which requires a shadow stack in linear memory.
     We reserve some space for it at the beginning of memory space (just like
     wasm-l would), this way stack overflow would cause out-of-memory, and not
     just overwrite static data.

     We don’t use the stack space (yet), but we could easily start to use it for
     scratch space, as long as we don’t need more than 64k.
  *)

  let stack_global = 2l

  let end_of_stack = page_size (* 64k of stack *)

end (* Stack *)

module ElemHeap = struct
  (* The ElemHeap adds a level of indirection for references (elements, as in
     ElemRef). This way, the fake orthogonal persistence code can easily
     store all references an elembuf.

     This could be done differently (e.g. traversing the heap and looking for tagged references), but
     it predates the heap traversal code, and the whole thing goes away once we
     target orthogonal persistence anyways.
  *)

  let ref_counter_global = 5l
  let get_ref_ctr = G.i (GlobalGet (nr ref_counter_global))
  let set_ref_ctr = G.i (GlobalSet (nr ref_counter_global))

  (* For now, we allocate a fixed size range. This obviously cannot stay. *)
  let max_references = 1024l

  let ref_location = Stack.end_of_stack

  let table_end : int32 = Int32.(add ref_location (mul max_references Heap.word_size))

  (* Assumes a reference on the stack, and replaces it with an index into the
     reference table *)
  let remember_reference env : G.t =
    Func.share_code1 env "remember_reference" ("ref", I32Type) [I32Type] (fun env get_ref ->
      (* Check table space *)
      get_ref_ctr ^^
      compile_unboxed_const max_references ^^
      G.i (Compare (Wasm.Values.I32 I64Op.LtU)) ^^
      E.else_trap_with env "Reference table full" ^^

      (* Return index *)
      get_ref_ctr ^^

      (* Store reference *)
      get_ref_ctr ^^
      compile_mul_const Heap.word_size ^^
      compile_add_const ref_location ^^
      get_ref ^^
      store_unskewed_ptr ^^

      (* Bump counter *)
      get_ref_ctr ^^
      compile_add_const 1l ^^
      set_ref_ctr
    )

  (* Assumes a index into the table on the stack, and replaces it with the reference *)
  let recall_reference env : G.t =
    Func.share_code1 env "recall_reference" ("ref_idx", I32Type) [I32Type] (fun env get_ref_idx ->
      get_ref_idx ^^
      compile_mul_const Heap.word_size ^^
      compile_add_const ref_location ^^
      load_unskewed_ptr
    )

end (* ElemHeap *)

module ClosureTable = struct
  (*
  Another fixed-size table at the beginning of memory: When we create a closure
  that is bound to a funcref that we pass out, we need this level of indirection for
  two reasons:
  - we cannot just bind the address via i32.bind, because that is not stable, due
    to our moving GC, and
  - we need to remember that these closures are roots (and currenlty never freed!)

  Therefore we maintain a static table from closure index to address of the closure
  on the heap.
  *)

  let max_entries = 1024l
  let loc = ElemHeap.table_end
  let table_end = Int32.(add loc (mul max_entries Heap.word_size))

  (* For reasons I do not recall we use the first word of the table as the counter,
     and not a global.
  *)
  let get_counter = compile_unboxed_const loc ^^ load_unskewed_ptr

  (* Assumes a reference on the stack, and replaces it with an index into the
     reference table *)
  let remember_closure env : G.t =
    Func.share_code1 env "remember_closure" ("ptr", I32Type) [I32Type] (fun env get_ptr ->
      (* Check table space *)
      get_counter ^^
      compile_unboxed_const (Int32.sub max_entries 1l) ^^
      G.i (Compare (Wasm.Values.I32 I64Op.LtU)) ^^
      E.else_trap_with env "Closure table full" ^^

      (* Return index *)
      get_counter ^^
      compile_add_const 1l ^^

      (* Store reference *)
      get_counter ^^
      compile_add_const 1l ^^
      compile_mul_const Heap.word_size ^^
      compile_add_const loc ^^
      get_ptr ^^
      store_unskewed_ptr ^^

      (* Bump counter *)
      compile_unboxed_const loc ^^
      get_counter ^^
      compile_add_const 1l ^^
      store_unskewed_ptr
    )

  (* Assumes a index into the table on the stack, and replaces it with a ptr to the closure *)
  let recall_closure env : G.t =
    Func.share_code1 env "recall_closure" ("closure_idx", I32Type) [I32Type] (fun env get_closure_idx ->
      get_closure_idx ^^
      compile_mul_const Heap.word_size ^^
      compile_add_const loc ^^
      load_unskewed_ptr
    )

end (* ClosureTable *)

module Bool = struct
  (* Boolean literals are either 0 or 1
     Both are recognized as unboxed scalars anyways,
     This allows us to use the result of the WebAssembly comparison operators
     directly, and to use the booleans directly with WebAssembly’s If.
  *)
  let lit = function
    | false -> compile_unboxed_zero
    | true -> compile_unboxed_one

end (* Bool *)


module BitTagged = struct
  let scalar_shift = 2l

  (* This module takes care of pointer tagging:

     A pointer to an object at offset `i` on the heap is represented as
     `i-1`, so the low two bits of the pointer are always set. We call
     `i-1` a *skewed* pointer, in a feeble attempt to avoid the term shifted,
     which may sound like a logical shift.

     We use the constants ptr_skew and ptr_unskew to change a pointer as a
     signpost where we switch between raw pointers to skewed ones.

     This means we can store a small unboxed scalar x as (x << 2), and still
     tell it apart from a pointer.

     We actually use the *second* lowest bit to tell a pointer apart from a
     scalar.

     It means that 0 and 1 are also recognized as non-pointers, and we can use
     these for false and true, matching the result of WebAssembly’s comparison
     operators.
  *)
  let if_unboxed env retty is1 is2 =
    Func.share_code1 env "is_unboxed" ("x", I32Type) [I32Type] (fun env get_x ->
      (* Get bit *)
      get_x ^^
      compile_bitand_const 0x2l ^^
      (* Check bit *)
      G.i (Test (Wasm.Values.I32 I32Op.Eqz))
    ) ^^
    G.if_ retty is1 is2

  (* The untag_scalar and tag functions expect 64 bit numbers *)
  let untag_scalar env =
    compile_shrU_const scalar_shift ^^
    G.i (Convert (Wasm.Values.I64 I64Op.ExtendUI32))

  let tag =
    G.i (Convert (Wasm.Values.I32 I32Op.WrapI64)) ^^
    compile_unboxed_const scalar_shift ^^
    G.i (Binary (Wasm.Values.I32 I32Op.Shl))

  (* The untag_i32 and tag_i32 functions expect 32 bit numbers *)
  let untag_i32 env =
    compile_shrU_const scalar_shift

  let tag_i32 =
    compile_unboxed_const scalar_shift ^^
    G.i (Binary (Wasm.Values.I32 I32Op.Shl))

end (* BitTagged *)

module Tagged = struct
  (* Tagged objects have, well, a tag to describe their runtime type.
     This tag is used to traverse the heap (serialization, GC), but also
     for objectification of arrays.

     The tag is a word at the beginning of the object.

     All tagged heap objects have a size of at least two words
     (important for GC, which replaces them with an Indirection).

     Attention: This mapping is duplicated in rts/rts.c, so update both!
   *)

  type tag =
    | Object
    | ObjInd (* The indirection used for object fields *)
    | Array (* Also a tuple *)
    | Reference (* Either arrayref or funcref, no need to distinguish here *)
    | Int (* Contains a 64 bit number *)
    | MutBox (* used for mutable heap-allocated variables *)
    | Closure
    | Some (* For opt *)
    | Variant
    | Text
    | Indirection
    | SmallWord (* Contains a 32 bit unsigned number *)
    | BigInt

  (* Let's leave out tag 0 to trap earlier on invalid memory *)
  let int_of_tag = function
    | Object -> 1l
    | ObjInd -> 2l
    | Array -> 3l
    | Reference -> 4l
    | Int -> 5l
    | MutBox -> 6l
    | Closure -> 7l
    | Some -> 8l
    | Variant -> 9l
    | Text -> 10l
    | Indirection -> 11l
    | SmallWord -> 12l
    | BigInt -> 13l

  (* The tag *)
  let header_size = 1l
  let tag_field = 0l

  (* Assumes a pointer to the object on the stack *)
  let store tag =
    compile_unboxed_const (int_of_tag tag) ^^
    Heap.store_field tag_field

  let load =
    Heap.load_field tag_field

  (* Branches based on the tag of the object pointed to,
     leaving the object on the stack afterwards. *)
  let branch_default env retty def (cases : (tag * G.t) list) : G.t =
    let (set_tag, get_tag) = new_local env "tag" in

    let rec go = function
      | [] -> def
      | ((tag, code) :: cases) ->
        get_tag ^^
        compile_eq_const (int_of_tag tag) ^^
        G.if_ retty code (go cases)
    in
    load ^^
    set_tag ^^
    go cases

  (* like branch_default but the tag is known statically *)
  let branch env retty = function
    | [] -> failwith "branch"
    | [_, code] -> G.i Drop ^^ code
    | (_, code) :: cases -> branch_default env retty code cases

  (* like branch_default but also pushes the scrutinee on the stack for the
   * branch's consumption *)
  let _branch_default_with env retty def cases =
    let (set_o, get_o) = new_local env "o" in
    let prep (t, code) = (t, get_o ^^ code)
    in set_o ^^ get_o ^^ branch_default env retty def (List.map prep cases)

  (* like branch_default_with but the tag is known statically *)
  let branch_with env retty = function
    | [] -> failwith "branch_with"
    | [_, code] -> code
    | (_, code) :: cases ->
       let (set_o, get_o) = new_local env "o" in
       let prep (t, code) = (t, get_o ^^ code)
       in set_o ^^ get_o ^^ branch_default env retty (get_o ^^ code) (List.map prep cases)

  (* Can a value of this type be represented by a heap object with this tag? *)
  (* Needs to be conservative, i.e. return `true` if unsure *)
  (* This function can also be used as assertions in a lint mode, e.g. in compile_exp *)
  let can_have_tag ty tag =
    let open Type in
    match (tag : tag) with
    | Array ->
      begin match normalize ty with
      | (Con _ | Shared | Any) -> true
      | (Array _ | Tup _ | Obj _) -> true
      | (Prim _ | Opt _ | Variant _ | Func _ | Serialized _ | Non) -> false
      | (Pre | Async _ | Mut _ | Var _ | Typ _) -> assert false
      end
    | Text ->
      begin match normalize ty with
      | (Con _ | Shared | Any) -> true
      | (Prim Text | Obj _) -> true
      | (Prim _ | Array _ | Tup _ | Opt _ | Variant _ | Func _ | Serialized _ | Non) -> false
      | (Pre | Async _ | Mut _ | Var _ | Typ _) -> assert false
      end
    | Object ->
      begin match normalize ty with
      | (Con _ | Shared | Any) -> true
      | (Obj _) -> true
      | (Prim _ | Array _ | Tup _ | Opt _ | Variant _ | Func _ | Serialized _ | Non) -> false
      | (Pre | Async _ | Mut _ | Var _ | Typ _) -> assert false
      end
    | _ -> true

  (* like branch_with but with type information to statically skip some branches *)
  let branch_typed_with env ty retty branches =
    branch_with env retty (List.filter (fun (tag,c) -> can_have_tag ty tag) branches)

  let obj env tag element_instructions : G.t =
    Heap.obj env @@
      compile_unboxed_const (int_of_tag tag) ::
      element_instructions

end (* Tagged *)

module MutBox = struct
  (* Mutable heap objects *)

  let field = Tagged.header_size
  let load = Heap.load_field field
  let store = Heap.store_field field
end


module Opt = struct
  (* The Option type. Not much interesting to see here. Structure for
     Some:

       ┌─────┬─────────┐
       │ tag │ payload │
       └─────┴─────────┘

    A None value is simply an unboxed scalar.

  *)

  let payload_field = Tagged.header_size

  (* This needs to be disjoint from all pointers, i.e. tagged as a scalar. *)
  let null = compile_unboxed_const 5l

  let is_some env =
    null ^^
    G.i (Compare (Wasm.Values.I32 I32Op.Ne))

  let inject env e = Tagged.obj env Tagged.Some [e]
  let project = Heap.load_field payload_field

end (* Opt *)

module Variant = struct
  (* The Variant type. We store the variant tag in a first word; we can later
     optimize and squeeze it in the Tagged tag. We can also later support unboxing
     variants with an argument of type ().

       ┌─────────┬────────────┬─────────┐
       │ heaptag │ varianttag │ payload │
       └─────────┴────────────┴─────────┘

  *)

  let tag_field = Tagged.header_size
  let payload_field = Int32.add Tagged.header_size 1l

  let hash_variant_label : Type.lab -> int32 = fun l ->
    Int32.of_int (Hashtbl.hash l)

  let inject env l e =
    Tagged.obj env Tagged.Variant [compile_unboxed_const (hash_variant_label l); e]

  let get_tag = Heap.load_field tag_field
  let project = Heap.load_field payload_field

  (* Test if the top of the stacks points to a variant with this label *)
  let test_is env l =
    get_tag ^^
    compile_eq_const (hash_variant_label l)

end (* Variant *)


module Closure = struct
  (* In this module, we deal with closures, i.e. functions that capture parts
     of their environment.

     The structure of a closure is:

       ┌─────┬───────┬──────┬──────────────┐
       │ tag │ funid │ size │ captured ... │
       └─────┴───────┴──────┴──────────────┘

  *)
  let header_size = Int32.add Tagged.header_size 2l

  let funptr_field = Tagged.header_size
  let len_field = Int32.add 1l Tagged.header_size

  let get = G.i (LocalGet (nr 0l))
  let load_data i = Heap.load_field (Int32.add header_size i)
  let store_data i = Heap.store_field (Int32.add header_size i)

  (* Calculate the wasm type for a given calling convention.
     An extra first argument for the closure! *)
  let ty env cc =
    E.func_type env (FuncType (
      I32Type :: Lib.List.make cc.Value.n_args I32Type,
      Lib.List.make cc.Value.n_res I32Type))

  (* Expect on the stack
     * the function closure
     * and arguments (n-ary!)
     * the function closure again!
  *)
  let call_closure env cc =
    (* get the table index *)
    Heap.load_field funptr_field ^^
    (* All done: Call! *)
    G.i (CallIndirect (nr (ty env cc)))

  let fixed_closure env fi fields =
      Tagged.obj env Tagged.Closure
        ([ compile_unboxed_const fi
         ; compile_unboxed_const (Int32.of_int (List.length fields)) ] @
         fields)

end (* Closure *)


module BoxedWord = struct
  (* We store large nats and ints in immutable boxed 64bit heap objects.

     Small values (just <2^5 for now, so that both code paths are well-tested)
     are stored unboxed, tagged, see BitTagged.

     The heap layout of a BoxedWord is:

       ┌─────┬─────┬─────┐
       │ tag │    i64    │
       └─────┴─────┴─────┘

     Note, that due to the equivalence of in-memory and on-stack
     representations, the 64-bit word type is also represented in this
     way. As we get proper bigints, the memory representations should
     be disambiguated and stack representations adapted. (Renaming
     those will point out where the backend needs adjustments.)
  *)

  let payload_field = Tagged.header_size

  let compile_box env compile_elem : G.t =
    let (set_i, get_i) = new_local env "boxed_i64" in
    Heap.alloc env 3l ^^
    set_i ^^
    get_i ^^ Tagged.store Tagged.Int ^^
    get_i ^^ compile_elem ^^ Heap.store_field64 payload_field ^^
    get_i

  let box env = Func.share_code1 env "box_i64" ("n", I64Type) [I32Type] (fun env get_n ->
      get_n ^^ compile_const_64 0L(*Int64.of_int (1 lsl 5)*) ^^
      G.i (Compare (Wasm.Values.I64 I64Op.LtU)) ^^
      G.if_ (ValBlockType (Some I32Type))
        (get_n ^^ BitTagged.tag)
        (compile_box env get_n)
    )

  let unbox env = Func.share_code1 env "unbox_i64" ("n", I32Type) [I64Type] (fun env get_n ->
      get_n ^^
      BitTagged.if_unboxed env (ValBlockType (Some I64Type))
        ( get_n ^^ BitTagged.untag_scalar env)
        ( get_n ^^ Heap.load_field64 payload_field)
    )

  let _box32 env =
    G.i (Convert (Wasm.Values.I64 I64Op.ExtendSI32)) ^^ box env

  let _lit env n = compile_const_64 n ^^ box env

  (* from/to SR.UnboxedWord64 *)
  let to_word64 env = G.nop
  let from_word64 env = G.nop
  let to_word32 env = G.i (Convert (Wasm.Values.I32 I32Op.WrapI64))
  let from_word32 env = G.i (Convert (Wasm.Values.I64 I64Op.ExtendUI32))
  let from_signed_word32 env = G.i (Convert (Wasm.Values.I64 I64Op.ExtendSI32))

  let compile_add env = G.i (Binary (Wasm.Values.I64 I64Op.Add))
  let compile_signed_sub env = G.i (Binary (Wasm.Values.I64 I64Op.Sub))
  let compile_mul env = G.i (Binary (Wasm.Values.I64 I64Op.Mul))
  let compile_signed_div env = G.i (Binary (Wasm.Values.I64 I64Op.DivS))
  let compile_signed_mod env = G.i (Binary (Wasm.Values.I64 I64Op.RemS))
  let compile_unsigned_div env = G.i (Binary (Wasm.Values.I64 I64Op.DivU))
  let compile_unsigned_rem env = G.i (Binary (Wasm.Values.I64 I64Op.RemU))
  let compile_unsigned_sub env =
    Func.share_code2 env "nat_sub" (("n1", I64Type), ("n2", I64Type)) [I64Type] (fun env get_n1 get_n2 ->
      get_n1 ^^ get_n2 ^^ G.i (Compare (Wasm.Values.I64 I64Op.LtU)) ^^
      E.then_trap_with env "Natural subtraction underflow" ^^
      get_n1 ^^ get_n2 ^^ G.i (Binary (Wasm.Values.I64 I64Op.Sub))
    )

  let compile_unsigned_pow env =
    let rec pow () = Func.share_code2 env "pow"
                       (("n", I64Type), ("exp", I64Type)) [I64Type]
                       Wasm.Values.(fun env get_n get_exp ->
         let one = compile_const_64 1L in
         let (set_res, get_res) = new_local64 env "res" in
         let square_recurse_with_shifted =
           get_n ^^ get_exp ^^ one ^^
           G.i (Binary (I64 I64Op.ShrU)) ^^
           pow () ^^ set_res ^^ get_res ^^ get_res ^^ G.i (Binary (Wasm.Values.I64 I64Op.Mul))
         in get_exp ^^ G.i (Test (I64 I64Op.Eqz)) ^^
            G.if_ (ValBlockType (Some I64Type))
             one
             (get_exp ^^ one ^^ G.i (Binary (I64 I64Op.And)) ^^ G.i (Test (I64 I64Op.Eqz)) ^^
              G.if_ (ValBlockType (Some I64Type))
                square_recurse_with_shifted
                (get_n ^^
                 square_recurse_with_shifted ^^
                 G.i (Binary (Wasm.Values.I64 I64Op.Mul)))))
    in pow ()

  let compile_eq env = G.i (Compare (Wasm.Values.I64 I64Op.Eq))
  let compile_relop env i64op = G.i (Compare (Wasm.Values.I64 i64op))

end (* BoxedWord *)


module BoxedSmallWord = struct
  (* We store proper 32bit Word32 in immutable boxed 32bit heap objects.

     Small values (just <2^10 for now, so that both code paths are well-tested)
     are stored unboxed, tagged, see BitTagged.

     The heap layout of a BoxedSmallWord is:

       ┌─────┬─────┐
       │ tag │ i32 │
       └─────┴─────┘

  *)

  let payload_field = Tagged.header_size

  let compile_box env compile_elem : G.t =
    let (set_i, get_i) = new_local env "boxed_i32" in
    Heap.alloc env 2l ^^
    set_i ^^
    get_i ^^ Tagged.store Tagged.SmallWord ^^
    get_i ^^ compile_elem ^^ Heap.store_field payload_field ^^
    get_i

  let box env = Func.share_code1 env "box_i32" ("n", I32Type) [I32Type] (fun env get_n ->
      get_n ^^ compile_unboxed_const (Int32.of_int (1 lsl 10)) ^^
      G.i (Compare (Wasm.Values.I32 I32Op.LtU)) ^^
      G.if_ (ValBlockType (Some I32Type))
        (get_n ^^ BitTagged.tag_i32)
        (compile_box env get_n)
    )

  let unbox env = Func.share_code1 env "unbox_i32" ("n", I32Type) [I32Type] (fun env get_n ->
      get_n ^^
      BitTagged.if_unboxed env (ValBlockType (Some I32Type))
        ( get_n ^^ BitTagged.untag_i32 env)
        ( get_n ^^ Heap.load_field payload_field)
    )

  let _lit env n = compile_unboxed_const n ^^ box env

end (* BoxedSmallWord *)

module UnboxedSmallWord = struct
  (* While smaller-than-32bit words are treated as i32 from the WebAssembly perspective,
     there are certain differences that are type based. This module provides helpers to abstract
     over those. *)

  let shift_of_type = function
    | Type.Word8 -> 24l
    | Type.Word16 -> 16l
    | _ -> 0l

  let bitwidth_mask_of_type = function
    | Type.Word8 -> 0b111l
    | Type.Word16 -> 0b1111l
    | p -> todo "bitwidth_mask_of_type" (Arrange_type.prim p) 0l

  let const_of_type ty n = Int32.(shift_left n (to_int (shift_of_type ty)))

  let padding_of_type ty = Int32.(sub (const_of_type ty 1l) one)

  let mask_of_type ty = Int32.lognot (padding_of_type ty)

  let name_of_type ty seed = match Arrange.prim ty with
    | Wasm.Sexpr.Atom s -> seed ^ "<" ^ s ^ ">"
    | wtf -> todo "name_of_type" wtf seed

  (* Makes sure that we only shift/rotate the maximum number of bits available in the word. *)
  let clamp_shift_amount = function
    | Type.Word32 -> G.nop
    | ty -> compile_bitand_const (bitwidth_mask_of_type ty)

  let shift_leftWordNtoI32 b =
    compile_unboxed_const b ^^
    G.i (Binary (Wasm.Values.I32 I32Op.Shl))

  (* Makes sure that the word payload (e.g. shift/rotate amount) is in the LSB bits of the word. *)
  let lsb_adjust = function
    | Type.Word32 -> G.nop
    | ty -> compile_shrU_const (shift_of_type ty)

  (* Makes sure that the word payload (e.g. operation result) is in the MSB bits of the word. *)
  let msb_adjust = function
    | Type.Word32 -> G.nop
    | ty -> shift_leftWordNtoI32 (shift_of_type ty)

  (* Makes sure that the word representation invariant is restored. *)
  let sanitize_word_result = function
    | Type.Word32 -> G.nop
    | ty -> compile_bitand_const (mask_of_type ty)

  (* Sets the number (according to the type's word invariant) of LSBs. *)
  let compile_word_padding = function
    | Type.Word32 -> G.nop
    | ty -> compile_bitor_const (padding_of_type ty)

  (* Kernel for counting leading zeros, according to the word invariant. *)
  let clz_kernel ty =
    compile_word_padding ty ^^
    G.i (Unary (Wasm.Values.I32 I32Op.Clz)) ^^
    msb_adjust ty
    
  (* Kernel for counting trailing zeros, according to the word invariant. *)
  let ctz_kernel ty =
    compile_word_padding ty ^^
    compile_unboxed_const (shift_of_type ty) ^^
    G.i (Binary (Wasm.Values.I32 I32Op.Rotr)) ^^
    G.i (Unary (Wasm.Values.I32 I32Op.Ctz)) ^^
    msb_adjust ty

  (* Kernel for arithmetic (signed) shift, according to the word invariant. *)
  let shrs_kernel ty =
    lsb_adjust ty ^^
    G.i (Binary (Wasm.Values.I32 I32Op.ShrS)) ^^
    sanitize_word_result ty

  (* Kernel for testing a bit position, according to the word invariant. *)
  let btst_kernel env ty =
    let (set_b, get_b) = new_local env "b"
    in lsb_adjust ty ^^ set_b ^^ lsb_adjust ty ^^
       compile_unboxed_one ^^ get_b ^^ clamp_shift_amount ty ^^
       G.i (Binary (Wasm.Values.I32 I32Op.Shl)) ^^
       G.i (Binary (Wasm.Values.I32 I32Op.And))

  (* Code points occupy 21 bits, no alloc needed in vanilla SR. *)
  let unbox_codepoint = compile_shrU_const 8l
  let box_codepoint = compile_shl_const 8l

  (* Two utilities for dealing with utf-8 encoded bytes. *)
  let compile_load_byte get_ptr offset =
    get_ptr ^^ G.i (Load {ty = I32Type; align = 0; offset; sz = Some (Wasm.Memory.Pack8, Wasm.Memory.ZX)})

  let compile_6bit_mask = compile_bitand_const 0b00111111l

  (* Examines the byte pointed to the address on the stack
   * and following bytes,
   * building an unboxed Unicode code point, and passing it to set_res.
   * and finally returning the number of bytes consumed on the stack.
   * Inspired by https://rosettacode.org/wiki/UTF-8_encode_and_decode#C
   *)
  let len_UTF8_head env set_res =
    let (set_ptr, get_ptr) = new_local env "ptr" in
    let (set_byte, get_byte) = new_local env "byte" in
    let if_under thres mk_then mk_else =
      get_byte ^^ compile_unboxed_const thres ^^ G.i (Compare (Wasm.Values.I32 I32Op.LtU)) ^^
      G.if_ (ValBlockType (Some I32Type)) mk_then mk_else in
    let or_follower offset =
      compile_shl_const 6l ^^
      compile_load_byte get_ptr offset ^^
      compile_6bit_mask ^^
      G.i (Binary (Wasm.Values.I32 I32Op.Or)) in
    set_ptr ^^
    compile_load_byte get_ptr 0l ^^ set_byte ^^
    if_under 0x80l
      ( get_byte ^^
        set_res ^^
        compile_unboxed_const 1l)
      (if_under 0xe0l
         (get_byte ^^ compile_bitand_const 0b00011111l ^^
          or_follower 1l ^^
          set_res ^^
          compile_unboxed_const 2l)
         (if_under 0xf0l
            (get_byte ^^ compile_bitand_const 0b00001111l ^^
             or_follower 1l ^^
             or_follower 2l ^^
             set_res ^^
             compile_unboxed_const 3l)
            (get_byte ^^ compile_bitand_const 0b00000111l ^^
             or_follower 1l ^^
             or_follower 2l^^
             or_follower 3l ^^
             set_res ^^
             compile_unboxed_const 4l)))

end (* UnboxedSmallWord *)

type comparator = Lt | Le | Ge | Gt

module type BigNumType =
sig
  (* word from SR.Vanilla, trapping, unsigned semantics *)
  val to_word32 : E.t -> G.t
  val to_word64 : E.t -> G.t

  (* word from SR.Vanilla, lossy, raw bits *)
  val truncate_to_word32 : E.t -> G.t
  val _truncate_to_word64 : E.t -> G.t

  (* unsigned word to SR.Vanilla *)
  val from_word32 : E.t -> G.t
  val from_word64 : E.t -> G.t

  (* signed word to SR.Vanilla *)
  val from_signed_word32 : E.t -> G.t
  (* val from_signed_word64 : E.t -> G.t *)

  (* buffers *)
  (* given a numeric object on stack (vanilla),
     push the number (i32) of bytes necessary
     to externalize the numeric object *)
  val compile_data_size : E.t -> G.t
  (* given on stack
     - numeric object (vanilla, TOS)
     - data buffer
    store the binary representation of the numeric object into the data buffer,
    and push the number (i32) of bytes stored onto the stack
   *)
  val compile_store_to_data_buf : E.t -> G.t
  (* given a data buffer on stack, consume bytes from it,
     deserializing to a numeric object
     and leave two words on stack:
     - number of consumed bytes (i32, TOS)
     - numeric object (vanilla)
   *)
  val compile_load_from_data_buf : E.t -> G.t

  (* literals *)
  val compile_lit : E.t -> Big_int.big_int -> G.t

  (* arithmetics *)
  val compile_abs : E.t -> G.t
  val compile_neg : E.t -> G.t
  val compile_add : E.t -> G.t
  val compile_signed_sub : E.t -> G.t
  val compile_unsigned_sub : E.t -> G.t
  val compile_mul : E.t -> G.t
  val compile_signed_div : E.t -> G.t
  val compile_signed_mod : E.t -> G.t
  val compile_unsigned_div : E.t -> G.t
  val compile_unsigned_rem : E.t -> G.t
  val compile_unsigned_pow : E.t -> G.t

  (* comparisons *)
  val compile_eq : E.t -> G.t
  val compile_is_negative : E.t -> G.t
  val compile_relop : E.t -> comparator -> G.t

  (* representation checks *)
  (* given a numeric object on the stack as skewed pointer, check whether
     it can be faithfully stored in N bits, including a leading sign bit
     leaves boolean result on the stack
     N must be 2..63
   *)
  val fits_signed_bits : E.t -> int -> G.t
  (* given a numeric object on the stack as skewed pointer, check whether
     it can be faithfully stored in N unsigned bits
     leaves boolean result on the stack
     N must be 1..64
   *)
  val _fits_unsigned_bits : E.t -> int -> G.t
end

<<<<<<< HEAD
let i64op_from_relop = function
  | Lt -> I64Op.LtS
  | Le -> I64Op.LeS
  | Ge -> I64Op.GeS
  | Gt -> I64Op.GtS

=======
[@@@warning "-60"] (* Do not warn about unused module *)
>>>>>>> 6dad35d5
module BigNum64 : BigNumType = struct
  include BoxedWord

  (* examine the skewed pointer and determine if the unsigned number
     it points to fits into N bits *)
  let _fits_unsigned_bits env = function
    | 64 -> G.i Drop ^^ compile_unboxed_one
    | n when n > 64 || n < 1 -> assert false
    | n ->
      unbox env ^^
      compile_const_64 Int64.(shift_left minus_one n) ^^
      G.i (Binary (Wasm.Values.I64 I64Op.And)) ^^
      G.i (Test (Wasm.Values.I64 I64Op.Eqz))

  (* examine the skewed pointer and determine if the signed number
     it points to fits into N bits *)
  let fits_signed_bits env = function
    | n when n > 63 || n < 2 -> assert false
    | n ->
      let set_num, get_num = new_local64 env "num" in
      unbox env ^^ set_num ^^ get_num ^^ get_num ^^
      compile_const_64 1L ^^
      G.i (Binary (Wasm.Values.I64 I64Op.Shl)) ^^
      G.i (Binary (Wasm.Values.I64 I64Op.Xor)) ^^
      compile_const_64 Int64.(shift_left minus_one n) ^^
      G.i (Binary (Wasm.Values.I64 I64Op.And)) ^^
      G.i (Test (Wasm.Values.I64 I64Op.Eqz))

  let to_word32 env =
    let (set_num, get_num) = new_local env "num" in
    set_num ^^ get_num ^^
    _fits_unsigned_bits env 32 ^^
    E.else_trap_with env "Losing precision" ^^
    get_num ^^
    unbox env ^^
    BoxedWord.to_word32 env

  let from_word32 env = BoxedWord.from_word32 env ^^ box env
  let from_signed_word32 env = BoxedWord.from_signed_word32 env ^^ box env
  let to_word64 env = unbox env ^^ BoxedWord.to_word64 env
  let from_word64 env = BoxedWord.from_word64 env ^^ box env

  let truncate_to_word32 env = unbox env ^^ BoxedWord.to_word32 env
  let _truncate_to_word64 env = unbox env ^^ BoxedWord.to_word64 env

  let compile_lit env n = compile_const_64 (Big_int.int64_of_big_int n) ^^ box env

  let compile_data_size env = G.i Drop ^^ compile_unboxed_const 8l (* 64 bit for now *)

  let compile_store_to_data_buf env =
    unbox env ^^
    G.i (Store {ty = I64Type; align = 0; offset = 0l; sz = None}) ^^
    compile_unboxed_const 8l (* 64 bit for now *)

  let compile_load_from_data_buf env =
    G.i (Load {ty = I64Type; align = 2; offset = 0l; sz = None}) ^^
    box env ^^
    compile_unboxed_const 8l (* 64 bit for now *)

  let compile_abs env =
    let (set_i, get_i) = new_local env "abs_param" in
    set_i ^^
    get_i ^^
    unbox env ^^
    compile_const_64 0L ^^
    G.i (Compare (Wasm.Values.I64 I64Op.LtS)) ^^
    G.if_ (ValBlockType (Some I32Type))
      ( compile_const_64 0L ^^
        get_i ^^
        unbox env ^^
        G.i (Binary (Wasm.Values.I64 I64Op.Sub)) ^^
        box env
      )
      ( get_i )

  let with_both_unboxed op env =
    let set_tmp, get_tmp = new_local64 env "top" in
    unbox env ^^ set_tmp ^^ unbox env ^^ get_tmp ^^ op env ^^ box env

  let compile_add = with_both_unboxed BoxedWord.compile_add
  let compile_signed_sub = with_both_unboxed BoxedWord.compile_signed_sub
  let compile_mul = with_both_unboxed BoxedWord.compile_mul
  let compile_signed_div = with_both_unboxed BoxedWord.compile_signed_div
  let compile_signed_mod = with_both_unboxed BoxedWord.compile_signed_mod
  let compile_unsigned_div = with_both_unboxed BoxedWord.compile_unsigned_div
  let compile_unsigned_rem = with_both_unboxed BoxedWord.compile_unsigned_rem
  let compile_unsigned_sub = with_both_unboxed BoxedWord.compile_unsigned_sub
  let compile_unsigned_pow = with_both_unboxed BoxedWord.compile_unsigned_pow

  let compile_neg env =
    Func.share_code1 env "negInt" ("n", I32Type) [I32Type] (fun env get_n ->
      compile_lit env (Big_int.big_int_of_int 0) ^^
      get_n ^^
      compile_signed_sub env
    )

  let with_comp_unboxed op env =
    let set_tmp, get_tmp = new_local64 env "top" in
    unbox env ^^ set_tmp ^^ unbox env ^^ get_tmp ^^ op

  let compile_eq env = with_comp_unboxed (BoxedWord.compile_eq env) env
  let compile_relop env relop = with_comp_unboxed (BoxedWord.compile_relop env (i64op_from_relop relop)) env
  let compile_is_negative env = unbox env ^^ compile_const_64 0L ^^ G.i (Compare (Wasm.Values.I64 I64Op.LtS))
end
[@@@warning "+60"]

module BigNumLibtommmath : BigNumType = struct

<<<<<<< HEAD
module MakeCompact (Num : BigNumType) : BigNumType = struct

  (* examine the skewed pointer and determine if number fits into 31 bits *)
  let fits_in_vanilla env = Num.fits_signed_bits env 31

  (* right-padded with 0 *)
  let extend =
    compile_unboxed_one ^^
    G.i (Binary (Wasm.Values.I32 I32Op.Rotr))

  (* right-padded with 0 *)
  let extend64 =
    extend ^^
    G.i (Convert (Wasm.Values.I64 I64Op.ExtendSI32))

  (* bits should be 31 for right-aligned
     and 32 for right-0-padded *)
  let speculate_compact64 bits =
    compile_const_64 1L ^^
    G.i (Binary (Wasm.Values.I64 I64Op.Shl)) ^^
    G.i (Binary (Wasm.Values.I64 I64Op.Xor)) ^^
    compile_const_64 Int64.(shift_left minus_one bits) ^^
    G.i (Binary (Wasm.Values.I64 I64Op.And)) ^^
    G.i (Test (Wasm.Values.I64 I64Op.Eqz))

  (* input is right-padded with 0 *)
  let compress32 =
    compile_unboxed_one ^^
    G.i (Binary (Wasm.Values.I32 I32Op.Rotl))

  (* input is right-padded with 0 *)
  let compress64 =
    G.i (Convert (Wasm.Values.I32 I32Op.WrapI64)) ^^
    compress32

  let speculate_compact =
    compile_unboxed_one ^^
    G.i (Binary (Wasm.Values.I32 I32Op.Shl)) ^^
    G.i (Binary (Wasm.Values.I32 I32Op.Xor)) ^^
    compile_unboxed_const Int32.(shift_left minus_one 31) ^^
    G.i (Binary (Wasm.Values.I32 I32Op.And)) ^^
    G.i (Test (Wasm.Values.I32 I32Op.Eqz))

  let compress =
    compile_shl_const 1l ^^
    compile_unboxed_one ^^
    G.i (Binary (Wasm.Values.I32 I32Op.Rotl))

  (* check if both arguments are compact (i.e. unboxed),
     if so, promote to signed i64 (with right bit (i.e. LSB) zero) and perform the fast path.
     Otherwise make sure that both arguments are in heap representation,
     and run the slow path on them.
     In both cases bring the results into normal form.
   *)
  let try_unbox2 fast slow env =
    let set_a, get_a = new_local env "a" in
    let set_b, get_b = new_local env "b" in
    let set_res, get_res = new_local env "res" in
    let set_res64, get_res64 = new_local64 env "res64" in
    set_b ^^ set_a ^^
    get_a ^^ get_b ^^ G.i (Binary (Wasm.Values.I32 I32Op.Or)) ^^
    BitTagged.if_unboxed env (ValBlockType (Some I32Type))
      begin
        get_a ^^ extend64 ^^
        get_b ^^ extend64 ^^
        fast env ^^ set_res64 ^^
        get_res64 ^^ get_res64 ^^ speculate_compact64 32 ^^
        G.if_ (ValBlockType (Some I32Type))
          (get_res64 ^^ compress64)
          begin
            get_res64 ^^
            compile_const_64 1L ^^ G.i (Binary (Wasm.Values.I64 I64Op.ShrS)) ^^
            Num.from_word64 env
          end
      end
      begin
        get_a ^^ BitTagged.if_unboxed env (ValBlockType (Some I32Type))
          (get_a ^^ extend64 ^^ compile_const_64 1L ^^ G.i (Binary (Wasm.Values.I64 I64Op.ShrS)) ^^ Num.from_word64(*FIXME: signed*) env)
          get_a ^^
        get_b ^^ BitTagged.if_unboxed env (ValBlockType (Some I32Type))
          (get_b ^^ extend64 ^^ compile_const_64 1L ^^ G.i (Binary (Wasm.Values.I64 I64Op.ShrS)) ^^ Num.from_word64(*FIXME: signed*) env)
          get_b ^^
        slow env ^^ set_res ^^ get_res ^^
        fits_in_vanilla env ^^
        G.if_ (ValBlockType (Some I32Type))
          (get_res ^^ Num.truncate_to_word32 env ^^ compress)
          get_res
      end

  let compile_add = try_unbox2 BoxedWord.compile_add Num.compile_add

  let adjust a1 a2 r code env = (* FIXME *)
    begin
      if a1 then
        let set_n, get_n = new_local64 env "n" in
        set_n ^^
        compile_const_64 1L ^^
        G.i (Binary (Wasm.Values.I64 I64Op.ShrS)) ^^
        get_n
      else G.nop
    end ^^
    if a2 then
      compile_const_64 1L ^^
      G.i (Binary (Wasm.Values.I64 I64Op.ShrS)) ^^
      code env ^^ if r then
                     compile_const_64 1L ^^
                     G.i (Binary (Wasm.Values.I64 I64Op.Shl))
                   else G.nop
    else
      code env

  let compile_mul = try_unbox2 (adjust false true false BoxedWord.compile_mul) Num.compile_mul
  let compile_signed_sub = try_unbox2 BoxedWord.compile_signed_sub Num.compile_signed_sub
  let compile_signed_div = try_unbox2 (adjust true true true BoxedWord.compile_signed_div) Num.compile_signed_div
  let compile_signed_mod = try_unbox2 BoxedWord.compile_signed_mod Num.compile_signed_mod
  let compile_unsigned_div = try_unbox2 (adjust true true true BoxedWord.compile_unsigned_div) Num.compile_unsigned_div
  let compile_unsigned_rem = try_unbox2 BoxedWord.compile_unsigned_rem Num.compile_unsigned_rem
  let compile_unsigned_sub = try_unbox2 BoxedWord.compile_unsigned_sub Num.compile_unsigned_sub
  let compile_unsigned_pow = try_unbox2 (adjust true true true BoxedWord.compile_unsigned_pow(*FIXME: OVERFLOWS FAST*)) Num.compile_unsigned_pow

  let compile_is_negative env =
    let set_n, get_n = new_local env "n" in
    set_n ^^ get_n ^^
    BitTagged.if_unboxed env (ValBlockType (Some I32Type))
      (get_n ^^ compile_bitand_const 1l)
      (get_n ^^ Num.compile_is_negative env)

  let compile_lit env = function
    | n when Big_int.(is_int_big_int n
                      && int_of_big_int n >= Int32.(to_int (shift_left 3l 30))
                      && int_of_big_int n <= Int32.(to_int (shift_right_logical minus_one 2))) ->
      let i = Int32.of_int (Big_int.int_of_big_int n) in
      compile_unboxed_const Int32.(logor (shift_left i 2) (shift_right_logical i 31))
    | n -> Num.compile_lit env n

  let compile_neg env =
    Func.share_code1 env "negCompInt" ("n", I32Type) [I32Type] (fun env get_n ->
      compile_lit env (Big_int.big_int_of_int 0) ^^
      get_n ^^
      compile_signed_sub env (*TODO(gabor) we can do better*)
    )

  let try_comp_unbox2 fast slow env =
    let set_a, get_a = new_local env "a" in
    let set_b, get_b = new_local env "b" in
    set_b ^^ set_a ^^
    get_a ^^ get_b ^^ G.i (Binary (Wasm.Values.I32 I32Op.Or)) ^^
    BitTagged.if_unboxed env (ValBlockType (Some I32Type))
      begin
        get_a ^^ extend64 ^^
        get_b ^^ extend64 ^^
        fast env
      end
      begin
        get_a ^^ BitTagged.if_unboxed env (ValBlockType (Some I32Type))
          (get_a ^^ extend64 ^^ compile_const_64 1L ^^ G.i (Binary (Wasm.Values.I64 I64Op.ShrS)) ^^ Num.from_word64(*FIXME: signed*) env)
          get_a ^^
        get_b ^^ BitTagged.if_unboxed env (ValBlockType (Some I32Type))
          (get_b ^^ extend64 ^^ compile_const_64 1L ^^ G.i (Binary (Wasm.Values.I64 I64Op.ShrS)) ^^ Num.from_word64(*FIXME: signed*) env)
          get_b ^^
        slow env
      end

  let compile_eq = try_comp_unbox2 BoxedWord.compile_eq Num.compile_eq
  let compile_relop env bigintop =
    try_comp_unbox2
      (fun env' -> BoxedWord.compile_relop env' (i64op_from_relop bigintop))
      (fun env' -> Num.compile_relop env' bigintop)
      env

  let try_unbox iN fast slow env =
    let set_a, get_a = new_local env "a" in
    set_a ^^ get_a ^^
    BitTagged.if_unboxed env (ValBlockType (Some iN))
      (get_a ^^ fast env)
      (get_a ^^ slow env)

  let _fits_unsigned_bits env = assert false
  let fits_signed_bits env = assert false

  let compile_abs env =
    try_unbox I32Type
      begin
        fun _ ->
        let set_a, get_a = new_local env "a" in
        set_a ^^ get_a ^^
        compile_bitand_const 1l ^^
        G.if_ (ValBlockType (Some I32Type))
          begin
            get_a ^^
            compile_unboxed_one ^^ (* i.e. -1073741824 *)
            G.i (Compare (Wasm.Values.I32 I32Op.Eq)) ^^
            G.if_ (ValBlockType (Some I32Type))
              (compile_const_64 1073741824L ^^ Num.from_word64 env) (* is non-representable *)
              begin
                get_a ^^
                compile_unboxed_const Int32.minus_one ^^ G.i (Binary (Wasm.Values.I32 I32Op.Xor)) ^^
                compile_unboxed_const 2l ^^ G.i (Binary (Wasm.Values.I32 I32Op.Add))
              end
          end
          get_a
      end
      Num.compile_abs
      env

  let compile_load_from_data_buf env =
    let set_res, get_res = new_local env "res" in
    let set_size, get_size = new_local env "size" in
    Num.compile_load_from_data_buf env ^^
    set_size ^^ set_res ^^ get_res ^^
    fits_in_vanilla env ^^
    begin G.if_ (ValBlockType (Some I32Type))
      (get_res ^^ Num.truncate_to_word32 env ^^ compress)
      get_res
    end ^^
    get_size
 
  let compile_store_to_data_buf env =
    let set_x, get_x = new_local env "x" in
    let set_buf, get_buf = new_local env "buf" in
    set_x ^^ set_buf ^^
    get_x ^^
    try_unbox I32Type
      (fun env ->
        (* POSSIBLY sometime when we externalise LEB128
        extend ^^ compile_unboxed_one ^^ G.i (Binary (Wasm.Values.I32 I32Op.ShrS)) ^^
        G.i (Store {ty = I32Type; align = 0; offset = 0l; sz = None}) ^^
        compile_unboxed_const 4l
         *)
        G.i Drop ^^
        get_buf ^^
        get_x ^^
        extend64 ^^ compile_const_64 1L ^^ G.i (Binary (Wasm.Values.I64 I64Op.ShrS)) ^^
        G.i (Store {ty = I64Type; align = 0; offset = 0l; sz = None}) ^^
        compile_unboxed_const 8l (* 64 bit for now *)
      )
      (fun env -> G.i Drop ^^ get_buf ^^ get_x ^^ Num.compile_store_to_data_buf env)
      env

  let compile_data_size env =
    try_unbox I32Type
      (fun _ -> G.i Drop ^^ compile_unboxed_const 8l) (* FIXME: this is a lie *)
      (fun env -> Num.compile_data_size env)
      env

  let from_signed_word32 env =
    let set_a, get_a = new_local env "a" in
    set_a ^^ get_a ^^ get_a ^^
    speculate_compact ^^
    G.if_ (ValBlockType (Some I32Type))
      (get_a ^^ compress)
      (get_a ^^ Num.from_signed_word32 env)
(*
  let from_signed_word64 env =
    let set_a, get_a = new_local64 env "a" in
    set_a ^^ get_a ^^ get_a ^^
    speculate_compact64 31 ^^
    G.if_ (ValBlockType (Some I32Type))
      (get_a ^^ compile_const_64 1L ^^ G.i (Binary (Wasm.Values.I64 I64Op.Shl)) ^^ compress64)
      (get_a ^^ Num._from_signed_word64 env)
 *)
  let from_word32 env =
    let set_a, get_a = new_local env "a" in
    set_a ^^ get_a ^^
    compile_unboxed_const Int32.(shift_left minus_one 30) ^^
    G.i (Binary (Wasm.Values.I32 I32Op.And)) ^^
    G.i (Test (Wasm.Values.I32 I32Op.Eqz)) ^^
    G.if_ (ValBlockType (Some I32Type))
      (get_a ^^ compile_unboxed_const 2l ^^ G.i (Binary (Wasm.Values.I32 I32Op.Rotl)))
      (get_a ^^ G.i (Convert (Wasm.Values.I64 I64Op.ExtendUI32)) ^^ Num.from_word64 env)

  let from_word64 env =
    let set_a, get_a = new_local64 env "a" in
    set_a ^^ get_a ^^
    compile_const_64 Int64.(shift_left minus_one 30) ^^
    G.i (Binary (Wasm.Values.I64 I64Op.And)) ^^
    G.i (Test (Wasm.Values.I64 I64Op.Eqz)) ^^
    G.if_ (ValBlockType (Some I32Type))
      (get_a ^^ G.i (Convert (Wasm.Values.I32 I32Op.WrapI64)) ^^ compile_unboxed_const 2l ^^ G.i (Binary (Wasm.Values.I32 I32Op.Rotl)))
      (get_a ^^ Num.from_word64 env)

  let _truncate_to_word64 env = assert false
  let truncate_to_word32 env =
    let set_a, get_a = new_local env "a" in
    set_a ^^ get_a ^^
    BitTagged.if_unboxed env (ValBlockType (Some I32Type))
      (get_a ^^ extend ^^ compile_unboxed_one ^^ G.i (Binary (Wasm.Values.I32 I32Op.ShrS)))
      (get_a ^^ Num.truncate_to_word32 env)

  let to_word64 env =
    let set_a, get_a = new_local env "a" in
    set_a ^^ get_a ^^
    BitTagged.if_unboxed env (ValBlockType (Some I64Type))
      (get_a ^^ extend64 ^^ compile_const_64 1L ^^ G.i (Binary (Wasm.Values.I64 I64Op.ShrS)))
      (get_a ^^ Num.to_word64 env)
  let to_word32 env =
    let set_a, get_a = new_local env "a" in
    set_a ^^ get_a ^^
    BitTagged.if_unboxed env (ValBlockType (Some I32Type))
      (get_a ^^ extend ^^ compile_unboxed_one ^^ G.i (Binary (Wasm.Values.I32 I32Op.ShrS)))
      (get_a ^^ Num.to_word32 env)
end

module BigNum = MakeCompact(BigNum64)
=======
  let to_word32 env = E.call_import env "rts" "bigint_to_word32_trap"
  let to_word64 env = E.call_import env "rts" "bigint_to_word64_trap"
>>>>>>> 6dad35d5

  let truncate_to_word32 env = E.call_import env "rts" "bigint_to_word32_wrap"
  let _truncate_to_word64 env = E.call_import env "rts" "bigint_to_word64_wrap"

  let from_word32 env = E.call_import env "rts" "bigint_of_word32"
  let from_word64 env = E.call_import env "rts" "bigint_of_word64"
  let from_signed_word32 env = E.call_import env "rts" "bigint_of_word32_signed"
  let _from_signed_word64 env = E.call_import env "rts" "bigint_of_word64_signed"

  (* TODO: Actually change binary encoding *)
  let compile_data_size env = G.i Drop ^^ compile_unboxed_const 8l
  let compile_store_to_data_buf env =
    _truncate_to_word64 env ^^
    G.i (Store {ty = I64Type; align = 0; offset = 0l; sz = None}) ^^
    compile_unboxed_const 8l (* 64 bit for now *)
  let compile_load_from_data_buf env =
    G.i (Load {ty = I64Type; align = 2; offset = 0l; sz = None}) ^^
    from_word64 env ^^
    compile_unboxed_const 8l (* 64 bit for now *)

  let compile_lit env n =
    let limb_size = 31 in
    let twoto = Big_int.power_int_positive_int 2 limb_size in

    compile_unboxed_const 0l ^^
    E.call_import env "rts" "bigint_of_word32" ^^

    let rec go n =
      if Big_int.sign_big_int n = 0
      then G.nop
      else
        let (a, b) = Big_int.quomod_big_int n twoto in
        go a ^^
        compile_unboxed_const (Int32.of_int limb_size) ^^
        E.call_import env "rts" "bigint_lsh" ^^
        compile_unboxed_const (Big_int.int32_of_big_int b) ^^
        E.call_import env "rts" "bigint_of_word32" ^^
        E.call_import env "rts" "bigint_add" in

    go (Big_int.abs_big_int n) ^^

    if Big_int.sign_big_int n < 0
      then E.call_import env "rts" "bigint_neg"
      else G.nop

  let assert_nonneg env =
    Func.share_code1 env "assert_nonneg" ("n", I32Type) [I32Type] (fun env get_n ->
      get_n ^^
      E.call_import env "rts" "bigint_isneg" ^^
      E.then_trap_with env "Natural subtraction underflow" ^^
      get_n
    )

  let compile_abs env = E.call_import env "rts" "bigint_abs"
  let compile_neg env = E.call_import env "rts" "bigint_neg"
  let compile_add env = E.call_import env "rts" "bigint_add"
  let compile_mul env = E.call_import env "rts" "bigint_mul"
  let compile_signed_sub env = E.call_import env "rts" "bigint_sub"
  let compile_signed_div env = E.call_import env "rts" "bigint_div"
  let compile_signed_mod env = E.call_import env "rts" "bigint_rem"
  let compile_unsigned_sub env = E.call_import env "rts" "bigint_sub" ^^ assert_nonneg env
  let compile_unsigned_rem env = E.call_import env "rts" "bigint_rem"
  let compile_unsigned_div env = E.call_import env "rts" "bigint_div"
  let compile_unsigned_pow env = E.call_import env "rts" "bigint_pow"

  let compile_eq env = E.call_import env "rts" "bigint_eq"
  let compile_is_negative env = E.call_import env "rts" "bigint_isneg"
  let compile_relop env op =
    let fn = match op with
      | Lt -> "rts_bigint_lt"
      | Le -> "rts_bigint_le"
      | Ge -> "rts_bigint_ge"
      | Gt -> "rts_bigint_gt" in
    G.i (Call (nr (E.built_in env fn)))

  let _fits_signed_bits env bits =
    G.i (Call (nr (E.built_in env ("rts_bigint_count_bits")))) ^^
    compile_unboxed_const (Int32.of_int (bits - 1)) ^^
    G.i (Compare (Wasm.Values.I32 I32Op.LeU))
  let _fits_unsigned_bits env bits =
    G.i (Call (nr (E.built_in env ("rts_bigint_count_bits")))) ^^
    compile_unboxed_const (Int32.of_int bits) ^^
    G.i (Compare (Wasm.Values.I32 I32Op.LeU))

end (* BigNumLibtommmath *)

module BigNum = BigNumLibtommmath

(* Primitive functions *)
module Prim = struct
  open Wasm.Values

  (* The Word8 and Word16 bits sit in the MSBs of the i32, in this manner
     we can perform almost all operations, with the exception of
     - Mul (needs shr of one operand)
     - Shr (needs masking of result)
     - Rot (needs duplication into LSBs, masking of amount and masking of result)
     - ctz (needs shr of operand or sub from result)

     Both Word8/16 easily fit into the vanilla stackrep, so no boxing is necessary.
     This MSB-stored schema is also essentially what the interpreter is using.
  *)
  let prim_word32toNat env = BigNum.from_word32 env
  let prim_shiftWordNtoUnsigned env b =
    compile_shrU_const b ^^
    prim_word32toNat env
  let prim_word32toInt env = BigNum.from_signed_word32 env
  let prim_shiftWordNtoSigned env b =
    compile_unboxed_const b ^^
    G.i (Binary (I32 I32Op.ShrS)) ^^
    prim_word32toInt env
  let prim_intToWord32 env = BigNum.truncate_to_word32 env
  let prim_shiftToWordN env b =
    prim_intToWord32 env ^^
    UnboxedSmallWord.shift_leftWordNtoI32 b
end (* Prim *)

module Object = struct
  (* An object has the following heap layout:

    ┌─────┬──────────┬─────────────┬─────────────┬───┐
    │ tag │ n_fields │ field_hash1 │ field_data1 │ … │
    └─────┴──────────┴─────────────┴─────────────┴───┘

    The field_data for immutable fields simply point to the value.

    The field_data for mutable fields are pointers to either an ObjInd, or a
    MutBox (they have the same layout). This indirection is a consequence of
    how we compile object literals with `await` instructions, as these mutable
    fields need to be able to alias local mutal variables.

    We could alternatively switch to an allocate-first approach in the
    await-translation of objects, and get rid of this indirection.
  *)

  let header_size = Int32.add Tagged.header_size 1l

  (* Number of object fields *)
  let size_field = Int32.add Tagged.header_size 0l

  (* We use the same hashing function as Ocaml would *)
  let hash_field_name ({it = Name s; _}) =
    Int32.of_int (Hashtbl.hash s)

  module FieldEnv = Env.Make(String)

  (* This is for non-recursive objects, i.e. ObjNewE *)
  (* The instructions in the field already create the indirection if needed *)
  let lit_raw env fs =
    let name_pos_map =
      fs |>
      (* We could store only public fields in the object, but
         then we need to allocate separate boxes for the non-public ones:
         List.filter (fun (_, vis, f) -> vis.it = Public) |>
      *)
      List.map (fun ({it = Name s;_} as n,_) -> (hash_field_name n, s)) |>
      List.sort compare |>
      List.mapi (fun i (_h,n) -> (n,Int32.of_int i)) |>
      List.fold_left (fun m (n,i) -> FieldEnv.add n i m) FieldEnv.empty in

     let sz = Int32.of_int (FieldEnv.cardinal name_pos_map) in

     (* Allocate memory *)
     let (set_ri, get_ri, ri) = new_local_ env I32Type "obj" in
     Heap.alloc env (Int32.add header_size (Int32.mul 2l sz)) ^^
     set_ri ^^

     (* Set tag *)
     get_ri ^^
     Tagged.store Tagged.Object ^^

     (* Set size *)
     get_ri ^^
     compile_unboxed_const sz ^^
     Heap.store_field size_field ^^

     let hash_position env {it = Name n; _} =
         let i = FieldEnv.find n name_pos_map in
         Int32.add header_size (Int32.mul 2l i) in
     let field_position env {it = Name n; _} =
         let i = FieldEnv.find n name_pos_map in
         Int32.add header_size (Int32.add (Int32.mul 2l i) 1l) in

     (* Write all the fields *)
     let init_field (name, mk_is) : G.t =
       (* Write the hash *)
       get_ri ^^
       compile_unboxed_const (hash_field_name name) ^^
       Heap.store_field (hash_position env name) ^^
       (* Write the pointer to the indirection *)
       get_ri ^^
       mk_is () ^^
       Heap.store_field (field_position env name)
     in
     G.concat_map init_field fs ^^

     (* Return the pointer to the object *)
     get_ri

  (* Returns a pointer to the object field (without following the indirection) *)
  let idx_hash_raw env =
    Func.share_code2 env "obj_idx" (("x", I32Type), ("hash", I32Type)) [I32Type] (fun env get_x get_hash ->
      let (set_f, get_f) = new_local env "f" in
      let (set_r, get_r) = new_local env "r" in

      get_x ^^
      Heap.load_field size_field ^^
      (* Linearly scan through the fields (binary search can come later) *)
      from_0_to_n env (fun get_i ->
        get_i ^^
        compile_mul_const 2l ^^
        compile_add_const header_size ^^
        compile_mul_const Heap.word_size  ^^
        get_x ^^
        G.i (Binary (Wasm.Values.I32 I32Op.Add)) ^^
        set_f ^^

        get_f ^^
        Heap.load_field 0l ^^ (* the hash field *)
        get_hash ^^
        G.i (Compare (Wasm.Values.I32 I32Op.Eq)) ^^
        G.if_ (ValBlockType None)
          ( get_f ^^
            compile_add_const Heap.word_size ^^
            set_r
          ) G.nop
      ) ^^
      get_r
    )

  (* Returns a pointer to the object field (possibly following the indirection) *)
  let idx_hash env indirect =
    if indirect
    then Func.share_code2 env "obj_idx_ind" (("x", I32Type), ("hash", I32Type)) [I32Type] (fun env get_x get_hash ->
      get_x ^^ get_hash ^^
      idx_hash_raw env ^^
      load_ptr ^^ compile_add_const Heap.word_size
    )
    else idx_hash_raw env

  (* Determines whether the field is mutable (and thus needs an indirection) *)
  let is_mut_field env obj_type ({it = Name s; _}) =
    let _, fields = Type.as_obj_sub "" obj_type in
    Type.is_mut (Lib.Option.value (Type.lookup_val_field s fields))

  let idx env obj_type name =
    compile_unboxed_const (hash_field_name name) ^^
    idx_hash env (is_mut_field env obj_type name)

  let load_idx env obj_type f =
    idx env obj_type f ^^
    load_ptr

end (* Object *)


module Iterators = struct
  (*
    We have to synthesize iterators for various functions in Text and Array.
    This is the common code for that.
  *)

  (*
  Parameters:
    name: base name for this built-in function (needs to be unique)
    mk_stop get_x: counter value at which to stop (unboxed)
    mk_next env get_i get_x: pushes onto the stack:
     * how much to increase the counter (unboxed)
     * the thing to return, Vanilla stackrep.
    get_x: The thing to put in the closure, and pass to mk_next

  Return code that takes the object (array or text) on the stack and puts a
  closure onto the stack.
  *)
  let create outer_env name mk_stop mk_next =
    Func.share_code1 outer_env name ("x", I32Type) [I32Type] (fun env get_x ->
      (* Register functions as needed *)
      let next_funid = E.add_fun env (name ^ "_next") (
        Func.of_body env ["clos", I32Type] [I32Type] (fun env ->
          let (set_n, get_n) = new_local env "n" in
          let (set_x, get_x) = new_local env "x" in
          let (set_ret, get_ret) = new_local env "ret" in

          (* Get pointer to counter from closure *)
          Closure.get ^^ Closure.load_data 0l ^^
          MutBox.load ^^ BoxedSmallWord.unbox env ^^ set_n ^^

          (* Get pointer to object in closure *)
          Closure.get ^^ Closure.load_data 1l ^^ set_x ^^

          get_n ^^
          (* Get counter end *)
          mk_stop env get_x ^^
          G.i (Compare (Wasm.Values.I32 I32Op.GeU)) ^^
          G.if_ (ValBlockType (Some I32Type))
            (* Then *)
            Opt.null
            (* Else *)
            begin (* Return stuff *)
              Opt.inject env (
                (* Put address of conter on the stack, for the store *)
                Closure.get ^^ Closure.load_data 0l ^^
                (* Get value and increase *)
                mk_next env get_n get_x ^^
                set_ret ^^ (* put return value aside *)
                (* Advance counter *)
                get_n ^^ G.i (Binary (Wasm.Values.I32 I32Op.Add)) ^^
                BoxedSmallWord.box env ^^ MutBox.store ^^
                (* Return new value *)
                get_ret)
            end
        )
      ) in

      let iter_funid = E.add_fun env (name ^ "_iter") (
        Func.of_body env ["clos", I32Type] [I32Type] (fun env ->
          (* closure for the function *)
          let (set_ni, get_ni) = new_local env "next" in
          Closure.fixed_closure env next_funid
            [ Tagged.obj env Tagged.MutBox [ compile_unboxed_zero ]
            ;  Closure.get ^^ Closure.load_data 0l
            ] ^^
          set_ni ^^

          Object.lit_raw env
            [ nr_ (Name "next"), fun _ -> get_ni ]
        )
      ) in

      (* Now build the closure *)
      Closure.fixed_closure env iter_funid [ get_x ]
    )

end (* Iterators *)

module Text = struct
  (* The layout of a text object is

     ┌─────┬─────────┬──────────────────┐
     │ tag │ n_bytes │ bytes (padded) … │
     └─────┴─────────┴──────────────────┘

     Note: The bytes are UTF-8 encoded code points from Unicode.
  *)

  let header_size = Int32.add Tagged.header_size 1l

  let len_field = Int32.add Tagged.header_size 0l

  let lit env s =
    let tag = bytes_of_int32 (Tagged.int_of_tag Tagged.Text) in
    let len = bytes_of_int32 (Int32.of_int (String.length s)) in
    let data = tag ^ len ^ s in
    let ptr = E.add_static_bytes env data in
    compile_unboxed_const ptr

  let alloc env = Func.share_code1 env "text_alloc" ("len", I32Type) [I32Type] (fun env get_len ->
      let (set_x, get_x) = new_local env "x" in
      compile_unboxed_const (Int32.mul Heap.word_size header_size) ^^
      get_len ^^
      G.i (Binary (Wasm.Values.I32 I32Op.Add)) ^^
      Heap.dyn_alloc_bytes env ^^
      set_x ^^

      get_x ^^ Tagged.store Tagged.Text ^^
      get_x ^^ get_len ^^ Heap.store_field len_field ^^
      get_x
   )

  let unskewed_payload_offset = Int32.(add ptr_unskew (mul Heap.word_size header_size))
  let payload_ptr_unskewed =
    compile_add_const unskewed_payload_offset

  (* String concatentation. Expects two strings on stack *)
  let concat env = Func.share_code2 env "concat" (("x", I32Type), ("y", I32Type)) [I32Type] (fun env get_x get_y ->
      let (set_z, get_z) = new_local env "z" in
      let (set_len1, get_len1) = new_local env "len1" in
      let (set_len2, get_len2) = new_local env "len2" in

      get_x ^^ Heap.load_field len_field ^^ set_len1 ^^
      get_y ^^ Heap.load_field len_field ^^ set_len2 ^^

      (* allocate memory *)
      get_len1 ^^
      get_len2 ^^
      G.i (Binary (Wasm.Values.I32 I32Op.Add)) ^^
      alloc env ^^
      set_z ^^

      (* Copy first string *)
      get_z ^^ payload_ptr_unskewed ^^
      get_x ^^ payload_ptr_unskewed ^^
      get_len1 ^^
      Heap.memcpy env ^^

      (* Copy second string *)
      get_z ^^ payload_ptr_unskewed ^^ get_len1 ^^ G.i (Binary (Wasm.Values.I32 I32Op.Add)) ^^
      get_y ^^ payload_ptr_unskewed ^^
      get_len2 ^^
      Heap.memcpy env ^^

      (* Done *)
      get_z
    )

  (* String comparison. Expects two strings on stack *)
  let compare env =
    Func.share_code2 env "Text.compare" (("x", I32Type), ("y", I32Type)) [I32Type] (fun env get_x get_y ->
      let (set_len1, get_len1) = new_local env "len1" in
      let (set_len2, get_len2) = new_local env "len2" in

      get_x ^^ Heap.load_field len_field ^^ set_len1 ^^
      get_y ^^ Heap.load_field len_field ^^ set_len2 ^^

      get_len1 ^^
      get_len2 ^^
      G.i (Compare (Wasm.Values.I32 I32Op.Eq)) ^^
      G.if_ (ValBlockType None) G.nop (Bool.lit false ^^ G.i Return) ^^

      (* We could do word-wise comparisons if we know that the trailing bytes
         are zeroed *)
      get_len1 ^^
      from_0_to_n env (fun get_i ->
        get_x ^^
        payload_ptr_unskewed ^^
        get_i ^^
        G.i (Binary (Wasm.Values.I32 I32Op.Add)) ^^
        G.i (Load {ty = I32Type; align = 0; offset = 0l; sz = Some (Wasm.Memory.Pack8, Wasm.Memory.ZX)}) ^^

        get_y ^^
        payload_ptr_unskewed ^^
        get_i ^^
        G.i (Binary (Wasm.Values.I32 I32Op.Add)) ^^
        G.i (Load {ty = I32Type; align = 0; offset = 0l; sz = Some (Wasm.Memory.Pack8, Wasm.Memory.ZX)}) ^^

        G.i (Compare (Wasm.Values.I32 I32Op.Eq)) ^^
        G.if_ (ValBlockType None) G.nop (Bool.lit false ^^ G.i Return)
      ) ^^
      Bool.lit true
  )

  let prim_decodeUTF8 env =
    Func.share_code1 env "decodeUTF8" ("string", I32Type)
      [I32Type; I32Type] (fun env get_string ->
        let (set_res, get_res) = new_local env "res" in
        get_string ^^ payload_ptr_unskewed ^^
        UnboxedSmallWord.len_UTF8_head env set_res ^^
        BoxedSmallWord.box env ^^
        get_res ^^ UnboxedSmallWord.box_codepoint
      )

  let text_chars env =
    Iterators.create env "text_chars"
      (fun env get_x -> get_x ^^ Heap.load_field len_field)
      (fun env get_i get_x ->
          let (set_char, get_char) = new_local env "char" in
          get_x ^^ payload_ptr_unskewed ^^
          get_i ^^ G.i (Binary (Wasm.Values.I32 I32Op.Add)) ^^
          UnboxedSmallWord.len_UTF8_head env set_char ^^
          get_char ^^ UnboxedSmallWord.box_codepoint
      )

  let partial_len env =
    Func.share_code1 env "text_len_partial" ("x", I32Type) [I32Type] (fun env get_x ->
      let funid = E.add_fun env "text_len" (Func.of_body env ["clos", I32Type] [I32Type] (fun env ->
        let get_text_object = Closure.get ^^ Closure.load_data 0l in
        let (set_max, get_max) = new_local env "max" in
        let (set_n, get_n) = new_local env "n" in
        let (set_len, get_len) = new_local env "len" in
        compile_unboxed_zero ^^ set_n ^^
        compile_unboxed_zero ^^ set_len ^^
        get_text_object ^^ Heap.load_field len_field ^^ set_max ^^
        compile_while
          (get_n ^^ get_max ^^ G.i (Compare (Wasm.Values.I32 I32Op.LtU)))
          begin
            get_text_object ^^ payload_ptr_unskewed ^^ get_n ^^
              G.i (Binary (Wasm.Values.I32 I32Op.Add)) ^^
            UnboxedSmallWord.len_UTF8_head env (G.i Drop) ^^
            get_n ^^ G.i (Binary (Wasm.Values.I32 I32Op.Add)) ^^ set_n ^^
            get_len ^^ compile_add_const 1l ^^ set_len
          end ^^
        get_len ^^
        BigNum.from_word32 env
      )) in
      Closure.fixed_closure env funid [ get_x ]
    )

  let prim_showChar env =
    let (set_c, get_c) = new_local env "c" in
    let (set_utf8, get_utf8) = new_local env "utf8" in
    let storeLeader bitpat shift =
      get_c ^^ compile_shrU_const shift ^^ compile_bitor_const bitpat ^^
      G.i (Store {ty = I32Type; align = 0;
                  offset = unskewed_payload_offset;
                  sz = Some Wasm.Memory.Pack8}) in
    let storeFollower offset shift =
      get_c ^^ compile_shrU_const shift ^^ UnboxedSmallWord.compile_6bit_mask ^^
        compile_bitor_const 0b10000000l ^^
      G.i (Store {ty = I32Type; align = 0;
                  offset = Int32.add offset unskewed_payload_offset;
                  sz = Some Wasm.Memory.Pack8}) in
    let allocPayload n = compile_unboxed_const n ^^ alloc env ^^ set_utf8 ^^ get_utf8 in
    UnboxedSmallWord.unbox_codepoint ^^
    set_c ^^
    get_c ^^
    compile_unboxed_const 0x80l ^^
    G.i (Compare (Wasm.Values.I32 I32Op.LtU)) ^^
    G.if_ (ValBlockType None)
      (allocPayload 1l ^^ storeLeader 0b00000000l 0l)
      begin
        get_c ^^
        compile_unboxed_const 0x800l ^^
        G.i (Compare (Wasm.Values.I32 I32Op.LtU)) ^^
        G.if_ (ValBlockType None)
          begin
            allocPayload 2l ^^ storeFollower 1l 0l ^^
            get_utf8 ^^ storeLeader 0b11000000l 6l
          end
          begin
            get_c ^^
            compile_unboxed_const 0x10000l ^^
            G.i (Compare (Wasm.Values.I32 I32Op.LtU)) ^^
            G.if_ (ValBlockType None)
            begin
              allocPayload 3l ^^ storeFollower 2l 0l ^^
              get_utf8 ^^ storeFollower 1l 6l ^^
              get_utf8 ^^ storeLeader 0b11100000l 12l
            end
            begin
              allocPayload 4l ^^ storeFollower 3l 0l ^^
              get_utf8 ^^ storeFollower 2l 6l ^^
              get_utf8 ^^ storeFollower 1l 12l ^^
              get_utf8 ^^ storeLeader 0b11110000l 18l
            end
          end
      end ^^
    get_utf8

end (* Text *)

module Arr = struct
  (* Object layout:

     ┌─────┬──────────┬────────┬───┐
     │ tag │ n_fields │ field1 │ … │
     └─────┴──────────┴────────┴───┘

     No difference between mutable and immutable arrays.
  *)

  let header_size = Int32.add Tagged.header_size 1l
  let element_size = 4l
  let len_field = Int32.add Tagged.header_size 0l

  (* Dynamic array access. Returns the address (not the value) of the field.
     Does bounds checking *)
  let idx env =
    Func.share_code2 env "Array.idx" (("array", I32Type), ("idx", I32Type)) [I32Type] (fun env get_array get_idx ->
      (* No need to check the lower bound, we interpret is as unsigned *)
      (* Check the upper bound *)
      get_idx ^^
      get_array ^^ Heap.load_field len_field ^^
      G.i (Compare (Wasm.Values.I32 I32Op.LtU)) ^^
      E.else_trap_with env "Array index out of bounds" ^^

      get_idx ^^
      compile_add_const header_size ^^
      compile_mul_const element_size ^^
      get_array ^^
      G.i (Binary (Wasm.Values.I32 I32Op.Add))
    )

  let partial_get env =
    Func.share_code1 env "array_get_partial" ("x", I32Type) [I32Type] (fun env get_x ->
      let funid = E.add_fun env "array_get" (Func.of_body env ["clos", I32Type; "idx", I32Type] [I32Type] (fun env1 ->
        let get_idx = G.i (LocalGet (nr 1l)) in
        Closure.get ^^ Closure.load_data 0l ^^
        get_idx ^^ BigNum.to_word32 env1 ^^
        idx env1 ^^
        load_ptr
      )) in
      Closure.fixed_closure env funid [ get_x ]
    )

  let partial_set env =
    Func.share_code1 env "array_set_partial" ("x", I32Type) [I32Type] (fun env get_x ->
      let funid = E.add_fun env "array_set" (Func.of_body env ["clos", I32Type; "idx", I32Type; "val", I32Type] [] (fun env1 ->
        let get_idx = G.i (LocalGet (nr 1l)) in
        let get_val = G.i (LocalGet (nr 2l)) in
        Closure.get ^^ Closure.load_data 0l ^^
        get_idx ^^ BigNum.to_word32 env1 ^^
        idx env1 ^^
        get_val ^^
        store_ptr
      )) in
      Closure.fixed_closure env funid [ get_x ]
    )

  let partial_len env =
    Func.share_code1 env "array_len_partial" ("x", I32Type) [I32Type] (fun env get_x ->
      let funid = E.add_fun env "array_len" (Func.of_body env ["clos", I32Type] [I32Type] (fun env1 ->
        Closure.get ^^ Closure.load_data 0l ^^
        Heap.load_field len_field ^^
        BigNum.from_word32 env1
      )) in
      Closure.fixed_closure env funid [ get_x ]
    )

  (* Compile an array literal. *)
  let lit env element_instructions =
    Tagged.obj env Tagged.Array
     ([ compile_unboxed_const (Wasm.I32.of_int_u (List.length element_instructions))
      ] @ element_instructions)

  let keys_iter env =
    Iterators.create env "array_keys"
      (fun env get_x -> get_x ^^ Heap.load_field len_field)
      (fun env get_i get_x ->
        compile_unboxed_const 1l ^^ (* advance by one *)
        get_i ^^ BigNum.from_word32 env (* return the boxed index *)
      )

  let vals_iter env =
    Iterators.create env "array_vals"
      (fun env get_x -> get_x ^^ Heap.load_field len_field)
      (fun env get_i get_x ->
        compile_unboxed_const 1l ^^ (* advance by one *)
        get_x ^^ get_i ^^ idx env ^^ load_ptr (* return the element *)
      )

  (* Does not initialize the fields! *)
  let alloc env =
    let (set_len, get_len) = new_local env "len" in
    let (set_r, get_r) = new_local env "r" in
    set_len ^^

    (* Allocate *)
    get_len ^^
    compile_add_const header_size ^^
    Heap.dyn_alloc_words env ^^
    set_r ^^

    (* Write header *)
    get_r ^^
    Tagged.store Tagged.Array ^^
    get_r ^^
    get_len ^^
    Heap.store_field len_field ^^

    get_r

  (* The primitive operations *)
  (* No need to wrap them in RTS functions: They occur only once, in the prelude. *)
  let init env =
    let (set_len, get_len) = new_local env "len" in
    let (set_x, get_x) = new_local env "x" in
    let (set_r, get_r) = new_local env "r" in
    set_x ^^
    BigNum.to_word32 env ^^
    set_len ^^

    (* Allocate *)
    get_len ^^
    alloc env ^^
    set_r ^^

    (* Write fields *)
    get_len ^^
    from_0_to_n env (fun get_i ->
      get_r ^^
      get_i ^^
      idx env ^^
      get_x ^^
      store_ptr
    ) ^^
    get_r

  let tabulate env =
    let (set_len, get_len) = new_local env "len" in
    let (set_f, get_f) = new_local env "f" in
    let (set_r, get_r) = new_local env "r" in
    set_f ^^
    BigNum.to_word32 env ^^
    set_len ^^

    (* Allocate *)
    get_len ^^
    alloc env ^^
    set_r ^^

    (* Write fields *)
    get_len ^^
    from_0_to_n env (fun get_i ->
      (* Where to store *)
      get_r ^^ get_i ^^ idx env ^^
      (* The closure *)
      get_f ^^
      (* The arg *)
      get_i ^^
      BigNum.from_word32 env ^^
      (* The closure again *)
      get_f ^^
      (* Call *)
      Closure.call_closure env (Value.local_cc 1 1) ^^
      store_ptr
    ) ^^
    get_r

end (* Array *)

module Tuple = struct
  (* Tuples use the same object representation (and same tag) as arrays.
     Even though we know the size statically, we still need the size
     information for the GC.

     One could introduce tags for small tuples, to save one word.
  *)

  (* We represent the boxed empty tuple as the unboxed scalar 0, i.e. simply as
     number (but really anything is fine, we never look at this) *)
  let compile_unit = compile_unboxed_one

  (* Expects on the stack the pointer to the array. *)
  let load_n n = Heap.load_field (Int32.add Arr.header_size n)

  (* Takes n elements of the stack and produces an argument tuple *)
  let from_stack env n =
    if n = 0 then compile_unit
    else
      let name = Printf.sprintf "to_%i_tuple" n in
      let args = Lib.List.table n (fun i -> Printf.sprintf "arg%i" i, I32Type) in
      Func.share_code env name args [I32Type] (fun env ->
        Arr.lit env (Lib.List.table n (fun i -> G.i (LocalGet (nr (Int32.of_int i)))))
      )

  (* Takes an argument tuple and puts the elements on the stack: *)
  let to_stack env n =
    if n = 0 then G.i Drop else
    let name = Printf.sprintf "from_%i_tuple" n in
    let retty = Lib.List.make n I32Type in
    Func.share_code1 env name ("tup", I32Type) retty (fun env get_tup ->
      G.table n (fun i -> get_tup ^^ load_n (Int32.of_int i))
    )
end (* Tuple *)

module Dfinity = struct
  (* Dfinity-specific stuff: System imports, databufs etc. *)

  let system_imports env =
    begin
      E.add_func_import env "test" "print" [I32Type] [];
      E.add_func_import env "test" "show_i32" [I32Type] [I32Type];
      E.add_func_import env "data" "externalize" [I32Type; I32Type] [I32Type];
      E.add_func_import env "data" "internalize" [I32Type; I32Type; I32Type; I32Type] [];
      E.add_func_import env "data" "length" [I32Type] [I32Type];
      E.add_func_import env "elem" "externalize" [I32Type; I32Type] [I32Type];
      E.add_func_import env "elem" "internalize" [I32Type; I32Type; I32Type; I32Type] [];
      E.add_func_import env "elem" "length" [I32Type] [I32Type];
      E.add_func_import env "module" "new" [I32Type] [I32Type];
      E.add_func_import env "actor" "new" [I32Type] [I32Type];
      E.add_func_import env "actor" "self" [] [I32Type];
      E.add_func_import env "actor" "export" [I32Type; I32Type] [I32Type];
      E.add_func_import env "func" "internalize" [I32Type; I32Type] [];
      E.add_func_import env "func" "externalize" [I32Type] [I32Type];
      E.add_func_import env "func" "bind_i32" [I32Type; I32Type] [I32Type];
    end

  let system_call env name =
    if E.mode env = DfinityMode
    then G.i (Call (nr (E.built_in env name)))
    else G.i Unreachable

  let compile_databuf_of_text env  =
    Func.share_code1 env "databuf_of_text" ("string", I32Type) [I32Type] (fun env get_string ->
      (* Calculate the offset *)
      get_string ^^
      compile_add_const Int32.(add (mul Heap.word_size Text.header_size) ptr_unskew) ^^

      (* Calculate the length *)
      get_string ^^
      Heap.load_field (Text.len_field) ^^

      (* Externalize *)
      system_call env "data_externalize"
    )

  let compile_databuf_of_bytes env (bytes : string) =
    Text.lit env bytes ^^ compile_databuf_of_text env

  (* For debugging *)
  let compile_static_print env s =
      compile_databuf_of_bytes env s ^^
      system_call env "test_print"

  let _compile_println_int env =
      system_call env "test_show_i32" ^^
      system_call env "test_print" ^^
      compile_static_print env "\n"

  let trap_with env s =
    if E.mode env = DfinityMode
    then compile_static_print env (s ^ "\n") ^^ G.i Unreachable
    else G.i Unreachable

  let prim_print env =
    compile_databuf_of_text env ^^
    system_call env "test_print"

  let default_exports env =
    (* these exports seem to be wanted by the hypervisor/v8 *)
    E.add_export env (nr {
      name = Wasm.Utf8.decode "mem";
      edesc = nr (MemoryExport (nr 0l))
    });
    E.add_export env (nr {
      name = Wasm.Utf8.decode "table";
      edesc = nr (TableExport (nr 0l))
    })

  let export_start_stub env =
    (* Create an empty message *)
    let empty_f = Func.of_body env [] [] (fun env1 ->
      (* Set up memory *)
      G.i (Call (nr (E.built_in env1 "restore_mem"))) ^^
      (* Collect garbage *)
      G.i (Call (nr (E.built_in env1 "collect"))) ^^
      (* Save memory *)
      G.i (Call (nr (E.built_in env1 "save_mem")))
      ) in
    let fi = E.add_fun env "start_stub" empty_f in
    E.add_export env (nr {
      name = Wasm.Utf8.decode "start";
      edesc = nr (FuncExport (nr fi))
    });
    E.add_dfinity_type env (fi, [])

  let box_reference env =
    Func.share_code1 env "box_reference" ("ref", I32Type) [I32Type] (fun env get_ref ->
      Tagged.obj env Tagged.Reference [
        get_ref ^^
        ElemHeap.remember_reference env
      ]
    )

  let unbox_reference env =
    Heap.load_field 1l ^^
    ElemHeap.recall_reference env

  let get_self_reference env =
    system_call env "actor_self" ^^
    box_reference env

  let static_message_funcref env fi =
    compile_unboxed_const fi ^^
    system_call env "func_externalize"

end (* Dfinity *)

module OrthogonalPersistence = struct
  (* This module implements the code that fakes orthogonal persistence *)

  let mem_global = 0l
  let elem_global = 1l

  (* Strategy:
     * There is a persistent global databuf called `datastore`
     * Two helper functions are installed in each actor: restore_mem and save_mem.
       (The don’t actually have names, just numbers, of course).
     * Upon each message entry, call restore_mem. At the end, call save_mem.
     * restore_mem checks if memstore is defined.
       - If it is 0, then this is the first message ever received.
         Run the actor’s start function (e.g. to initialize globals).
       - If it is not 0, then load the databuf into memory, and set
         the global with the end-of-memory pointer to the length.
     * save_mem simply copies the whole dynamic memory (up to the end-of-memory
       pointer) to a new databuf and stores that in memstore.

    This does not persist references yet.
  *)

  let register env start_funid =
    E.add_export env (nr {
      name = Wasm.Utf8.decode "datastore";
      edesc = nr (GlobalExport (nr mem_global))
    });
    E.add_export env (nr {
      name = Wasm.Utf8.decode "elemstore";
      edesc = nr (GlobalExport (nr elem_global))
    });

    Func.define_built_in env "restore_mem" [] [] (fun env1 ->
       let (set_i, get_i) = new_local env1 "len" in
       G.i (GlobalGet (nr mem_global)) ^^
       Dfinity.system_call env1 "data_length" ^^
       set_i ^^

       get_i ^^
       compile_eq_const 0l ^^
       G.if_ (ValBlockType None)
         (* First run, call the start function *)
         ( G.i (Call (nr start_funid)) )

         (* Subsequent run *)
         ( (* Set heap pointer based on databuf length *)
           get_i ^^
           compile_add_const ElemHeap.table_end ^^
           Heap.set_heap_ptr ^^
           Heap.get_heap_ptr ^^ Heap.grow_memory env ^^

           (* Load memory *)
           compile_unboxed_const ElemHeap.table_end ^^
           get_i ^^
           G.i (GlobalGet (nr mem_global)) ^^
           compile_unboxed_zero ^^
           Dfinity.system_call env1 "data_internalize" ^^

           (* Load reference counter *)
           G.i (GlobalGet (nr elem_global)) ^^
           Dfinity.system_call env1 "elem_length" ^^
           ElemHeap.set_ref_ctr ^^

           (* Load references *)
           compile_unboxed_const ElemHeap.ref_location ^^
           ElemHeap.get_ref_ctr ^^
           G.i (GlobalGet (nr elem_global)) ^^
           compile_unboxed_zero ^^
           Dfinity.system_call env1 "elem_internalize"
        )
    );
    Func.define_built_in env "save_mem" [] [] (fun env1 ->
       (* Store memory *)
       compile_unboxed_const ElemHeap.table_end ^^
       Heap.get_heap_ptr ^^
       compile_unboxed_const ElemHeap.table_end ^^
       G.i (Binary (Wasm.Values.I32 I32Op.Sub)) ^^
       Dfinity.system_call env "data_externalize" ^^
       G.i (GlobalSet (nr mem_global)) ^^

       (* Store references *)
       compile_unboxed_const ElemHeap.ref_location ^^
       ElemHeap.get_ref_ctr ^^
       Dfinity.system_call env "elem_externalize" ^^
       G.i (GlobalSet (nr elem_global))
    )

  let save_mem env =
    if E.mode env = DfinityMode
    then G.i (Call (nr (E.built_in env "save_mem")))
    else G.i Unreachable

  let restore_mem env =
    if E.mode env = DfinityMode
    then G.i (Call (nr (E.built_in env "restore_mem")))
    else G.i Unreachable

end (* OrthogonalPersistence *)

module HeapTraversal = struct
  (* Returns the object size (in words) *)
  let object_size env =
    Func.share_code1 env "object_size" ("x", I32Type) [I32Type] (fun env get_x ->
      get_x ^^
      Tagged.branch env (ValBlockType (Some I32Type))
        [ Tagged.Int,
          compile_unboxed_const 3l
        ; Tagged.SmallWord,
          compile_unboxed_const 2l
        ; Tagged.BigInt,
          compile_unboxed_const 5l (* HeapTag + sizeof(mp_int) *)
        ; Tagged.Reference,
          compile_unboxed_const 2l
        ; Tagged.Some,
          compile_unboxed_const 2l
        ; Tagged.Variant,
          compile_unboxed_const 3l
        ; Tagged.ObjInd,
          compile_unboxed_const 2l
        ; Tagged.MutBox,
          compile_unboxed_const 2l
        ; Tagged.Array,
          get_x ^^
          Heap.load_field Arr.len_field ^^
          compile_add_const Arr.header_size
        ; Tagged.Text,
          get_x ^^
          Heap.load_field Text.len_field ^^
          compile_add_const 3l ^^
          compile_divU_const Heap.word_size ^^
          compile_add_const Text.header_size
        ; Tagged.Object,
          get_x ^^
          Heap.load_field Object.size_field ^^
          compile_mul_const 2l ^^
          compile_add_const Object.header_size
        ; Tagged.Closure,
          get_x ^^
          Heap.load_field Closure.len_field ^^
          compile_add_const Closure.header_size
        ]
        (* Indirections have unknown size. *)
    )

  let walk_heap_from_to env compile_from compile_to mk_code =
      let (set_x, get_x) = new_local env "x" in
      compile_from ^^ set_x ^^
      compile_while
        (* While we have not reached the end of the area *)
        ( get_x ^^
          compile_to ^^
          G.i (Compare (Wasm.Values.I32 I32Op.LtU))
        )
        ( mk_code get_x ^^
          get_x ^^
          get_x ^^ object_size env ^^ compile_mul_const Heap.word_size ^^
          G.i (Binary (Wasm.Values.I32 I32Op.Add)) ^^
          set_x
        )

  (* Calls mk_code for each pointer in the object pointed to by get_x,
     passing code get the address of the pointer,
     and code to get the offset of the pointer (for the BigInt payload field). *)
  let for_each_pointer env get_x mk_code mk_code_offset =
    let (set_ptr_loc, get_ptr_loc) = new_local env "ptr_loc" in
    let code = mk_code get_ptr_loc in
    let code_offset = mk_code_offset get_ptr_loc in
    get_x ^^
    Tagged.branch_default env (ValBlockType None) G.nop
      [ Tagged.MutBox,
        get_x ^^
        compile_add_const (Int32.mul Heap.word_size MutBox.field) ^^
        set_ptr_loc ^^
        code
      ; Tagged.BigInt,
        get_x ^^
        compile_add_const (Int32.mul Heap.word_size 4l) ^^
        set_ptr_loc ^^
        code_offset Text.unskewed_payload_offset
      ; Tagged.Some,
        get_x ^^
        compile_add_const (Int32.mul Heap.word_size Opt.payload_field) ^^
        set_ptr_loc ^^
        code
      ; Tagged.Variant,
        get_x ^^
        compile_add_const (Int32.mul Heap.word_size Variant.payload_field) ^^
        set_ptr_loc ^^
        code
      ; Tagged.ObjInd,
        get_x ^^
        compile_add_const (Int32.mul Heap.word_size 1l) ^^
        set_ptr_loc ^^
        code
      ; Tagged.Array,
        get_x ^^
        Heap.load_field Arr.len_field ^^
        (* Adjust fields *)
        from_0_to_n env (fun get_i ->
          get_x ^^
          get_i ^^
          Arr.idx env ^^
          set_ptr_loc ^^
          code
        )
      ; Tagged.Object,
        get_x ^^
        Heap.load_field Object.size_field ^^

        from_0_to_n env (fun get_i ->
          get_i ^^
          compile_mul_const 2l ^^
          compile_add_const 1l ^^
          compile_add_const Object.header_size ^^
          compile_mul_const Heap.word_size ^^
          get_x ^^
          G.i (Binary (Wasm.Values.I32 I32Op.Add)) ^^
          set_ptr_loc ^^
          code
        )
      ; Tagged.Closure,
        get_x ^^
        Heap.load_field Closure.len_field ^^

        from_0_to_n env (fun get_i ->
          get_i ^^
          compile_add_const Closure.header_size ^^
          compile_mul_const Heap.word_size ^^
          get_x ^^
          G.i (Binary (Wasm.Values.I32 I32Op.Add)) ^^
          set_ptr_loc ^^
          code
        )
      ]

end (* HeapTraversal *)

module Serialization = struct
  (*
    Also see (and update) `design/TmpWireFormat.md`, which documents the format
    in a “user-facing” way.

    We have a specific serialization strategy for `Text` and references for
    easier interop with the console and the nonce. This is a stop-gap measure
    until we have nailed down IDL and Bidirectional Messaging.

    The general serialization strategy is as follows:
    * We traverse the data to calculate the size needed for the data buffer and the
      reference buffer.
    * We remember the current heap pointer, and use the space after as scratch space.
    * The scratch space is separated into two regions:
      One for references, and one for raw data.
    * We traverse the data, in a type-driven way, and copy it to the scratch space.
      We thread through pointers to the current free space of the two scratch spaces.
      This is type driven, and we use the `share_code` machinery and names that
      properly encode the type to resolve loops in a convenient way.
    * We externalize all that new data space into a databuf, and add this reference
      to the reference space.
    * We externalize the reference space into a elembuf
    * We reset the heap pointer and table pointer, to garbage collect the scratch space.

    TODO: Cycles are not detected.

    The deserialization is analogous:
    * We allocate some scratch space, and internalize the elembuf into it.
    * We allocate some more scratch space, and internalize the databuf into it.
    * We parse the data, in a type-driven way, using normal construction and
      allocation.
    * At the end, the scratch space is a hole in the heap, and will be reclaimed
      by the next GC.
  *)

  (* A type identifier *)

  (*
    This needs to map types to some identifier with the following properties:
     - Its domain are normalized types that do not mention any type parameters
     - It needs to be injective wrt. type equality
     - It needs to terminate, even for recursive types
     - It may fail upon type parameters (i.e. no polymorphism)
    We can use string_of_typ here for now, it seems.
  *)
  let typ_id : Type.typ -> string = Type.string_of_typ



  (* Checks whether the serialization of a given type could contain references *)
  module TS = Set.Make (struct type t = Type.typ let compare = compare end)
  let has_no_references : Type.typ -> bool = fun t ->
    let open Type in
    let seen = ref TS.empty in (* break the cycles *)
    let rec go t =
      TS.mem t !seen ||
      begin
        seen := TS.add t !seen;
        match t with
        | Var _ -> assert false
        | (Prim _ | Any | Non | Shared | Pre) -> true
        | Con (c, ts) ->
          begin match Con.kind c with
          | Abs _ -> assert false
          | Def (tbs,t) -> go (open_ ts t) (* TBR this may fail to terminate *)
          end
        | Array t -> go t
        | Tup ts -> List.for_all go ts
        | Func (Sharable, c, tbs, ts1, ts2) -> false
        | Func (s, c, tbs, ts1, ts2) ->
          let ts = open_binds tbs in
          List.for_all go (List.map (open_ ts) ts1) &&
          List.for_all go (List.map (open_ ts) ts2)
        | Opt t -> go t
        | Variant fs -> List.for_all (fun f -> go f.typ) fs
        | Async t -> go t
        | Obj (Actor, fs) -> false
        | Obj (_, fs) -> List.for_all (fun f -> go f.typ) fs
        | Mut t -> go t
        | Serialized t -> go t
        | Typ _ -> false
      end
    in go t

  (* Returns data (in bytes) and reference buffer size (in entries) needed *)
  let rec buffer_size env t =
    let open Type in
    let t = normalize t in
    let name = "@buffer_size<" ^ typ_id t ^ ">" in
    Func.share_code1 env name ("x", I32Type) [I32Type; I32Type]
    (fun env get_x ->

      (* Some combinators for writing values *)
      let (set_data_size, get_data_size) = new_local env "data_size" in
      let (set_ref_size, get_ref_size) = new_local env "ref_size" in
      compile_unboxed_const 0l ^^ set_data_size ^^
      compile_unboxed_const 0l ^^ set_ref_size ^^

      let inc_data_size code =
        get_data_size ^^ code ^^
        G.i (Binary (Wasm.Values.I32 I32Op.Add)) ^^
        set_data_size
      in
      let inc_ref_size i =
        get_ref_size ^^ compile_add_const i ^^ set_ref_size
      in

      let size env t =
        buffer_size env t ^^
        get_ref_size ^^ G.i (Binary (Wasm.Values.I32 I32Op.Add)) ^^ set_ref_size ^^
        get_data_size ^^ G.i (Binary (Wasm.Values.I32 I32Op.Add)) ^^ set_data_size
      in

      (* Now the actual type-dependent code *)
      begin match t with
      | Prim (Nat|Int) -> inc_data_size (get_x ^^ BigNum.compile_data_size env)
      | Prim Word64 -> inc_data_size (compile_unboxed_const 8l) (* 64 bit *)
      | Prim Word8 -> inc_data_size (compile_unboxed_const 1l)
      | Prim Word16 -> inc_data_size (compile_unboxed_const 2l)
      | Prim Word32 -> inc_data_size (compile_unboxed_const 4l)
      | Prim Bool -> inc_data_size (compile_unboxed_const 1l)
      | Tup ts ->
        G.concat_mapi (fun i t ->
          get_x ^^ Tuple.load_n (Int32.of_int i) ^^
          size env t
        ) ts
      | Obj (Object Sharable, fs) ->
        (* Disregarding all subtyping, and assuming sorted fields, we can just
           treat this like a tuple *)
        G.concat_mapi (fun i f ->
          let n = { it = Name f.Type.lab; at = no_region; note = () } in
          get_x ^^ Object.load_idx env t n ^^
          size env f.typ
        ) fs
      | Array t ->
        inc_data_size (compile_unboxed_const Heap.word_size) ^^ (* 32 bit length field *)
        get_x ^^
        Heap.load_field Arr.len_field ^^
        from_0_to_n env (fun get_i ->
          get_x ^^ get_i ^^ Arr.idx env ^^ load_ptr ^^
          size env t
        )
      | Prim Text ->
        inc_data_size (
          compile_unboxed_const Heap.word_size ^^ (* 32 bit length field *)
          get_x ^^ Heap.load_field Text.len_field ^^
          G.i (Binary (Wasm.Values.I32 I32Op.Add))
        )
      | (Prim Null | Shared) -> G.nop
      | Opt t ->
        inc_data_size (compile_unboxed_const 1l) ^^ (* one byte tag *)
        get_x ^^
        Opt.is_some env ^^
        G.if_ (ValBlockType None) (get_x ^^ Opt.project ^^ size env t) G.nop
      | Variant vs ->
        inc_data_size (compile_unboxed_const 4l) ^^ (* one word tag *)
        List.fold_right (fun {lab = l; typ = t} continue ->
            get_x ^^
            Variant.test_is env l ^^
            G.if_ (ValBlockType None)
              ( get_x ^^ Variant.project ^^ size env t)
              continue
          )
          vs
          ( E.trap_with env "buffer_size: unexpected variant" )
      | (Func _ | Obj (Actor, _)) ->
        inc_data_size (compile_unboxed_const Heap.word_size) ^^
        inc_ref_size 1l
      | Non ->
        E.trap_with env "buffer_size called on value of type None"
      | _ -> todo "buffer_size" (Arrange_ir.typ t) G.nop
      end ^^
      get_data_size ^^
      get_ref_size
    )

  (* Copies x to the data_buffer, storing references after ref_count entries in ref_base *)
  let rec serialize_go env t =
    let open Type in
    let t = normalize t in
    let name = "@serialize_go<" ^ typ_id t ^ ">" in
    Func.share_code4 env name (("x", I32Type), ("data_buffer", I32Type), ("ref_base", I32Type), ("ref_count" , I32Type)) [I32Type; I32Type]
    (fun env get_x get_data_buf get_ref_base get_ref_count ->
      let set_data_buf = G.i (LocalSet (nr 1l)) in
      let set_ref_count = G.i (LocalSet (nr 3l)) in

      (* Some combinators for writing values *)

      let advance_data_buf =
        get_data_buf ^^ G.i (Binary (Wasm.Values.I32 I32Op.Add)) ^^ set_data_buf in
      let allocate_ref =
        get_ref_count ^^
        get_ref_count ^^ compile_add_const 1l ^^ set_ref_count in

      let write_word code =
        get_data_buf ^^ code ^^ store_unskewed_ptr ^^
        compile_unboxed_const Heap.word_size ^^ advance_data_buf
      in

      let write_byte code =
        get_data_buf ^^ code ^^
        G.i (Store {ty = I32Type; align = 0; offset = 0l; sz = Some Wasm.Memory.Pack8}) ^^
        compile_unboxed_const 1l ^^ advance_data_buf
      in

      let write env t =
        get_data_buf ^^
        get_ref_base ^^
        get_ref_count ^^
        serialize_go env t ^^
        set_ref_count ^^
        set_data_buf
      in

      (* Now the actual serialization *)

      begin match t with
      | Prim (Nat | Int) ->
        get_data_buf ^^
        get_x ^^
        BigNum.compile_store_to_data_buf env ^^ (*todo(gabor) pass get_data_buf and get_x *)
        advance_data_buf
      | Prim Word64 ->
        get_data_buf ^^
        get_x ^^ BoxedWord.unbox env ^^
        G.i (Store {ty = I64Type; align = 0; offset = 0l; sz = None}) ^^
        compile_unboxed_const 8l ^^ advance_data_buf
      | Prim Word32 ->
        get_data_buf ^^
        get_x ^^ BoxedSmallWord.unbox env ^^
        G.i (Store {ty = I32Type; align = 0; offset = 0l; sz = None}) ^^
        compile_unboxed_const 4l ^^ advance_data_buf
      | Prim Word16 ->
        get_data_buf ^^
        get_x ^^ UnboxedSmallWord.lsb_adjust Word16 ^^
        G.i (Store {ty = I32Type; align = 0; offset = 0l; sz = Some Wasm.Memory.Pack16}) ^^
        compile_unboxed_const 2l ^^ advance_data_buf
      | Prim Word8 ->
        get_data_buf ^^
        get_x ^^ UnboxedSmallWord.lsb_adjust Word16 ^^
        G.i (Store {ty = I32Type; align = 0; offset = 0l; sz = Some Wasm.Memory.Pack8}) ^^
        compile_unboxed_const 1l ^^ advance_data_buf
      | Prim Bool ->
        get_data_buf ^^
        get_x ^^
        G.i (Store {ty = I32Type; align = 0; offset = 0l; sz = Some Wasm.Memory.Pack8}) ^^
        compile_unboxed_const 1l ^^ advance_data_buf
      | Tup ts ->
        G.concat_mapi (fun i t ->
          get_x ^^ Tuple.load_n (Int32.of_int i) ^^
          write env t
        ) ts
      | Obj (Object Sharable, fs) ->
        (* Disregarding all subtyping, and assuming sorted fields, we can just
           treat this like a tuple *)
        G.concat_mapi (fun i f ->
          let n = { it = Name f.Type.lab; at = no_region; note = () } in
          get_x ^^ Object.load_idx env t n ^^
          write env f.typ
        ) fs
      | Array t ->
        write_word (get_x ^^ Heap.load_field Arr.len_field) ^^
        get_x ^^ Heap.load_field Arr.len_field ^^
        from_0_to_n env (fun get_i ->
          get_x ^^ get_i ^^ Arr.idx env ^^ load_ptr ^^
          write env t
        )
      | (Prim Null | Shared) -> G.nop
      | Opt t ->
        get_x ^^
        Opt.is_some env ^^
        G.if_ (ValBlockType None)
          ( write_byte (compile_unboxed_const 1l) ^^ get_x ^^ Opt.project ^^ write env t )
          ( write_byte (compile_unboxed_const 0l) )
      | Variant vs ->
        List.fold_right (fun (i, {lab = l; typ = t}) continue ->
            get_x ^^
            Variant.test_is env l ^^
            G.if_ (ValBlockType None)
              ( write_word (compile_unboxed_const (Int32.of_int i)) ^^
                get_x ^^ Variant.project ^^ write env t)
              continue
          )
          ( List.mapi (fun i f -> (i,f)) vs )
          ( E.trap_with env "serialize_go: unexpected variant" )
      | Prim Text ->
        let (set_len, get_len) = new_local env "len" in
        get_x ^^ Heap.load_field Text.len_field ^^
        compile_add_const Heap.word_size ^^
        set_len ^^
        get_data_buf ^^
        get_x ^^ compile_add_const (Int32.mul Tagged.header_size Heap.word_size) ^^
        compile_add_const ptr_unskew ^^
        get_len ^^
        Heap.memcpy env ^^
        get_len ^^ advance_data_buf
      | (Func _ | Obj (Actor, _)) ->
        get_ref_base ^^
        get_ref_count ^^ compile_mul_const Heap.word_size ^^
        G.i (Binary (Wasm.Values.I32 I32Op.Add)) ^^
        get_x ^^ Dfinity.unbox_reference env ^^
        store_unskewed_ptr ^^
        write_word allocate_ref
      | Non ->
        E.trap_with env "serializing value of type None"
      | _ -> todo "serialize" (Arrange_ir.typ t) G.nop
      end ^^
      get_data_buf ^^
      get_ref_count
    )

  let rec deserialize_go env t =
    let open Type in
    let t = normalize t in
    let name = "@deserialize_go<" ^ typ_id t ^ ">" in
    Func.share_code2 env name (("data_buffer", I32Type), ("ref_base", I32Type)) [I32Type; I32Type]
    (fun env get_data_buf get_ref_base ->
      let set_data_buf = G.i (LocalSet (nr 0l)) in

      (* Some combinators for reading values *)
      let advance_data_buf =
        get_data_buf ^^
        G.i (Binary (Wasm.Values.I32 I32Op.Add)) ^^
        set_data_buf
      in

      let read_byte =
        get_data_buf ^^
        G.i (Load {ty = I32Type; align = 0; offset = 0l; sz = Some (Wasm.Memory.Pack8, Wasm.Memory.ZX)}) ^^
        compile_unboxed_const 1l ^^ advance_data_buf
      in

      let read_word =
        get_data_buf ^^ load_unskewed_ptr ^^
        compile_unboxed_const Heap.word_size ^^ advance_data_buf
      in

      let read env t =
        get_data_buf ^^
        get_ref_base ^^
        deserialize_go env t ^^
        set_data_buf
      in

      (* Now the actual deserialization *)
      begin match t with
      | Prim (Nat | Int) ->
        get_data_buf ^^
        BigNum.compile_load_from_data_buf env ^^
        advance_data_buf
      | Prim Word64 ->
        get_data_buf ^^
        G.i (Load {ty = I64Type; align = 2; offset = 0l; sz = None}) ^^
        BoxedWord.box env ^^
        compile_unboxed_const 8l ^^ advance_data_buf (* 64 bit *)
      | Prim Word32 ->
        get_data_buf ^^
        G.i (Load {ty = I32Type; align = 0; offset = 0l; sz = None}) ^^
        BoxedSmallWord.box env ^^
        compile_unboxed_const 4l ^^ advance_data_buf
      | Prim Word16 ->
        get_data_buf ^^
        G.i (Load {ty = I32Type; align = 0; offset = 0l; sz = Some (Wasm.Memory.Pack16, Wasm.Memory.ZX)}) ^^
        UnboxedSmallWord.msb_adjust Word16 ^^
        compile_unboxed_const 2l ^^ advance_data_buf
      | Prim Word8 ->
        get_data_buf ^^
        G.i (Load {ty = I32Type; align = 0; offset = 0l; sz = Some (Wasm.Memory.Pack8, Wasm.Memory.ZX)}) ^^
        UnboxedSmallWord.msb_adjust Word8 ^^
        compile_unboxed_const 1l ^^ advance_data_buf
      | Prim Bool ->
        get_data_buf ^^
        G.i (Load {ty = I32Type; align = 0; offset = 0l; sz = Some (Wasm.Memory.Pack8, Wasm.Memory.ZX)}) ^^
        compile_unboxed_const 1l ^^ advance_data_buf
      | Tup ts ->
        G.concat_map (fun t -> read env t) ts ^^
        Tuple.from_stack env (List.length ts)
      | Obj (Object Sharable, fs) ->
        (* Disregarding all subtyping, and assuming sorted fields, we can just
           treat this like a tuple *)
        Object.lit_raw env (List.map (fun f ->
          let n = { it = Name f.Type.lab; at = no_region; note = () } in
          n, fun () -> read env f.typ
        ) fs)
      | Array t ->
        let (set_len, get_len) = new_local env "len" in
        let (set_x, get_x) = new_local env "x" in

        read_word ^^ set_len ^^
        get_len ^^ Arr.alloc env ^^ set_x ^^
        get_len ^^ from_0_to_n env (fun get_i ->
          get_x ^^ get_i ^^ Arr.idx env ^^
          read env t ^^ store_ptr
        ) ^^
        get_x
      | (Prim Null | Shared) -> Opt.null
      | Opt t ->
        read_byte ^^
        compile_eq_const 0l ^^
        G.if_ (ValBlockType (Some I32Type))
          ( Opt.null )
          ( Opt.inject env (read env t) )
      | Variant vs ->
        let (set_tag, get_tag) = new_local env "tag" in
        read_word ^^ set_tag ^^
        List.fold_right (fun (i, {lab = l; typ = t}) continue ->
            get_tag ^^
            compile_eq_const (Int32.of_int i) ^^
            G.if_ (ValBlockType (Some I32Type))
              ( Variant.inject env l (read env t) )
              continue
          )
          ( List.mapi (fun i f -> (i,f)) vs )
          ( E.trap_with env "deserialize_go: unexpected variant tag" )
      | Prim Text ->
        let (set_len, get_len) = new_local env "len" in
        let (set_x, get_x) = new_local env "x" in
        read_word ^^ set_len ^^

        get_len ^^ Text.alloc env ^^ set_x ^^

        get_x ^^ Text.payload_ptr_unskewed ^^
        get_data_buf ^^
        get_len ^^
        Heap.memcpy env ^^

        get_len ^^ advance_data_buf ^^

        get_x
      | (Func _ | Obj (Actor, _)) ->
        get_ref_base ^^
        read_word ^^ compile_mul_const Heap.word_size ^^
        G.i (Binary (Wasm.Values.I32 I32Op.Add)) ^^
        load_unskewed_ptr ^^
        Dfinity.box_reference env
      | Non ->
        E.trap_with env "deserializing value of type None"
      | _ -> todo_trap env "deserialize" (Arrange_ir.typ t)
      end ^^
      get_data_buf
    )

  let serialize env t =
    let name = "@serialize<" ^ typ_id t ^ ">" in
    Func.share_code1 env name ("x", I32Type) [I32Type] (fun env get_x ->
      match Type.normalize t with
      | Type.Prim Type.Text -> get_x ^^ Dfinity.compile_databuf_of_text env
      | Type.Obj (Type.Actor, _)
      | Type.Func (Type.Sharable, _, _, _, _) -> get_x ^^ Dfinity.unbox_reference env
      | _ ->
        let (set_data_size, get_data_size) = new_local env "data_size" in
        let (set_refs_size, get_refs_size) = new_local env "refs_size" in

        (* Get object sizes *)
        get_x ^^
        buffer_size env t ^^
        set_refs_size ^^
        set_data_size ^^

        let (set_data_start, get_data_start) = new_local env "data_start" in
        let (set_refs_start, get_refs_start) = new_local env "refs_start" in

        Heap.get_heap_ptr ^^
        set_data_start ^^

        Heap.get_heap_ptr ^^
        get_data_size ^^
        G.i (Binary (Wasm.Values.I32 I32Op.Add)) ^^
        set_refs_start ^^

        (* Allocate space, if needed *)
        get_refs_start ^^
        get_refs_size ^^
        compile_divU_const Heap.word_size ^^
        G.i (Binary (Wasm.Values.I32 I32Op.Add)) ^^
        Heap.grow_memory env ^^

        (* Serialize x into the buffer *)
        get_x ^^
        get_data_start ^^
        get_refs_start ^^
        compile_unboxed_const 1l ^^ (* Leave space for databuf *)
        serialize_go env t ^^

        (* Sanity check: Did we fill exactly the buffer *)
        get_refs_size ^^ compile_add_const 1l ^^
        G.i (Compare (Wasm.Values.I32 I32Op.Eq)) ^^
        E.else_trap_with env "reference buffer not filled " ^^

        get_data_start ^^ get_data_size ^^ G.i (Binary (Wasm.Values.I32 I32Op.Add)) ^^
        G.i (Compare (Wasm.Values.I32 I32Op.Eq)) ^^
        E.else_trap_with env "data buffer not filled " ^^

        (* Create databuf, and store at beginning of ref area *)
        get_refs_start ^^
        get_data_start ^^
        get_data_size ^^
        Dfinity.system_call env "data_externalize" ^^
        store_unskewed_ptr  ^^

        if has_no_references t
        then
          (* Sanity check: Really no references *)
          get_refs_size ^^
          G.i (Test (Wasm.Values.I32 I32Op.Eqz)) ^^
          E.else_trap_with env "has_no_references wrong" ^^
          (* If there are no references, just return the databuf *)
          get_refs_start ^^
          load_unskewed_ptr
        else
          (* Finally, create elembuf *)
          get_refs_start ^^
          get_refs_size ^^ compile_add_const 1l ^^
          Dfinity.system_call env "elem_externalize"
    )

  let deserialize_text env get_databuf =
    let (set_data_size, get_data_size) = new_local env "data_size" in
    let (set_x, get_x) = new_local env "x" in

    get_databuf ^^
    Dfinity.system_call env "data_length" ^^
    set_data_size ^^

    get_data_size ^^
    Text.alloc env ^^
    set_x ^^

    get_x ^^ Text.payload_ptr_unskewed ^^
    get_data_size ^^
    get_databuf ^^
    compile_unboxed_const 0l ^^
    Dfinity.system_call env "data_internalize" ^^

    get_x


  let deserialize env t =
    let name = "@deserialize<" ^ typ_id t ^ ">" in
    Func.share_code1 env name ("elembuf", I32Type) [I32Type] (fun env get_elembuf ->
      match Type.normalize t with
      | Type.Prim Type.Text -> deserialize_text env get_elembuf
      | Type.Obj (Type.Actor, _)
      | Type.Func (Type.Sharable, _, _, _, _) -> get_elembuf ^^ Dfinity.box_reference env
      | _ ->
        let (set_data_size, get_data_size) = new_local env "data_size" in
        let (set_refs_size, get_refs_size) = new_local env "refs_size" in
        let (set_data_start, get_data_start) = new_local env "data_start" in
        let (set_refs_start, get_refs_start) = new_local env "refs_start" in
        let (set_databuf, get_databuf) = new_local env "databuf" in

        begin
        if has_no_references t
        then
          (* We have no elembuf wrapper, so the argument is the databuf *)
          compile_unboxed_const 0l ^^ set_refs_start ^^
          get_elembuf ^^ set_databuf
        else
          (* Allocate space for the elem buffer *)
          get_elembuf ^^
          Dfinity.system_call env "elem_length" ^^
          set_refs_size ^^

          get_refs_size ^^
          Arr.alloc env ^^
          compile_add_const Arr.header_size ^^
          compile_add_const ptr_unskew ^^
          set_refs_start ^^

          (* Copy elembuf *)
          get_refs_start ^^
          get_refs_size ^^
          get_elembuf ^^
          compile_unboxed_const 0l ^^
          Dfinity.system_call env "elem_internalize" ^^

          (* Get databuf *)
          get_refs_start ^^
          load_unskewed_ptr ^^
          set_databuf
        end ^^

        (* Allocate space for the data buffer *)
        get_databuf ^^
        Dfinity.system_call env "data_length" ^^
        set_data_size ^^

        get_data_size ^^
        compile_add_const 3l ^^
        compile_divU_const Heap.word_size ^^
        Arr.alloc env ^^
        compile_add_const Arr.header_size ^^
        compile_add_const ptr_unskew ^^
        set_data_start ^^

        (* Copy data *)
        get_data_start ^^
        get_data_size ^^
        get_databuf ^^
        compile_unboxed_const 0l ^^
        Dfinity.system_call env "data_internalize" ^^

        (* Go! *)
        get_data_start ^^
        get_refs_start ^^
        deserialize_go env t ^^
        G.i Drop
    )

    let dfinity_type t =
      let open Type in
      let open CustomModule in
      match normalize t with
      | Prim Text -> DataBuf
      | Obj (Actor, _) -> ActorRef
      | Func (Sharable, _, _, _, _) -> FuncRef
      | t' when has_no_references t' -> DataBuf
      | _ -> ElemBuf

end (* Serialization *)

module GC = struct
  (* This is a very simple GC:
     It copies everything live to the to-space beyond the bump pointer,
     then it memcpies it back, over the from-space (so that we still neatly use
     the beginning of memory).

     Roots are:
     * All objects in the static part of the memory.
     * all closures ever bound to a `funcref`.
       These therefore need to live in a separate area of memory
       (could be mutable array of pointers, similar to the reference table)
  *)

  let gc_enabled = true

  (* If the pointer at ptr_loc points after begin_from_space, copy
     to after end_to_space, and replace it with a pointer, adjusted for where
     the object will be finally. *)
  (* Returns the new end of to_space *)
  (* Invariant: Must not be called on the same pointer twice. *)
  (* All pointers, including ptr_loc and space end markers, are skewed *)

  let evacuate_common env
        get_obj update_ptr
        get_begin_from_space get_begin_to_space get_end_to_space
        =

    let (set_len, get_len) = new_local env "len" in

    (* If this is static, ignore it *)
    get_obj ^^
    get_begin_from_space ^^
    G.i (Compare (Wasm.Values.I32 I32Op.LtU)) ^^
    G.if_ (ValBlockType None) (get_end_to_space ^^ G.i Return) G.nop ^^

    (* If this is an indirection, just use that value *)
    get_obj ^^
    Tagged.branch_default env (ValBlockType None) G.nop [
      Tagged.Indirection,
      update_ptr (get_obj ^^ Heap.load_field 1l) ^^
      get_end_to_space ^^ G.i Return
    ] ^^

    (* Get object size *)
    get_obj ^^ HeapTraversal.object_size env ^^ set_len ^^

    (* Grow memory if needed *)
    get_end_to_space ^^
    get_len ^^ compile_mul_const Heap.word_size ^^
    G.i (Binary (Wasm.Values.I32 I32Op.Add)) ^^
    Heap.grow_memory env ^^

    (* Copy the referenced object to to space *)
    get_obj ^^ HeapTraversal.object_size env ^^ set_len ^^

    get_end_to_space ^^ get_obj ^^ get_len ^^ Heap.memcpy_words_skewed env ^^

    let (set_new_ptr, get_new_ptr) = new_local env "new_ptr" in

    (* Calculate new pointer *)
    get_end_to_space ^^
    get_begin_to_space ^^
    G.i (Binary (Wasm.Values.I32 I32Op.Sub)) ^^
    get_begin_from_space ^^
    G.i (Binary (Wasm.Values.I32 I32Op.Add)) ^^
    set_new_ptr ^^

    (* Set indirection *)
    get_obj ^^
    Tagged.store Tagged.Indirection ^^
    get_obj ^^
    get_new_ptr ^^
    Heap.store_field 1l ^^

    (* Update pointer *)
    update_ptr get_new_ptr ^^

    (* Calculate new end of to space *)
    get_end_to_space ^^
    get_len ^^ compile_mul_const Heap.word_size ^^
    G.i (Binary (Wasm.Values.I32 I32Op.Add))

  (* Used for normal skewed pointers *)
  let evacuate env = Func.share_code4 env "evacuate" (("begin_from_space", I32Type), ("begin_to_space", I32Type), ("end_to_space", I32Type), ("ptr_loc", I32Type)) [I32Type] (fun env get_begin_from_space get_begin_to_space get_end_to_space get_ptr_loc ->

    let get_obj = get_ptr_loc ^^ load_ptr in

    (* If this is an unboxed scalar, ignore it *)
    get_obj ^^
    BitTagged.if_unboxed env (ValBlockType None) (get_end_to_space ^^ G.i Return) G.nop ^^

    let update_ptr new_val_code =
      get_ptr_loc ^^ new_val_code ^^ store_ptr in

    evacuate_common env
        get_obj update_ptr
        get_begin_from_space get_begin_to_space get_end_to_space
  )

  (* A variant for pointers that point into the payload (used for the bignum objects).
     These are never scalars. *)
  let evacuate_offset env offset =
    let name = Printf.sprintf "evacuate_offset_%d" (Int32.to_int offset) in
    Func.share_code4 env name (("begin_from_space", I32Type), ("begin_to_space", I32Type), ("end_to_space", I32Type), ("ptr_loc", I32Type)) [I32Type] (fun env get_begin_from_space get_begin_to_space get_end_to_space get_ptr_loc ->
    let get_obj = get_ptr_loc ^^ load_ptr ^^ compile_sub_const offset in

    let update_ptr new_val_code =
      get_ptr_loc ^^ new_val_code ^^ compile_add_const offset ^^ store_ptr in

    evacuate_common env
        get_obj update_ptr
        get_begin_from_space get_begin_to_space get_end_to_space
  )

  let register env (end_of_static_space : int32) = Func.define_built_in env "collect" [] [] (fun env ->
    if not gc_enabled then G.nop else

    (* Copy all roots. *)
    let (set_begin_from_space, get_begin_from_space) = new_local env "begin_from_space" in
    let (set_begin_to_space, get_begin_to_space) = new_local env "begin_to_space" in
    let (set_end_to_space, get_end_to_space) = new_local env "end_to_space" in

    Heap.get_heap_base ^^ compile_add_const ptr_skew ^^ set_begin_from_space ^^
    Heap.get_skewed_heap_ptr ^^ set_begin_to_space ^^
    Heap.get_skewed_heap_ptr ^^ set_end_to_space ^^


    (* Common arguments for evacuate *)
    let evac get_ptr_loc =
        get_begin_from_space ^^
        get_begin_to_space ^^
        get_end_to_space ^^
        get_ptr_loc ^^
        evacuate env ^^
        set_end_to_space in

    let evac_offset get_ptr_loc offset =
        get_begin_from_space ^^
        get_begin_to_space ^^
        get_end_to_space ^^
        get_ptr_loc ^^
        evacuate_offset env offset ^^
        set_end_to_space in

    (* Go through the roots, and evacuate them *)
    ClosureTable.get_counter ^^
    from_0_to_n env (fun get_i -> evac (
      get_i ^^
      compile_add_const 1l ^^
      compile_mul_const Heap.word_size ^^
      compile_add_const ClosureTable.loc ^^
      compile_add_const ptr_skew
    )) ^^
    HeapTraversal.walk_heap_from_to env
      (compile_unboxed_const Int32.(add ClosureTable.table_end ptr_skew))
      (compile_unboxed_const Int32.(add end_of_static_space ptr_skew))
      (fun get_x -> HeapTraversal.for_each_pointer env get_x evac evac_offset) ^^

    (* Go through the to-space, and evacuate that.
       Note that get_end_to_space changes as we go, but walk_heap_from_to can handle that.
     *)
    HeapTraversal.walk_heap_from_to env
      get_begin_to_space
      get_end_to_space
      (fun get_x -> HeapTraversal.for_each_pointer env get_x evac evac_offset) ^^

    (* Copy the to-space to the beginning of memory. *)
    get_begin_from_space ^^ compile_add_const ptr_unskew ^^
    get_begin_to_space ^^ compile_add_const ptr_unskew ^^
    get_end_to_space ^^ get_begin_to_space ^^ G.i (Binary (Wasm.Values.I32 I32Op.Sub)) ^^
    Heap.memcpy env ^^

    (* Reset the heap pointer *)
    get_begin_from_space ^^ compile_add_const ptr_unskew ^^
    get_end_to_space ^^ get_begin_to_space ^^ G.i (Binary (Wasm.Values.I32 I32Op.Sub)) ^^
    G.i (Binary (Wasm.Values.I32 I32Op.Add)) ^^
    Heap.set_heap_ptr
  )

end (* GC *)

module VarLoc = struct
  (* Most names are stored in heap locations or in locals.
     But some are special (static functions, the current actor, static messages of
     the current actor). These have no real location (yet), but we still need to
     produce a value on demand:
   *)

  type deferred_loc =
    { materialize : E.t -> (SR.t * G.t)
    ; materialize_vanilla : E.t -> G.t
    ; is_local : bool (* Only valid within the current function *)
    }

  (* A type to record where ActorScript names are stored. *)
  type varloc =
    (* A Wasm Local of the current function, directly containing the value
       (note that most values are pointers, but not all)
       Used for immutable and mutable, non-captured data *)
    | Local of int32
    (* A Wasm Local of the current function, that points to memory location,
       with an offset (in words) to value.
       Used for mutable captured data *)
    | HeapInd of (int32 * int32)
    (* A static mutable memory location (static address of a MutBox field) *)
    | Static of int32
    (* Dynamic code to allocate the expression, valid in the current module
       (need not be captured) *)
    | Deferred of deferred_loc

  let is_non_local : varloc -> bool = function
    | Local _ -> false
    | HeapInd _ -> false
    | Static _ -> true
    | Deferred d -> not d.is_local
end

module StackRep = struct
  open SR

  (*
     Most expressions have a “preferred”, most optimal, form. Hence,
     compile_exp put them on the stack in that form, and also returns
     the form it chose.

     But the users of compile_exp usually want a specific form as well.
     So they use compile_exp_as, indicating the form they expect.
     compile_exp_as then does the necessary coercions.
   *)

  let of_arity n =
    if n = 1 then Vanilla else UnboxedTuple n

  let refs_of_arity n =
    if n = 1 then UnboxedReference else UnboxedRefTuple n

  (* The stack rel of a primitive type, i.e. what the binary operators expect *)
  let of_type : Type.typ -> t = function
    | Type.Prim Type.Bool -> bool
    | Type.Prim Type.Nat
    | Type.Prim Type.Int -> Vanilla
    | Type.Prim Type.Word64 -> UnboxedWord64
    | Type.Prim Type.Word32 -> UnboxedWord32
    | Type.Prim Type.(Word8 | Word16 | Char) -> Vanilla
    | Type.Prim Type.Text -> Vanilla
    | p -> todo "of_type" (Arrange_ir.typ p) Vanilla

  let to_block_type env = function
    | Vanilla -> ValBlockType (Some I32Type)
    | UnboxedWord64 -> ValBlockType (Some I64Type)
    | UnboxedWord32 -> ValBlockType (Some I32Type)
    | UnboxedReference -> ValBlockType (Some I32Type)
    | UnboxedTuple 0 -> ValBlockType None
    | UnboxedTuple 1 -> ValBlockType (Some I32Type)
    | UnboxedTuple n -> VarBlockType (nr (E.func_type env (FuncType ([], Lib.List.make n I32Type))))
    | UnboxedRefTuple 0 -> ValBlockType None
    | UnboxedRefTuple 1 -> ValBlockType (Some I32Type)
    | UnboxedRefTuple n -> VarBlockType (nr (E.func_type env (FuncType ([], Lib.List.make n I32Type))))
    | StaticThing _ -> ValBlockType None
    | Unreachable -> ValBlockType None

  let to_string = function
    | Vanilla -> "Vanilla"
    | UnboxedWord64 -> "UnboxedWord64"
    | UnboxedWord32 -> "UnboxedWord32"
    | UnboxedReference -> "UnboxedReference"
    | UnboxedTuple n -> Printf.sprintf "UnboxedTuple %d" n
    | UnboxedRefTuple n -> Printf.sprintf "UnboxedRefTuple %d" n
    | Unreachable -> "Unreachable"
    | StaticThing _ -> "StaticThing"

  let join (sr1 : t) (sr2 : t) = match sr1, sr2 with
    | _, _ when sr1 = sr2 -> sr1
    | Unreachable, sr2 -> sr2
    | sr1, Unreachable -> sr1
    | UnboxedWord64, UnboxedWord64 -> UnboxedWord64
    | UnboxedReference, UnboxedReference -> UnboxedReference
    | UnboxedTuple n, UnboxedTuple m when n = m -> sr1
    | _, Vanilla -> Vanilla
    | Vanilla, _ -> Vanilla
    | StaticThing _, StaticThing _ -> Vanilla
    | _, _ ->
      Printf.eprintf "Invalid stack rep join (%s, %s)\n"
        (to_string sr1) (to_string sr2); sr1

  let drop env (sr_in : t) =
    match sr_in with
    | Vanilla -> G.i Drop
    | UnboxedWord64 -> G.i Drop
    | UnboxedWord32 -> G.i Drop
    | UnboxedReference -> G.i Drop
    | UnboxedTuple n -> G.table n (fun _ -> G.i Drop)
    | UnboxedRefTuple n -> G.table n (fun _ -> G.i Drop)
    | StaticThing _ -> G.nop
    | Unreachable -> G.nop

  let materialize_unboxed_ref env = function
    | StaticFun fi ->
      assert false
    | StaticMessage fi ->
      Dfinity.static_message_funcref env fi

  let materialize env = function
    | StaticFun fi ->
      (* When accessing a variable that is a static function, then we need to
         create a heap-allocated closure-like thing on the fly. *)
      Tagged.obj env Tagged.Closure [
        compile_unboxed_const fi;
        compile_unboxed_zero (* number of parameters: none *)
      ]
    | StaticMessage fi ->
      Dfinity.static_message_funcref env fi ^^
      Dfinity.box_reference env

  let deferred_of_static_thing env s =
    let open VarLoc in
    { materialize = (fun env -> (StaticThing s, G.nop))
    ; materialize_vanilla = (fun env -> materialize env s)
    ; is_local = false
    }

  let unbox_reference_n env n = match n with
    | 0 -> G.nop
    | 1 -> Dfinity.unbox_reference env
    | _ ->
      let name = Printf.sprintf "unbox_reference_n %i" n in
      let args = Lib.List.table n (fun i -> Printf.sprintf "arg%i" i, I32Type) in
      let retty = Lib.List.make n I32Type in
      Func.share_code env name args retty (fun env ->
        G.table n (fun i ->
          G.i (LocalGet (nr (Int32.of_int i))) ^^ Dfinity.unbox_reference env
        )
      )

  let box_reference_n env n = match n with
    | 0 -> G.nop
    | 1 -> Dfinity.box_reference env
    | _ ->
      let name = Printf.sprintf "box_reference_n %i" n in
      let args = Lib.List.table n (fun i -> Printf.sprintf "arg%i" i, I32Type) in
      let retty = Lib.List.make n I32Type in
      Func.share_code env name args retty (fun env ->
        G.table n (fun i ->
          G.i (LocalGet (nr (Int32.of_int i))) ^^ Dfinity.box_reference env
        )
      )

  let rec adjust env (sr_in : t) sr_out =
    if sr_in = sr_out
    then G.nop
    else match sr_in, sr_out with
    | Unreachable, Unreachable -> G.nop
    | Unreachable, _ -> G.i Unreachable

    | UnboxedTuple n, Vanilla -> Tuple.from_stack env n
    | Vanilla, UnboxedTuple n -> Tuple.to_stack env n

    | UnboxedRefTuple n, UnboxedTuple m when n = m -> box_reference_n env n
    | UnboxedTuple n, UnboxedRefTuple m when n = m -> unbox_reference_n env n

    | UnboxedRefTuple n, sr ->
      box_reference_n env n ^^ adjust env (UnboxedTuple n) sr
    | sr,  UnboxedRefTuple n ->
      adjust env sr (UnboxedTuple n) ^^ unbox_reference_n env n


    | UnboxedWord64, Vanilla -> BoxedWord.box env
    | Vanilla, UnboxedWord64 -> BoxedWord.unbox env

    | UnboxedWord32, Vanilla -> BoxedSmallWord.box env
    | Vanilla, UnboxedWord32 -> BoxedSmallWord.unbox env

    | UnboxedReference, Vanilla -> Dfinity.box_reference env
    | Vanilla, UnboxedReference -> Dfinity.unbox_reference env

    | StaticThing s, Vanilla -> materialize env s
    | StaticThing s, UnboxedReference -> materialize_unboxed_ref env s
    | StaticThing s, UnboxedTuple 0 -> G.nop

    | _, _ ->
      Printf.eprintf "Unknown stack_rep conversion %s -> %s\n"
        (to_string sr_in) (to_string sr_out);
      G.nop

end (* StackRep *)

module ASEnv = struct
  (*
  The ActorScript specific environment:
  In scope variables and in-scope jump labels
  *)

  module NameEnv = Env.Make(String)
  type t = {
    vars : VarLoc.varloc NameEnv.t; (* variables ↦ their location *)
    labels : G.depth NameEnv.t; (* jump label ↦ their depth *)
  }

  let empty_ae = {
    vars = NameEnv.empty;
    labels = NameEnv.empty;
  }

  (* Creating a local environment, resetting the local fields,
     and removing bindings for local variables (unless they are at global locations)
  *)

  let mk_fun_ae ae = { ae with
    vars = NameEnv.filter (fun _ -> VarLoc.is_non_local) ae.vars;
  }
  let lookup_var ae var =
    match NameEnv.find_opt var ae.vars with
      | Some l -> Some l
      | None   -> Printf.eprintf "Could not find %s\n" var; None

  let needs_capture ae var = match lookup_var ae var with
    | Some l -> not (VarLoc.is_non_local l)
    | None -> assert false

  let reuse_local_with_offset (ae : t) name i off =
      { ae with vars = NameEnv.add name (VarLoc.HeapInd (i, off)) ae.vars }

  let add_local_with_offset env (ae : t) name off =
      let i = E.add_anon_local env I32Type in
      E.add_local_name env i name;
      (reuse_local_with_offset ae name i off, i)

  let add_local_static (ae : t) name ptr =
      { ae with vars = NameEnv.add name (VarLoc.Static ptr) ae.vars }

  let add_local_deferred (ae : t) name d =
      { ae with vars = NameEnv.add name (VarLoc.Deferred d) ae.vars }

  let add_local_deferred_vanilla (ae : t) name materialize =
      let open VarLoc in
      let d = {
        materialize = (fun env -> (SR.Vanilla, materialize env));
        materialize_vanilla = materialize;
        is_local = false
      } in
      add_local_deferred ae name d

  let add_direct_local env (ae : t) name =
      let i = E.add_anon_local env I32Type in
      E.add_local_name env i name;
      ({ ae with vars = NameEnv.add name (VarLoc.Local i) ae.vars }, i)

  let in_scope_set (ae : t) =
    NameEnv.fold (fun k _ -> Freevars.S.add k) ae.vars Freevars.S.empty

  let add_label (ae : t) name (d : G.depth) =
      { ae with labels = NameEnv.add name.it d ae.labels }

  let get_label_depth (ae : t) name : G.depth  =
    match NameEnv.find_opt name.it ae.labels with
      | Some d -> d
      | None   -> Printf.eprintf "Could not find %s\n" name.it; raise Not_found

end (* ASEnv *)

module Var = struct
  (* This module is all about looking up ActorScript variables in the environment,
     and dealing with mutable variables *)

  open VarLoc

  (* Stores the payload (which is found on the stack) *)
  let set_val env ae var = match ASEnv.lookup_var ae var with
    | Some (Local i) ->
      G.i (LocalSet (nr i))
    | Some (HeapInd (i, off)) ->
      let (set_new_val, get_new_val) = new_local env "new_val" in
      set_new_val ^^
      G.i (LocalGet (nr i)) ^^
      get_new_val ^^
      Heap.store_field off
    | Some (Static ptr) ->
      let (set_new_val, get_new_val) = new_local env "new_val" in
      set_new_val ^^
      compile_unboxed_const ptr ^^
      get_new_val ^^
      Heap.store_field 1l
    | Some (Deferred d) -> assert false
    | None   -> assert false

  (* Returns the payload (vanilla representation) *)
  let get_val_vanilla (env : E.t) (ae : ASEnv.t) var = match ASEnv.lookup_var ae var with
    | Some (Local i) -> G.i (LocalGet (nr i))
    | Some (HeapInd (i, off)) -> G.i (LocalGet (nr i)) ^^ Heap.load_field off
    | Some (Static i) -> compile_unboxed_const i ^^ Heap.load_field 1l
    | Some (Deferred d) -> d.materialize_vanilla env
    | None -> assert false

  (* Returns the payload (optimized representation) *)
  let get_val (env : E.t) (ae : ASEnv.t) var = match ASEnv.lookup_var ae var with
    | Some (Deferred d) -> d.materialize env
    | _ -> SR.Vanilla, get_val_vanilla env ae var

  (* Returns the value to put in the closure,
     and code to restore it, including adding to the environment
  *)
  let capture old_env ae0 var : G.t * (E.t -> ASEnv.t -> (ASEnv.t * G.t)) =
    match ASEnv.lookup_var ae0 var with
    | Some (Local i) ->
      ( G.i (LocalGet (nr i))
      , fun new_env ae1 ->
        let (ae2, j) = ASEnv.add_direct_local new_env ae1 var in
        let restore_code = G.i (LocalSet (nr j))
        in (ae2, restore_code)
      )
    | Some (HeapInd (i, off)) ->
      ( G.i (LocalGet (nr i))
      , fun new_env ae1 ->
        let (ae2, j) = ASEnv.add_local_with_offset new_env ae1 var off in
        let restore_code = G.i (LocalSet (nr j))
        in (ae2, restore_code)
      )
    | Some (Deferred d) ->
      assert d.is_local;
      ( d.materialize_vanilla old_env
      , fun new_env ae1 ->
        let (ae2, j) = ASEnv.add_direct_local new_env ae1 var in
        let restore_code = G.i (LocalSet (nr j))
        in (ae2, restore_code)
      )
    | _ -> assert false

  (* Returns a pointer to a heap allocated box for this.
     (either a mutbox, if already mutable, or a freshly allocated box)
  *)
  let field_box env code =
    Tagged.obj env Tagged.ObjInd [ code ]

  let get_val_ptr env ae var = match ASEnv.lookup_var ae var with
    | Some (HeapInd (i, 1l)) -> G.i (LocalGet (nr i))
    | Some (Static _) -> assert false (* we never do this on the toplevel *)
    | _  -> field_box env (get_val_vanilla env ae var)

end (* Var *)

(* This comes late because it also deals with messages *)
module FuncDec = struct
  (* We use the first table slot for calls to funcrefs *)
  (* This does not clash with slots for our functions as long as there
     is at least one imported function (which we do not add to the table) *)
  let tmp_table_slot = 0l

  (* The type of messages *)
  let message_ty env cc =
    E.func_type env (FuncType (Lib.List.make cc.Value.n_args I32Type,[]))

  (* Expects all arguments on the stack, in serialized form. *)
  let call_funcref env cc get_ref =
    compile_unboxed_const tmp_table_slot ^^ (* slot number *)
    get_ref ^^ (* the unboxed funcref *)
    Dfinity.system_call env "func_internalize" ^^

    compile_unboxed_const tmp_table_slot ^^
    G.i (CallIndirect (nr (message_ty env cc)))

  let export_self_message env =
    Func.share_code1 env "export_self_message" ("name", I32Type) [I32Type] (fun env get_name ->
      Tagged.obj env Tagged.Reference [
        (* Create a funcref for the message *)
        Dfinity.system_call env "actor_self" ^^
        get_name ^^ (* the databuf with the message name *)
        Dfinity.system_call env "actor_export" ^^
        ElemHeap.remember_reference env
      ]
    )

  let _static_self_message_pointer env name =
    Dfinity.compile_databuf_of_bytes env name ^^
    export_self_message env

  let bind_args ae0 first_arg as_ bind_arg =
    let rec go i ae = function
    | [] -> ae
    | a::as_ ->
      let get = G.i (LocalGet (nr (Int32.of_int i))) in
      let ae' = bind_arg ae a get in
      go (i+1) ae' as_ in
    go first_arg ae0 as_

  (* Create a WebAssembly func from a pattern (for the argument) and the body.
   Parameter `captured` should contain the, well, captured local variables that
   the function will find in the closure. *)
  let compile_local_function outer_env outer_ae cc restore_env args mk_body at =
    let arg_names = List.map (fun a -> a.it, I32Type) args in
    let retty = Lib.List.make cc.Value.n_res I32Type in
    let ae0 = ASEnv.mk_fun_ae outer_ae in
    Func.of_body outer_env (["clos", I32Type] @ arg_names) retty (fun env -> G.with_region at (
      let get_closure = G.i (LocalGet (nr 0l)) in

      let (ae1, closure_code) = restore_env env ae0 get_closure in

      (* Add arguments to the environment *)
<<<<<<< HEAD
      let env3 = bind_args env2 1 args (fun env a get ->
        E.add_local_deferred env a.it
          { materialize = (fun _ -> SR.Vanilla, get)
=======
      let ae2 = bind_args ae1 1 args (fun env a get ->
        let open VarLoc in
        ASEnv.add_local_deferred env a.it
          { materialize = (fun env -> SR.Vanilla, get)
>>>>>>> 6dad35d5
          ; materialize_vanilla = (fun _ -> get)
          ; is_local = true
          }
      ) in

      closure_code ^^
      mk_body env ae2
    ))

  (* Similar, but for shared functions aka messages. Differences are:
     - The closure is actually an index into the closure table
     - The arguments need to be deserialized.
     - The return value ought to be discarded
     - We need to register the type in the custom types section
     - Do GC at the end
     - Fake orthogonal persistence
  *)
  let compile_message outer_env outer_ae cc restore_env args mk_body at =
    let arg_names = List.map (fun a -> a.it, I32Type) args in
    assert (cc.Value.n_res = 0);
    let ae0 = ASEnv.mk_fun_ae outer_ae in
    Func.of_body outer_env (["clos", I32Type] @ arg_names) [] (fun env -> G.with_region at (
      (* Restore memory *)
      OrthogonalPersistence.restore_mem env ^^

      (* Look up closure *)
      let (set_closure, get_closure) = new_local env "closure" in
      G.i (LocalGet (nr 0l)) ^^
      ClosureTable.recall_closure env ^^
      set_closure ^^

      let (ae1, closure_code) = restore_env env ae0 get_closure in

      (* Add arguments to the environment, as unboxed references *)
<<<<<<< HEAD
      let env3 = bind_args env2 1 args (fun env a get ->
        E.add_local_deferred env a.it
          { materialize = (fun _ -> SR.UnboxedReference, get)
=======
      let ae2 = bind_args ae1 1 args (fun ae a get ->
        let open VarLoc in
        ASEnv.add_local_deferred ae a.it
          { materialize = (fun env -> SR.UnboxedReference, get)
>>>>>>> 6dad35d5
          ; materialize_vanilla = (fun env ->
               get ^^ StackRep.adjust env SR.UnboxedReference SR.Vanilla)
          ; is_local = true
          }
      ) in

      closure_code ^^
      mk_body env ae2 ^^

      (* Collect garbage *)
      G.i (Call (nr (E.built_in env "collect"))) ^^

      (* Save memory *)
      OrthogonalPersistence.save_mem env
    ))

  let compile_static_message outer_env outer_ae cc args mk_body at : E.func_with_names =
    let arg_names = List.map (fun a -> a.it, I32Type) args in
    assert (cc.Value.n_res = 0);
    let ae0 = ASEnv.mk_fun_ae outer_ae in
    (* Messages take no closure, return nothing *)
    Func.of_body outer_env arg_names [] (fun env ->
      (* Set up memory *)
      OrthogonalPersistence.restore_mem env ^^

      (* Add arguments to the environment, as unboxed references *)
<<<<<<< HEAD
      let env2 = bind_args env1 0 args (fun env a get ->
        E.add_local_deferred env a.it
          { materialize = (fun _ -> SR.UnboxedReference, get)
=======
      let ae1 = bind_args ae0 0 args (fun ae a get ->
        let open VarLoc in
        ASEnv.add_local_deferred ae a.it
          { materialize = (fun env -> SR.UnboxedReference, get)
>>>>>>> 6dad35d5
          ; materialize_vanilla = (fun env ->
               get ^^ StackRep.adjust env SR.UnboxedReference SR.Vanilla)
          ; is_local = true
          }
      ) in

      mk_body env ae1 ^^

      (* Collect garbage *)
      G.i (Call (nr (E.built_in env "collect"))) ^^

      (* Save memory *)
      OrthogonalPersistence.save_mem env
      )

  let declare_dfinity_type env has_closure fi args =
      E.add_dfinity_type env (fi,
        (if has_closure then [ CustomModule.I32 ] else []) @
        List.map (
          fun a -> Serialization.dfinity_type (Type.as_serialized a.note)
        ) args
      )

  (* Compile a closed function declaration (captures no local variables) *)
  let closed pre_env cc name args mk_body at =
    let (fi, fill) = E.reserve_fun pre_env name in
    if cc.Value.sort = Type.Sharable
    then begin
      declare_dfinity_type pre_env false fi args;
      ( SR.StaticMessage fi, fun env ae ->
        fill (compile_static_message env ae cc args mk_body at)
      )
    end else
      ( SR.StaticFun fi, fun env ae ->
        let restore_no_env _env ae _ = (ae, G.nop) in
        fill (compile_local_function env ae cc restore_no_env args mk_body at)
      )

  (* Compile a closure declaration (captures local variables) *)
  let closure env ae cc name captured args mk_body at =
      let is_local = cc.Value.sort <> Type.Sharable in

      let (set_clos, get_clos) = new_local env (name ^ "_clos") in

      let len = Wasm.I32.of_int_u (List.length captured) in
      let (store_env, restore_env) =
        let rec go i = function
          | [] -> (G.nop, fun _env ae1 _ -> (ae1, G.nop))
          | (v::vs) ->
              let (store_rest, restore_rest) = go (i+1) vs in
              let (store_this, restore_this) = Var.capture env ae v in
              let store_env =
                get_clos ^^
                store_this ^^
                Closure.store_data (Wasm.I32.of_int_u i) ^^
                store_rest in
              let restore_env env ae1 get_env =
                let (ae2, code) = restore_this env ae1 in
                let (ae3, code_rest) = restore_rest env ae2 get_env in
                (ae3,
                 get_env ^^
                 Closure.load_data (Wasm.I32.of_int_u i) ^^
                 code ^^
                 code_rest
                )
              in (store_env, restore_env) in
        go 0 captured in

      let f =
        if is_local
        then compile_local_function env ae cc restore_env args mk_body at
        else compile_message env ae cc restore_env args mk_body at in

      let fi = E.add_fun env name f in

      if not is_local then declare_dfinity_type env true fi args;

      let code =
        (* Allocate a heap object for the closure *)
        Heap.alloc env (Int32.add Closure.header_size len) ^^
        set_clos ^^

        (* Store the tag *)
        get_clos ^^
        Tagged.store Tagged.Closure ^^

        (* Store the function number: *)
        get_clos ^^
        compile_unboxed_const fi ^^
        Heap.store_field Closure.funptr_field ^^

        (* Store the length *)
        get_clos ^^
        compile_unboxed_const len ^^
        Heap.store_field Closure.len_field ^^

        (* Store all captured values *)
        store_env
      in

      (* Possibly turn into a funcref *)
      if is_local
      then
        SR.Vanilla,
        code ^^
        get_clos
      else
        SR.UnboxedReference,
        code ^^
        compile_unboxed_const fi ^^
        Dfinity.system_call env "func_externalize" ^^
        get_clos ^^
        ClosureTable.remember_closure env ^^
        Dfinity.system_call env "func_bind_i32"

  let lit env ae how name cc free_vars args mk_body at =
    let captured = List.filter (ASEnv.needs_capture ae) free_vars in

    if captured = []
    then
      let (st, fill) = closed env cc name args mk_body at in
      fill env ae;
      (SR.StaticThing st, G.nop)
    else closure env ae cc name captured args mk_body at

end (* FuncDec *)


module PatCode = struct
  (* Pattern failure code on demand.

  Patterns in general can fail, so we want a block around them with a
  jump-label for the fail case. But many patterns cannot fail, in particular
  function arguments that are simple variables. In these cases, we do not want
  to create the block and the (unused) jump label. So we first generate the
  code, either as plain code (CannotFail) or as code with hole for code to fun
  in case of failure (CanFail).
  *)

  type patternCode =
    | CannotFail of G.t
    | CanFail of (G.t -> G.t)

  let (^^^) : patternCode -> patternCode -> patternCode = function
    | CannotFail is1 ->
      begin function
      | CannotFail is2 -> CannotFail (is1 ^^ is2)
      | CanFail is2 -> CanFail (fun k -> is1 ^^ is2 k)
      end
    | CanFail is1 ->
      begin function
      | CannotFail is2 -> CanFail (fun k ->  is1 k ^^ is2)
      | CanFail is2 -> CanFail (fun k -> is1 k ^^ is2 k)
      end

  let with_fail (fail_code : G.t) : patternCode -> G.t = function
    | CannotFail is -> is
    | CanFail is -> is fail_code

  let orElse : patternCode -> patternCode -> patternCode = function
    | CannotFail is1 -> fun _ -> CannotFail is1
    | CanFail is1 -> function
      | CanFail is2 -> CanFail (fun fail_code ->
          let inner_fail = G.new_depth_label () in
          let inner_fail_code = Bool.lit false ^^ G.branch_to_ inner_fail in
          G.labeled_block_ (ValBlockType (Some I32Type)) inner_fail (is1 inner_fail_code ^^ Bool.lit true) ^^
          G.if_ (ValBlockType None) G.nop (is2 fail_code)
        )
      | CannotFail is2 -> CannotFail (
          let inner_fail = G.new_depth_label () in
          let inner_fail_code = Bool.lit false ^^ G.branch_to_ inner_fail in
          G.labeled_block_ (ValBlockType (Some I32Type)) inner_fail (is1 inner_fail_code ^^ Bool.lit true) ^^
          G.if_ (ValBlockType None) G.nop is2
        )

  let orTrap env : patternCode -> G.t = function
    | CannotFail is -> is
    | CanFail is -> is (E.trap_with env "pattern failed")

  let with_region at = function
    | CannotFail is -> CannotFail (G.with_region at is)
    | CanFail is -> CanFail (fun k -> G.with_region at (is k))

end (* PatCode *)
open PatCode

module AllocHow = struct
  (*
  When compiling a (recursive) block, we need to do a dependency analysis, to
  find out which names need to be heap-allocated, which local-allocated and which
  are simply static functions. The goal is to avoid dynamic allocation where
  possible (and use locals), and to avoid turning function references into closures.

  The rules for non-top-level-blocks are:
  - functions are static, unless they capture something that is not a static
    function or a static heap allocation.
  - everything that is captured before it is defined needs to be dynamically
    heap-allocated, unless it is a static function
  - everything that is mutable and captured needs to be dynamically heap-allocated
  - the rest can be local (immutable things can be put into closures by values)

  These rules require a fixed-point analysis.

  For the top-level blocks the rules are simpler
  - all functions are static
  - everything that is captured in a function is statically heap allocated
  - everything else is a local

  We represent this as a lattice as follows:
  *)

  module M = Freevars.M
  module S = Freevars.S

  type nonStatic = LocalImmut | LocalMut | StoreHeap | StoreStatic
  type allocHow = nonStatic M.t (* absent means static *)

  let join : allocHow -> allocHow -> allocHow =
    M.union (fun _ x y -> Some (match x, y with
      | StoreStatic, StoreHeap -> assert false
      | StoreHeap, StoreStatic -> assert false
      | _, StoreHeap -> StoreHeap
      | StoreHeap, _  -> StoreHeap
      | _, StoreStatic -> StoreStatic
      | StoreStatic, _  -> StoreStatic
      | LocalMut, _ -> LocalMut
      | _, LocalMut -> LocalMut
      | LocalImmut, LocalImmut -> LocalImmut
    ))

  type lvl = TopLvl | NotTopLvl

  let map_of_set x s = S.fold (fun v m -> M.add v x m) s M.empty
  let set_of_map m = M.fold (fun v _ m -> S.add v m) m S.empty

  let is_static ae how f =
    (* Does this capture nothing from outside? *)
    (S.is_empty (S.inter
      (Freevars.captured_vars f)
      (set_of_map (M.filter (fun _ x -> not (VarLoc.is_non_local x)) (ae.ASEnv.vars))))) &&
    (* Does this capture nothing non-static from here? *)
    (S.is_empty (S.inter
      (Freevars.captured_vars f)
      (set_of_map (M.filter (fun _ h -> h != StoreStatic) how))))

  let is_func_exp exp = match exp.it with
    | FuncE _ -> true
    | _ -> false

  let is_static_exp env how0 exp =
    (* Functions are static when they do not capture anything *)
    if is_func_exp exp
    then is_static env how0 (Freevars.exp exp)
    else false

  let dec_local env (seen, how0) dec =
    let (f,d) = Freevars.dec dec in
    let captured = Freevars.captured_vars f in

    (* Which allocation is required for the things defined here? *)
    let how1 = match dec.it with
      (* Mutable variables are, well, mutable *)
      | VarD _ ->
      map_of_set LocalMut d
      (* Static functions in an let-expression *)
      | LetD ({it = VarP _; _}, e) when is_static_exp env how0 e ->
      M.empty
      (* Everything else needs at least a local *)
      | _ ->
      map_of_set LocalImmut d in

    (* Do we capture anything unseen, but non-static?
       These need to be heap-allocated.
    *)
    let how2 =
      map_of_set StoreHeap
        (S.inter
          (set_of_map how0)
          (S.diff (Freevars.captured_vars f) seen)) in

    (* Do we capture anything else?
       For local blocks, mutable things must be heap allocated.
       On the top-level, all captured non-static things must be heap allocated.
    *)
    let is_local_mut _ h = h = LocalMut in
    let how3 =
      map_of_set StoreHeap
        (S.inter (set_of_map (M.filter is_local_mut how0)) captured) in

    let how = List.fold_left join M.empty [how0; how1; how2; how3] in
    let seen' = S.union seen d
    in (seen', how)

  let decs_local env decs : allocHow =
    let rec go how =
      let _seen, how1 = List.fold_left (dec_local env) (S.empty, how) decs in
      if M.equal (=) how how1 then how else go how1 in
    go M.empty

  let decs_top_lvl env decs : allocHow =
    let how0 = M.empty in
    (* All non-function are at least locals *)
    let how1 =
      let go how dec =
        let (f,d) = Freevars.dec dec in
        match dec.it with
          | LetD ({it = VarP _; _}, e) when is_func_exp e -> how
          | _ -> join how (map_of_set LocalMut d) in
      List.fold_left go how0 decs in
    (* All captured non-functions are heap allocated *)
    let how2 =
      let go how dec =
        let (f,d) = Freevars.dec dec in
        let captured = Freevars.captured_vars f in
        join how (map_of_set StoreStatic (S.inter (set_of_map how1) captured)) in
      List.fold_left go how1 decs in
    how2

  let decs env lvl decs : allocHow = match lvl with
    | TopLvl -> decs_top_lvl env decs
    | NotTopLvl -> decs_local env decs

  (* Functions to extend the environment (and possibly allocate memory)
     based on how we want to store them. *)
  let add_how env ae name : nonStatic option -> ASEnv.t * G.t = function
    | Some LocalImmut | Some LocalMut ->
      let (ae1, i) = ASEnv.add_direct_local env ae name in
      (ae1, G.nop)
    | Some StoreHeap ->
      let (ae1, i) = ASEnv.add_local_with_offset env ae name 1l in
      let alloc_code =
        Tagged.obj env Tagged.MutBox [ compile_unboxed_zero ] ^^
        G.i (LocalSet (nr i)) in
      (ae1, alloc_code)
    | Some StoreStatic ->
      let tag = bytes_of_int32 (Tagged.int_of_tag Tagged.MutBox) in
      let zero = bytes_of_int32 0l in
      let ptr = E.add_mutable_static_bytes env (tag ^ zero) in
      let ae1 = ASEnv.add_local_static ae name ptr in
      (ae1, G.nop)
    | None -> (ae, G.nop)

  let add_local env ae how name =
    add_how env ae name (M.find_opt name how)

end (* AllocHow *)

(* The actual compiler code that looks at the AST *)

let compile_lit env lit =
  try Syntax.(match lit with
    (* Booleans are directly in Vanilla representation *)
    | BoolLit false -> SR.bool, Bool.lit false
    | BoolLit true ->  SR.bool, Bool.lit true
    (* This maps int to int32, instead of a proper arbitrary precision library *)
    | IntLit n
    | NatLit n      -> SR.Vanilla, BigNum.compile_lit env n
    | Word8Lit n    -> SR.Vanilla, compile_unboxed_const (Value.Word8.to_bits n)
    | Word16Lit n   -> SR.Vanilla, compile_unboxed_const (Value.Word16.to_bits n)
    | Word32Lit n   -> SR.UnboxedWord32, compile_unboxed_const n
    | Word64Lit n   -> SR.UnboxedWord64, compile_const_64 n
    | CharLit c     -> SR.Vanilla, compile_unboxed_const Int32.(shift_left (of_int c) 8)
    | NullLit       -> SR.Vanilla, Opt.null
    | TextLit t     -> SR.Vanilla, Text.lit env t
    | _ -> todo_trap_SR env "compile_lit" (Arrange.lit lit)
    )
  with Failure _ ->
    Printf.eprintf "compile_lit: Overflow in literal %s\n" (Syntax.string_of_lit lit);
    SR.Unreachable, E.trap_with env "static literal overflow"

let compile_lit_as env sr_out lit =
  let sr_in, code = compile_lit env lit in
  code ^^ StackRep.adjust env sr_in sr_out

let compile_unop env t op =
  let open Syntax in
  match op, t with
  | NegOp, Type.(Prim Int) ->
      SR.Vanilla,
      BigNum.compile_neg env
  | NegOp, Type.(Prim Word64) ->
      SR.UnboxedWord64,
      Func.share_code1 env "neg" ("n", I64Type) [I64Type] (fun env get_n ->
        compile_const_64 0L ^^
        get_n ^^
        G.i (Binary (Wasm.Values.I64 I64Op.Sub))
      )
  | NegOp, Type.Prim Type.(Word8 | Word16 | Word32) ->
      StackRep.of_type t,
      Func.share_code1 env "neg32" ("n", I32Type) [I32Type] (fun env get_n ->
        compile_unboxed_zero ^^
        get_n ^^
        G.i (Binary (Wasm.Values.I32 I32Op.Sub))
      )
  | NotOp, Type.(Prim Word64) ->
     SR.UnboxedWord64,
     compile_const_64 (-1L) ^^
     G.i (Binary (Wasm.Values.I64 I64Op.Xor))
  | NotOp, Type.Prim Type.(Word8 | Word16 | Word32 as ty) ->
      StackRep.of_type t, compile_unboxed_const (UnboxedSmallWord.mask_of_type ty) ^^
                          G.i (Binary (Wasm.Values.I32 I32Op.Xor))
  | _ ->
    (* NB: Must not use todo_trap_SR here, as the SR.t here is also passed to
       `compile_exp_as`, which does not take SR.Unreachable. *)
    todo "compile_unop" (Arrange.unop op) (SR.Vanilla, E.trap_with env "TODO: compile_unop")

(* This returns a single StackRep, to be used for both arguments and the
   result. One could imagine operators that require or produce different StackReps,
   but none of these do, so a single value is fine.
*)
let rec compile_binop env t op =
  StackRep.of_type t,
  Syntax.(match t, op with
  | Type.(Prim (Nat | Int)),                  AddOp -> BigNum.compile_add env
  | Type.(Prim Word64),                       AddOp -> G.i (Binary (Wasm.Values.I64 I64Op.Add))
  | Type.(Prim Nat),                          SubOp -> BigNum.compile_unsigned_sub env
  | Type.(Prim Int),                          SubOp -> BigNum.compile_signed_sub env
  | Type.(Prim (Nat | Int)),                  MulOp -> BigNum.compile_mul env
  | Type.(Prim Word64),                       MulOp -> G.i (Binary (Wasm.Values.I64 I64Op.Mul))
  | Type.(Prim Word64),                       DivOp -> G.i (Binary (Wasm.Values.I64 I64Op.DivU))
  | Type.(Prim Word64),                       ModOp -> G.i (Binary (Wasm.Values.I64 I64Op.RemU))
  | Type.(Prim Nat),                          DivOp -> BigNum.compile_unsigned_div env
  | Type.(Prim Nat),                          ModOp -> BigNum.compile_unsigned_rem env
  | Type.(Prim Word64),                       SubOp -> G.i (Binary (Wasm.Values.I64 I64Op.Sub))
  | Type.(Prim Int),                          DivOp -> BigNum.compile_signed_div env
  | Type.(Prim Int),                          ModOp -> BigNum.compile_signed_mod env

  | Type.Prim Type.(Word8 | Word16 | Word32), AddOp -> G.i (Binary (Wasm.Values.I32 I32Op.Add))
  | Type.Prim Type.(Word8 | Word16 | Word32), SubOp -> G.i (Binary (Wasm.Values.I32 I32Op.Sub))
  | Type.(Prim (Word8|Word16|Word32 as ty)),  MulOp -> UnboxedSmallWord.lsb_adjust ty ^^
                                                       G.i (Binary (Wasm.Values.I32 I32Op.Mul))
  | Type.Prim Type.(Word8 | Word16 | Word32), DivOp -> G.i (Binary (Wasm.Values.I32 I32Op.DivU))
  | Type.Prim Type.(Word8 | Word16 | Word32), ModOp -> G.i (Binary (Wasm.Values.I32 I32Op.RemU))
  | Type.(Prim (Word8|Word16|Word32 as ty)),  PowOp ->
     let rec pow () = Func.share_code2 env (UnboxedSmallWord.name_of_type ty "pow")
                        (("n", I32Type), ("exp", I32Type)) [I32Type]
                        Wasm.Values.(fun env get_n get_exp ->
         let one = compile_unboxed_const (UnboxedSmallWord.const_of_type ty 1l) in
         let (set_res, get_res) = new_local env "res" in
         let mul = snd (compile_binop env t MulOp) in
         let square_recurse_with_shifted sanitize =
           get_n ^^ get_exp ^^ compile_shrU_const 1l ^^ sanitize ^^
           pow () ^^ set_res ^^ get_res ^^ get_res ^^ mul
         in get_exp ^^ G.i (Test (I32 I32Op.Eqz)) ^^
            G.if_ (StackRep.to_block_type env SR.UnboxedWord32)
             one
             (get_exp ^^ one ^^ G.i (Binary (I32 I32Op.And)) ^^ G.i (Test (I32 I32Op.Eqz)) ^^
              G.if_ (StackRep.to_block_type env SR.UnboxedWord32)
                (square_recurse_with_shifted G.nop)
                (get_n ^^
                 square_recurse_with_shifted (UnboxedSmallWord.sanitize_word_result ty) ^^
                 mul)))
     in pow ()
  | Type.(Prim Int),                          PowOp ->
     let pow = BigNum.compile_unsigned_pow env in
     let (set_n, get_n) = new_local env "n" in
     let (set_exp, get_exp) = new_local env "exp" in
     set_exp ^^ set_n ^^
     get_exp ^^ BigNum.compile_is_negative env ^^
     E.then_trap_with env "negative power" ^^
     get_n ^^ get_exp ^^ pow
  | Type.(Prim Word64),                       PowOp -> BoxedWord.compile_unsigned_pow env
  | Type.(Prim Nat),                          PowOp -> BigNum.compile_unsigned_pow env
  | Type.(Prim Word64),                       AndOp -> G.i (Binary (Wasm.Values.I64 I64Op.And))
  | Type.Prim Type.(Word8 | Word16 | Word32), AndOp -> G.i (Binary (Wasm.Values.I32 I32Op.And))
  | Type.(Prim Word64),                       OrOp  -> G.i (Binary (Wasm.Values.I64 I64Op.Or))
  | Type.Prim Type.(Word8 | Word16 | Word32), OrOp  -> G.i (Binary (Wasm.Values.I32 I32Op.Or))
  | Type.(Prim Word64),                       XorOp -> G.i (Binary (Wasm.Values.I64 I64Op.Xor))
  | Type.Prim Type.(Word8 | Word16 | Word32), XorOp -> G.i (Binary (Wasm.Values.I32 I32Op.Xor))
  | Type.(Prim Word64),                       ShLOp -> G.i (Binary (Wasm.Values.I64 I64Op.Shl))
  | Type.(Prim (Word8|Word16|Word32 as ty)),  ShLOp -> UnboxedSmallWord.(
     lsb_adjust ty ^^ clamp_shift_amount ty ^^
     G.i (Binary (Wasm.Values.I32 I32Op.Shl)))
  | Type.(Prim Word64),                       ShROp -> G.i (Binary (Wasm.Values.I64 I64Op.ShrU))
  | Type.(Prim (Word8|Word16|Word32 as ty)),  ShROp -> UnboxedSmallWord.(
     lsb_adjust ty ^^ clamp_shift_amount ty ^^
     G.i (Binary (Wasm.Values.I32 I32Op.ShrU)) ^^
     sanitize_word_result ty)
  | Type.(Prim Word64),                       RotLOp -> G.i (Binary (Wasm.Values.I64 I64Op.Rotl))
  | Type.Prim Type.                  Word32,  RotLOp -> G.i (Binary (Wasm.Values.I32 I32Op.Rotl))
  | Type.Prim Type.(Word8 | Word16 as ty),    RotLOp -> UnboxedSmallWord.(
     Func.share_code2 env (name_of_type ty "rotl") (("n", I32Type), ("by", I32Type)) [I32Type]
       Wasm.Values.(fun env get_n get_by ->
      let beside_adjust = compile_shrU_const (Int32.sub 32l (shift_of_type ty)) in
      get_n ^^ get_n ^^ beside_adjust ^^ G.i (Binary (I32 I32Op.Or)) ^^
      get_by ^^ lsb_adjust ty ^^ clamp_shift_amount ty ^^ G.i (Binary (I32 I32Op.Rotl)) ^^
      sanitize_word_result ty))
  | Type.(Prim Word64),                       RotROp -> G.i (Binary (Wasm.Values.I64 I64Op.Rotr))
  | Type.Prim Type.                  Word32,  RotROp -> G.i (Binary (Wasm.Values.I32 I32Op.Rotr))
  | Type.Prim Type.(Word8 | Word16 as ty),    RotROp -> UnboxedSmallWord.(
     Func.share_code2 env (name_of_type ty "rotr") (("n", I32Type), ("by", I32Type)) [I32Type]
       Wasm.Values.(fun env get_n get_by ->
      get_n ^^ get_n ^^ lsb_adjust ty ^^ G.i (Binary (I32 I32Op.Or)) ^^
      get_by ^^ lsb_adjust ty ^^ clamp_shift_amount ty ^^ G.i (Binary (I32 I32Op.Rotr)) ^^
      sanitize_word_result ty))

  | Type.Prim Type.Text, CatOp -> Text.concat env
  | _ -> todo_trap env "compile_binop" (Arrange.binop op)
  )

let compile_eq env t = match t with
  | Type.Prim Type.Text -> Text.compare env
  | Type.Prim Type.Bool -> G.i (Compare (Wasm.Values.I32 I32Op.Eq))
  | Type.(Prim (Nat | Int)) -> BigNum.compile_eq env
  | Type.(Prim Word64) -> G.i (Compare (Wasm.Values.I64 I64Op.Eq))
  | Type.(Prim (Word8 | Word16 | Word32 | Char)) -> G.i (Compare (Wasm.Values.I32 I32Op.Eq))
  | _ -> todo_trap env "compile_eq" (Arrange.relop Syntax.EqOp)

let get_relops = Syntax.(function
  | GeOp -> Ge, I64Op.GeU, I32Op.GeU, I32Op.GeS
  | GtOp -> Gt, I64Op.GtU, I32Op.GtU, I32Op.GtS
  | LeOp -> Le, I64Op.LeU, I32Op.LeU, I32Op.LeS
  | LtOp -> Lt, I64Op.LtU, I32Op.LtU, I32Op.LtS
  | _ -> failwith "uncovered relop")

let compile_comparison env t op =
  let bigintop, u64op, u32op, s32op = get_relops op in
  let open Type in
  match t with
    | Nat | Int -> BigNum.compile_relop env bigintop
    | Word64 -> G.i (Compare (Wasm.Values.I64 u64op))
    | Word8 | Word16 | Word32 | Char -> G.i (Compare (Wasm.Values.I32 u32op))
    | _ -> todo_trap env "compile_comparison" (Arrange.prim t)

let compile_relop env t op =
  StackRep.of_type t,
  let open Syntax in
  match t, op with
  | _, EqOp -> compile_eq env t
  | _, NeqOp -> compile_eq env t ^^
     G.if_ (StackRep.to_block_type env SR.bool) (Bool.lit false) (Bool.lit true)
  | Type.Prim Type.(Nat | Int | Word8 | Word16 | Word32 | Word64 | Char as t1), op1 ->
     compile_comparison env t1 op1
  | _ -> todo_trap env "compile_relop" (Arrange.relop op)

(* compile_load_field implements the various “virtual fields”, which
   we currently have for arrays and text.
   It goes through branch_typed_with, which does a dynamic check of the
   heap object type *)
let compile_load_field env typ ({it=(Name n); _} as name) =
  let branches =
    ( Tagged.Object, Object.load_idx env typ name ) ::
    match n with
    | "len" ->
      [ Tagged.Array, Arr.partial_len env
      ; Tagged.Text, Text.partial_len env ]
    | "get" ->
      [ Tagged.Array, Arr.partial_get env ]
    | "set" ->
      [ Tagged.Array, Arr.partial_set env ]
    | "keys" ->
      [ Tagged.Array, Arr.keys_iter env ]
    | "vals" ->
      [ Tagged.Array, Arr.vals_iter env ]
    | "chars" ->
      [ Tagged.Text, Text.text_chars env ]
    | _ -> []
    in
  Tagged.branch_typed_with env typ (ValBlockType (Some I32Type)) branches

(* compile_lexp is used for expressions on the left of an
assignment operator, produces some code (with side effect), and some pure code *)
let rec compile_lexp (env : E.t) ae exp =
  (fun (code,fill_code) -> (G.with_region exp.at code, G.with_region exp.at fill_code)) @@
  match exp.it with
  | VarE var ->
     G.nop,
     Var.set_val env ae var.it
  | IdxE (e1,e2) ->
     compile_exp_vanilla env ae e1 ^^ (* offset to array *)
     compile_exp_vanilla env ae e2 ^^ (* idx *)
     BigNum.to_word32 env ^^
     Arr.idx env,
     store_ptr
  | DotE (e, n) ->
     compile_exp_vanilla env ae e ^^
     (* Only real objects have mutable fields, no need to branch on the tag *)
     Object.idx env e.note.note_typ n,
     store_ptr
  | _ -> todo "compile_lexp" (Arrange_ir.exp exp) (E.trap_with env "TODO: compile_lexp", G.nop)

and compile_exp (env : E.t) ae exp =
  (fun (sr,code) -> (sr, G.with_region exp.at code)) @@
  match exp.it with
  | IdxE (e1, e2)  ->
    SR.Vanilla,
    compile_exp_vanilla env ae e1 ^^ (* offset to array *)
    compile_exp_vanilla env ae e2 ^^ (* idx *)
    BigNum.to_word32 env ^^
    Arr.idx env ^^
    load_ptr
  | DotE (e, name) ->
    SR.Vanilla,
    compile_exp_vanilla env ae e ^^
    compile_load_field env e.note.note_typ name
  | ActorDotE (e, ({it = Name n;_} as name)) ->
    SR.UnboxedReference,
    compile_exp_as env ae SR.UnboxedReference e ^^
    actor_fake_object_idx env {name with it = n}
  (* We only allow prims of certain shapes, as they occur in the prelude *)
  | CallE (_, ({ it = PrimE p; _} as pe), typ_args, e) ->
    begin
      (* First check for all unary prims. *)
      match p with
       | "@serialize" ->
         SR.UnboxedReference,
         let t = match typ_args with [t] -> t | _ -> assert false in
         compile_exp_vanilla env ae e ^^
         Serialization.serialize env t

       | "@deserialize" ->
         SR.Vanilla,
         let t = match typ_args with [t] -> t | _ -> assert false in
         compile_exp_as env ae SR.UnboxedReference e ^^
         Serialization.deserialize env t

       | "abs" ->
         SR.Vanilla,
         compile_exp_vanilla env ae e ^^
         BigNum.compile_abs env

       | "rts_version" ->
         SR.Vanilla,
         compile_exp_as env ae SR.unit e ^^
         E.call_import env "rts" "version"

       | "Nat->Word8"
       | "Int->Word8" ->
         SR.Vanilla,
         compile_exp_vanilla env ae e ^^
         Prim.prim_shiftToWordN env (UnboxedSmallWord.shift_of_type Type.Word8)

       | "Nat->Word16"
       | "Int->Word16" ->
         SR.Vanilla,
         compile_exp_vanilla env ae e ^^
         Prim.prim_shiftToWordN env (UnboxedSmallWord.shift_of_type Type.Word16)

       | "Nat->Word32"
       | "Int->Word32" ->
         SR.UnboxedWord32,
         compile_exp_vanilla env ae e ^^
         Prim.prim_intToWord32 env

       | "Nat->Word64"
       | "Int->Word64" ->
         SR.UnboxedWord64,
         compile_exp_vanilla env ae e ^^
         BigNum.to_word64 env

       | "Char->Word32" ->
         SR.UnboxedWord32,
         compile_exp_vanilla env ae e ^^
         UnboxedSmallWord.unbox_codepoint

       | "Word8->Nat" ->
         SR.Vanilla,
         compile_exp_vanilla env ae e ^^
         Prim.prim_shiftWordNtoUnsigned env (UnboxedSmallWord.shift_of_type Type.Word8)
       | "Word8->Int" ->
         SR.Vanilla,
         compile_exp_vanilla env ae e ^^
         Prim.prim_shiftWordNtoSigned env (UnboxedSmallWord.shift_of_type Type.Word8)

       | "Word16->Nat" ->
         SR.Vanilla,
         compile_exp_vanilla env ae e ^^
         Prim.prim_shiftWordNtoUnsigned env (UnboxedSmallWord.shift_of_type Type.Word16)
       | "Word16->Int" ->
         SR.Vanilla,
         compile_exp_vanilla env ae e ^^
         Prim.prim_shiftWordNtoSigned env (UnboxedSmallWord.shift_of_type Type.Word16)

       | "Word32->Nat" ->
         SR.Vanilla,
         compile_exp_as env ae SR.UnboxedWord32 e ^^
         Prim.prim_word32toNat env
       | "Word32->Int" ->
         SR.Vanilla,
         compile_exp_as env ae SR.UnboxedWord32 e ^^
         Prim.prim_word32toInt env

       | "Word64->Nat"
       | "Word64->Int" ->
         SR.Vanilla,
         compile_exp_as env ae SR.UnboxedWord64 e ^^
         BigNum.from_word64 env

       | "Word32->Char" ->
         SR.Vanilla,
         compile_exp_as env ae SR.UnboxedWord32 e ^^
         UnboxedSmallWord.box_codepoint

       | "popcnt" ->
         SR.UnboxedWord32,
         compile_exp_as env ae SR.UnboxedWord32 e ^^
         G.i (Unary (Wasm.Values.I32 I32Op.Popcnt))
       | "popcnt8"
       | "popcnt16" ->
         SR.Vanilla,
         compile_exp_vanilla env ae e ^^
         G.i (Unary (Wasm.Values.I32 I32Op.Popcnt)) ^^
         UnboxedSmallWord.msb_adjust (match p with | "popcnt8" -> Type.Word8 | _ -> Type.Word16)
       | "popcnt64" ->
         SR.UnboxedWord64,
         compile_exp_as env ae SR.UnboxedWord64 e ^^
         G.i (Unary (Wasm.Values.I64 I64Op.Popcnt))
       | "clz" -> SR.UnboxedWord32, compile_exp_as env ae SR.UnboxedWord32 e ^^ G.i (Unary (Wasm.Values.I32 I32Op.Clz))
       | "clz8" -> SR.Vanilla, compile_exp_vanilla env ae e ^^ UnboxedSmallWord.clz_kernel Type.Word8
       | "clz16" -> SR.Vanilla, compile_exp_vanilla env ae e ^^ UnboxedSmallWord.clz_kernel Type.Word16
       | "clz64" -> SR.UnboxedWord64, compile_exp_as env ae SR.UnboxedWord64 e ^^ G.i (Unary (Wasm.Values.I64 I64Op.Clz))
       | "ctz" -> SR.UnboxedWord32, compile_exp_as env ae SR.UnboxedWord32 e ^^ G.i (Unary (Wasm.Values.I32 I32Op.Ctz))
       | "ctz8" -> SR.Vanilla, compile_exp_vanilla env ae e ^^ UnboxedSmallWord.ctz_kernel Type.Word8
       | "ctz16" -> SR.Vanilla, compile_exp_vanilla env ae e ^^ UnboxedSmallWord.ctz_kernel Type.Word16
       | "ctz64" -> SR.UnboxedWord64, compile_exp_as env ae SR.UnboxedWord64 e ^^ G.i (Unary (Wasm.Values.I64 I64Op.Ctz))

       | "Char->Text" ->
         SR.Vanilla,
         compile_exp_vanilla env ae e ^^
         Text.prim_showChar env

       | "print" ->
         SR.unit,
         compile_exp_vanilla env ae e ^^
         Dfinity.prim_print env
       | "decodeUTF8" ->
         SR.UnboxedTuple 2,
         compile_exp_vanilla env ae e ^^
         Text.prim_decodeUTF8 env
       | _ ->
        (* Now try the binary prims, expecting a manifest tuple argument *)
        begin match e.it with
        | TupE [e1;e2] ->
          begin
           let compile_kernel_as sr inst = sr, compile_exp_as env ae sr e1 ^^ compile_exp_as env ae sr e2 ^^ inst
           in match p with
             | "Array.init" -> compile_kernel_as SR.Vanilla (Arr.init env)
             | "Array.tabulate" -> compile_kernel_as SR.Vanilla (Arr.tabulate env)
             | "shrs8" -> compile_kernel_as SR.Vanilla (UnboxedSmallWord.shrs_kernel Type.Word8)
             | "shrs16" -> compile_kernel_as SR.Vanilla (UnboxedSmallWord.shrs_kernel Type.Word16)
             | "shrs" -> compile_kernel_as SR.UnboxedWord32 (G.i (Binary (Wasm.Values.I32 I32Op.ShrS)))
             | "shrs64" -> compile_kernel_as SR.UnboxedWord64 (G.i (Binary (Wasm.Values.I64 I64Op.ShrS)))
             | "btst8" -> compile_kernel_as SR.Vanilla (UnboxedSmallWord.btst_kernel env Type.Word8)
             | "btst16" -> compile_kernel_as SR.Vanilla (UnboxedSmallWord.btst_kernel env Type.Word16)
             | "btst" -> compile_kernel_as SR.UnboxedWord32 (UnboxedSmallWord.btst_kernel env Type.Word32)
             | "btst64" -> compile_kernel_as SR.UnboxedWord64 (
                               let (set_b, get_b) = new_local64 env "b"
                               in set_b ^^ compile_const_64 1L ^^ get_b ^^ G.i (Binary (Wasm.Values.I64 I64Op.Shl)) ^^
                                  G.i (Binary (Wasm.Values.I64 I64Op.And)))

             | _ -> SR.Unreachable, todo_trap env "compile_exp" (Arrange_ir.exp pe)
          end
        | _ -> SR.Unreachable, todo_trap env "compile_exp" (Arrange_ir.exp pe)
        end
    end
  | VarE var ->
    Var.get_val env ae var.it
  | AssignE (e1,e2) ->
    SR.unit,
    let (prepare_code, store_code) = compile_lexp env ae e1 in
    prepare_code ^^
    compile_exp_vanilla env ae e2 ^^
    store_code
  | LitE l ->
    compile_lit env l
  | AssertE e1 ->
    SR.unit,
    compile_exp_as env ae SR.bool e1 ^^
    G.if_ (ValBlockType None) G.nop (G.i Unreachable)
  | UnE (_, Syntax.PosOp, e1) -> compile_exp env ae e1
  | UnE (t, op, e1) ->
    let sr, code = compile_unop env t op in
    sr,
    compile_exp_as env ae sr e1 ^^
    code
  | BinE (t, e1, op, e2) ->
    let sr, code = compile_binop env t op in
    sr,
    compile_exp_as env ae sr e1 ^^
    compile_exp_as env ae sr e2 ^^
    code
  | RelE (t, e1, op, e2) ->
    let sr, code = compile_relop env t op in
    SR.bool,
    compile_exp_as env ae sr e1 ^^
    compile_exp_as env ae sr e2 ^^
    code
  | IfE (scrut, e1, e2) ->
    let code_scrut = compile_exp_as env ae SR.bool scrut in
    let sr1, code1 = compile_exp env ae e1 in
    let sr2, code2 = compile_exp env ae e2 in
    let sr = StackRep.join sr1 sr2 in
    sr,
    code_scrut ^^ G.if_
      (StackRep.to_block_type env sr)
      (code1 ^^ StackRep.adjust env sr1 sr)
      (code2 ^^ StackRep.adjust env sr2 sr)
  | BlockE (decs, exp) ->
    let (ae', code1) = compile_decs env ae AllocHow.NotTopLvl decs in
    let (sr, code2) = compile_exp env ae' exp in
    (sr, code1 ^^ code2)
  | LabelE (name, _ty, e) ->
    (* The value here can come from many places -- the expression,
       or any of the nested returns. Hard to tell which is the best
       stack representation here.
       So let’s go with Vanilla. *)
    SR.Vanilla,
    G.block_ (StackRep.to_block_type env SR.Vanilla) (
      G.with_current_depth (fun depth ->
        let ae1 = ASEnv.add_label ae name depth in
        compile_exp_vanilla env ae1 e
      )
    )
  | BreakE (name, e) ->
    let d = ASEnv.get_label_depth ae name in
    SR.Unreachable,
    compile_exp_vanilla env ae e ^^
    G.branch_to_ d
  | LoopE e ->
    SR.Unreachable,
    G.loop_ (ValBlockType None) (compile_exp_unit env ae e ^^ G.i (Br (nr 0l))
    )
    ^^
   G.i Unreachable
  | RetE e ->
    SR.Unreachable,
    compile_exp_as env ae (StackRep.of_arity (E.get_n_res env)) e ^^
    G.i Return
  | OptE e ->
    SR.Vanilla,
    Opt.inject env (compile_exp_vanilla env ae e)
  | TagE (l, e) ->
    SR.Vanilla,
    Variant.inject env l.it (compile_exp_vanilla env ae e)
  | TupE es ->
    SR.UnboxedTuple (List.length es),
    G.concat_map (compile_exp_vanilla env ae) es
  | ProjE (e1,n) ->
    SR.Vanilla,
    compile_exp_vanilla env ae e1 ^^ (* offset to tuple (an array) *)
    Tuple.load_n (Int32.of_int n)
  | ArrayE (m, t, es) ->
    SR.Vanilla, Arr.lit env (List.map (compile_exp_vanilla env ae) es)
  | CallE (cc, e1, _, e2) ->
    StackRep.of_arity (cc.Value.n_res),
    let fun_sr, code1 = compile_exp env ae e1 in
    begin match fun_sr, cc.Value.sort with
     | SR.StaticThing (SR.StaticFun fi), _ ->
        code1 ^^
        compile_unboxed_zero ^^ (* A dummy closure *)
        compile_exp_as env ae (StackRep.of_arity cc.Value.n_args) e2 ^^ (* the args *)
        G.i (Call (nr fi))
     | _, Type.Local ->
        let (set_clos, get_clos) = new_local env "clos" in
        code1 ^^ StackRep.adjust env fun_sr SR.Vanilla ^^
        set_clos ^^
        get_clos ^^
        compile_exp_as env ae (StackRep.of_arity cc.Value.n_args) e2 ^^
        get_clos ^^
        Closure.call_closure env cc
     | _, Type.Sharable ->
        let (set_funcref, get_funcref) = new_local env "funcref" in
        code1 ^^ StackRep.adjust env fun_sr SR.UnboxedReference ^^
        set_funcref ^^
        compile_exp_as env ae (StackRep.refs_of_arity cc.Value.n_args) e2 ^^
        FuncDec.call_funcref env cc get_funcref
    end
  | SwitchE (e, cs) ->
    SR.Vanilla,
    let code1 = compile_exp_vanilla env ae e in
    let (set_i, get_i) = new_local env "switch_in" in
    let (set_j, get_j) = new_local env "switch_out" in

    let rec go env cs = match cs with
      | [] -> CanFail (fun k -> k)
      | {it={pat; exp=e}; _}::cs ->
          let (ae1, code) = compile_pat_local env ae pat in
          orElse ( CannotFail get_i ^^^ code ^^^
                   CannotFail (compile_exp_vanilla env ae1 e) ^^^ CannotFail set_j)
                 (go env cs)
          in
      let code2 = go env cs in
      code1 ^^ set_i ^^ orTrap env code2 ^^ get_j
  (* Async-wait lowering support features *)
  | DeclareE (name, _, e) ->
    let (ae1, i) = ASEnv.add_local_with_offset env ae name.it 1l in
    let sr, code = compile_exp env ae1 e in
    sr,
    Tagged.obj env Tagged.MutBox [ compile_unboxed_zero ] ^^
    G.i (LocalSet (nr i)) ^^
    code
  | DefineE (name, _, e) ->
    SR.unit,
    compile_exp_vanilla env ae e ^^
    Var.set_val env ae name.it
  | FuncE (x, cc, typ_binds, args, _rt, e) ->
    let captured = Freevars.captured exp in
    let mk_body env1 ae1 = compile_exp_as env1 ae1 (StackRep.of_arity cc.Value.n_res) e in
    FuncDec.lit env ae typ_binds x cc captured args mk_body exp.at
  | ActorE (i, ds, fs, _) ->
    SR.UnboxedReference,
    let captured = Freevars.exp exp in
    let prelude_names = find_prelude_names env in
    if Freevars.M.is_empty (Freevars.diff captured prelude_names)
    then actor_lit env i ds fs exp.at
    else todo_trap env "non-closed actor" (Arrange_ir.exp exp)
  | NewObjE ((Type.Object _ (*sharing*) | Type.Module), fs, _) ->
    SR.Vanilla,
    let fs' = fs |> List.map
      (fun (f : Ir.field) -> (f.it.name, fun () ->
        if Object.is_mut_field env exp.note.note_typ f.it.name
        then Var.get_val_ptr env ae f.it.var.it
        else Var.get_val_vanilla env ae f.it.var.it)) in
    Object.lit_raw env fs'
  | _ -> SR.unit, todo_trap env "compile_exp" (Arrange_ir.exp exp)

and compile_exp_as env ae sr_out e =
  G.with_region e.at (
    match sr_out, e.it with
    (* Some optimizations for certain sr_out and expressions *)
    | SR.UnboxedRefTuple n, TupE es when n = List.length es ->
      G.concat_map (fun e ->
        compile_exp_as env ae SR.UnboxedReference e
      ) es
    | _ , BlockE (decs, exp) ->
      let (ae', code1) = compile_decs env ae AllocHow.NotTopLvl decs in
      let code2 = compile_exp_as env ae' sr_out exp in
      code1 ^^ code2
    (* Fallback to whatever stackrep compile_exp chooses *)
    | _ ->
      let sr_in, code = compile_exp env ae e in
      code ^^ StackRep.adjust env sr_in sr_out
  )

and compile_exp_as_opt env ae sr_out_o e =
  let sr_in, code = compile_exp env ae e in
  G.with_region e.at (
    code ^^
    match sr_out_o with
    | None -> StackRep.drop env sr_in
    | Some sr_out -> StackRep.adjust env sr_in sr_out
  )

and compile_exp_vanilla (env : E.t) ae exp =
  compile_exp_as env ae SR.Vanilla exp

and compile_exp_unit (env : E.t) ae exp =
  compile_exp_as env ae SR.unit exp


(*
The compilation of declarations (and patterns!) needs to handle mutual recursion.
This requires conceptually three passes:
 1. First we need to collect all names bound in a block,
    and find locations for then (which extends the environment).
    The environment is extended monotonously: The type-checker ensures that
    a Block does not bind the same name twice.
    We would not need to pass in the environment, just out ... but because
    it is bundled in the E.t type, threading it through is also easy.

 2. We need to allocate memory for them, and store the pointer in the
    WebAssembly local, so that they can be captured by closures.

 3. We go through the declarations, generate the actual code and fill the
    allocated memory.
    This includes creating the actual closure references.

We could do this in separate functions, but I chose to do it in one
 * it means all code related to one constructor is in one place and
 * when generating the actual code, we still “know” the id of the local that
   has the memory location, and don’t have to look it up in the environment.

The first phase works with the `pre_env` passed to `compile_dec`,
while the third phase is a function that expects the final environment. This
enabled mutual recursion.
*)


and compile_lit_pat env l =
  match l with
  | Syntax.NullLit ->
    compile_lit_as env SR.Vanilla l ^^
    G.i (Compare (Wasm.Values.I32 I32Op.Eq))
  | Syntax.BoolLit true ->
    G.nop
  | Syntax.BoolLit false ->
    Bool.lit false ^^
    G.i (Compare (Wasm.Values.I32 I32Op.Eq))
  | Syntax.(NatLit _ | IntLit _) ->
    compile_lit_as env SR.Vanilla l ^^
    BigNum.compile_eq env
  | Syntax.(TextLit t) ->
    Text.lit env t ^^
    Text.compare env
  | _ -> todo_trap env "compile_lit_pat" (Arrange.lit l)

and fill_pat env ae pat : patternCode =
  PatCode.with_region pat.at @@
  match pat.it with
  | WildP -> CannotFail (G.i Drop)
  | OptP p ->
      let (set_x, get_x) = new_local env "opt_scrut" in
      CanFail (fun fail_code ->
        set_x ^^
        get_x ^^
        Opt.is_some env ^^
        G.if_ (ValBlockType None)
          ( get_x ^^
            Opt.project ^^
            with_fail fail_code (fill_pat env ae p)
          )
          fail_code
      )
  | TagP (l, p) ->
      let (set_x, get_x) = new_local env "tag_scrut" in
      CanFail (fun fail_code ->
        set_x ^^
        get_x ^^
        Variant.test_is env l.it ^^
        G.if_ (ValBlockType None)
          ( get_x ^^
            Variant.project ^^
            with_fail fail_code (fill_pat env ae p)
          )
          fail_code
      )
  | LitP l ->
      CanFail (fun fail_code ->
        compile_lit_pat env l ^^
        G.if_ (ValBlockType None) G.nop fail_code)
  | VarP name ->
      CannotFail (Var.set_val env ae name.it)
  | TupP ps ->
      let (set_i, get_i) = new_local env "tup_scrut" in
      let rec go i = function
        | [] -> CannotFail G.nop
        | p::ps ->
          let code1 = fill_pat env ae p in
          let code2 = go (Int32.add i 1l) ps in
          CannotFail (get_i ^^ Tuple.load_n i) ^^^ code1 ^^^ code2 in
      CannotFail set_i ^^^ go 0l ps
  | ObjP pfs ->
      let project = compile_load_field env pat.note in
      let (set_i, get_i) = new_local env "obj_scrut" in
      let rec go = function
        | [] -> CannotFail G.nop
        | {it={name; pat}; _}::pfs' ->
          let code1 = fill_pat env ae pat in
          let code2 = go pfs' in
          CannotFail (get_i ^^ project name) ^^^ code1 ^^^ code2 in
      CannotFail set_i ^^^ go pfs
  | AltP (p1, p2) ->
      let code1 = fill_pat env ae p1 in
      let code2 = fill_pat env ae p2 in
      let (set_i, get_i) = new_local env "alt_scrut" in
      CannotFail set_i ^^^
      orElse (CannotFail get_i ^^^ code1)
             (CannotFail get_i ^^^ code2)

and alloc_pat_local env ae pat =
  let (_,d) = Freevars.pat pat in
  AllocHow.S.fold (fun v ae ->
    let (ae1, _i) = ASEnv.add_direct_local env ae v
    in ae1
  ) d ae

and alloc_pat env ae how pat : ASEnv.t * G.t  =
  (fun (ae,code) -> (ae, G.with_region pat.at code)) @@
  let (_,d) = Freevars.pat pat in
  AllocHow.S.fold (fun v (ae,code0) ->
    let (ae1, code1) = AllocHow.add_local env ae how v
    in (ae1, code0 ^^ code1)
  ) d (ae, G.nop)

and compile_pat_local env ae pat : ASEnv.t * patternCode =
  (* It returns:
     - the extended environment
     - the code to do the pattern matching.
       This expects the  undestructed value is on top of the stack,
       consumes it, and fills the heap
       If the pattern does not match, it branches to the depth at fail_depth.
  *)
  let ae1 = alloc_pat_local env ae pat in
  let fill_code = fill_pat env ae1 pat in
  (ae1, fill_code)

(* Used for let patterns: If the patterns is an n-ary tuple pattern,
   we want to compile the expression accordingly, to avoid the reboxing.
*)
and compile_n_ary_pat env ae how pat =
  (* It returns:
     - the extended environment
     - the code to allocate memory
     - the arity
     - the code to do the pattern matching.
       This expects the  undestructed value is on top of the stack,
       consumes it, and fills the heap
       If the pattern does not match, it branches to the depth at fail_depth.
  *)
  let (ae1, alloc_code) = alloc_pat env ae how pat in
  let arity, fill_code =
    (fun (sr,code) -> (sr, G.with_region pat.at code)) @@
    match pat.it with
    (* Nothing to match: Do not even put something on the stack *)
    | WildP -> None, G.nop
    (* The good case: We have a tuple pattern *)
    | TupP ps when List.length ps <> 1 ->
      Some (SR.UnboxedTuple (List.length ps)),
      (* We have to fill the pattern in reverse order, to take things off the
         stack. This is only ok as long as patterns have no side effects.
      *)
      G.concat_mapi (fun i p -> orTrap env (fill_pat env ae1 p)) (List.rev ps)
    (* The general case: Create a single value, match that. *)
    | _ ->
      Some SR.Vanilla,
      orTrap env (fill_pat env ae1 pat)
  in (ae1, alloc_code, arity, fill_code)

and compile_dec env pre_ae how dec : ASEnv.t * G.t * (ASEnv.t -> G.t) =
  (fun (pre_ae,alloc_code,mk_code) ->
       (pre_ae, G.with_region dec.at alloc_code, fun ae ->
         G.with_region dec.at (mk_code ae))) @@
  match dec.it with
  | TypD _ ->
    (pre_ae, G.nop, fun _ -> G.nop)
  (* A special case for static expressions *)
  | LetD ({it = VarP v; _}, e) when not (AllocHow.M.mem v.it how) ->
    let (static_thing, fill) = compile_static_exp env pre_ae how e in
    let d = StackRep.deferred_of_static_thing env static_thing in
    let pre_ae1 = ASEnv.add_local_deferred pre_ae v.it d in
    ( pre_ae1, G.nop, fun ae -> fill env ae; G.nop)
  | LetD (p, e) ->
    let (pre_ae1, alloc_code, pat_arity, fill_code) = compile_n_ary_pat env pre_ae how p in
    ( pre_ae1, alloc_code, fun ae ->
      compile_exp_as_opt env ae pat_arity e ^^
      fill_code
    )
  | VarD (name, e) ->
      assert (AllocHow.M.find_opt name.it how = Some AllocHow.LocalMut ||
              AllocHow.M.find_opt name.it how = Some AllocHow.StoreHeap ||
              AllocHow.M.find_opt name.it how = Some AllocHow.StoreStatic);
      let (pre_ae1, alloc_code) = AllocHow.add_local env pre_ae how name.it in

      ( pre_ae1, alloc_code, fun ae ->
        compile_exp_vanilla env ae e ^^
        Var.set_val env ae name.it
      )

and compile_decs env ae lvl decs : ASEnv.t * G.t =
  let how = AllocHow.decs ae lvl decs in
  let rec go pre_ae decs = match decs with
    | []          -> (pre_ae, G.nop, fun _ -> G.nop)
    | [dec]       -> compile_dec env pre_ae how dec
    | (dec::decs) ->
        let (pre_ae1, alloc_code1, mk_code1) = compile_dec env pre_ae how dec in
        let (pre_ae2, alloc_code2, mk_code2) = go              pre_ae1 decs in
        ( pre_ae2,
          alloc_code1 ^^ alloc_code2,
          fun env -> let code1 = mk_code1 env in
                     let code2 = mk_code2 env in
                     code1 ^^ code2
        ) in
  let (ae1, alloc_code, mk_code) = go ae decs in
  let code = mk_code ae1 in
  (ae1, alloc_code ^^ code)

and compile_top_lvl_expr env ae e = match e.it with
  | BlockE (decs, exp) ->
    let (ae', code1) = compile_decs env ae AllocHow.NotTopLvl decs in
    let code2 = compile_top_lvl_expr env ae' exp in
    code1 ^^ code2
  | _ ->
    let (sr, code) = compile_exp env ae e in
    code ^^ StackRep.drop env sr

and compile_prog env ae (ds, e) =
    let (ae', code1) = compile_decs env ae AllocHow.TopLvl ds in
    let code2 = compile_top_lvl_expr env ae' e in
    (ae', code1 ^^ code2)

and compile_static_exp env pre_ae how exp = match exp.it with
  | FuncE (name, cc, typ_binds, args, _rt, e) ->
      let mk_body env ae = compile_exp_as env ae (StackRep.of_arity cc.Value.n_res) e in
      FuncDec.closed env cc name args mk_body exp.at
  | _ -> assert false

and compile_prelude env ae =
  (* Allocate the primitive functions *)
  let (decs, _flavor) = E.get_prelude env in
  let (ae1, code) = compile_prog env ae decs in
  (ae1, code)

(*
This is a horrible hack
When determining whether an actor is closed, we disregard the prelude, because
every actor is compiled with the prelude.
This breaks with shadowing.
This function compiles the prelude, just to find out the bound names.
*)
and find_prelude_names env =
  (* Create a throw-away environment *)
  let env0 = E.mk_global (E.mode env) None (E.get_prelude env) (fun _ _ -> G.i Unreachable) 0l in
  RTS.system_imports env0;
  let env1 = E.mk_fun_env env0 0l 0 in
  let ae = ASEnv.empty_ae in
  let (env2, _) = compile_prelude env1 ae in
  ASEnv.in_scope_set env2


and compile_start_func mod_env (progs : Ir.prog list) : E.func_with_names =
  let find_last_actor (ds1,e) = match ds1, e.it with
    | _, ActorE (i, ds2, fs, _) -> Some (i, ds1 @ ds2, fs)
    | [], _ -> None
    | _, _ ->
      match Lib.List.split_last ds1, e.it with
      | (ds1', {it = LetD ({it = VarP i1; _}, {it = ActorE (i2, ds2, fs, _); _}); _})
        , VarE i3 when i1 = i2 && i2 = i3 -> Some (i2, ds1' @ ds2, fs)
      | _ -> None
  in

  Func.of_body mod_env [] [] (fun env ->
    let rec go ae = function
      | [] -> G.nop
      (* If the last program ends with an actor, then consider this the current actor  *)
      | [(prog, _flavor)] ->
        begin match find_last_actor prog with
        | Some (i, ds, fs) -> main_actor env ae i ds fs
        | None ->
          let (_ae, code) = compile_prog env ae prog in
          code
        end
      | ((prog, _flavor) :: progs) ->
        let (ae1, code1) = compile_prog env ae prog in
        let code2 = go ae1 progs in
        code1 ^^ code2 in
    go ASEnv.empty_ae progs
    )

and export_actor_field env  ae (f : Ir.field) =
  let Name name = f.it.name.it in
  let sr, code = Var.get_val env ae f.it.var.it in
  (* A public actor field is guaranteed to be compiled as a StaticMessage *)
  let fi = match sr with
    | SR.StaticThing (SR.StaticMessage fi) -> fi
    | _ -> assert false in
  (* There should be no code associated with this *)
  assert (G.is_nop code);
  let _, _, _, ts, _ = Type.as_func f.note in
  E.add_dfinity_type env (fi,
    List.map (
      fun t -> Serialization.dfinity_type (Type.as_serialized t)
    ) ts
  );
  E.add_export env (nr {
    name = Wasm.Utf8.decode name;
    edesc = nr (FuncExport (nr fi))
  })

(* Local actor *)
and actor_lit outer_env this ds fs at =
  let wasm_binary =
    let mod_env = E.mk_global
      (E.mode outer_env)
      (E.get_rts outer_env)
      (E.get_prelude outer_env)
      (E.get_trap_with outer_env)
      ClosureTable.table_end in

    if E.mode mod_env = DfinityMode then Dfinity.system_imports mod_env;
    RTS.system_imports mod_env;
    RTS.system_exports mod_env;

    let start_fun = Func.of_body mod_env [] [] (fun env -> G.with_region at @@
      let ae0 = ASEnv.empty_ae in

      (* Compile the prelude *)
      let (ae1, prelude_code) = compile_prelude env ae0 in

      (* Add this pointer *)
      let ae2 = ASEnv.add_local_deferred_vanilla ae1 this.it Dfinity.get_self_reference in

      (* Compile the declarations *)
      let (ae3, decls_code) = compile_decs env ae2 AllocHow.TopLvl ds in

      (* Export the public functions *)
      List.iter (export_actor_field env ae3) fs;

      prelude_code ^^ decls_code) in
    let start_fi = E.add_fun mod_env "start" start_fun in

    OrthogonalPersistence.register mod_env start_fi;

    let m = conclude_module mod_env this.it None in
    let (_map, wasm_binary) = CustomModuleEncode.encode m in
    wasm_binary in

    Dfinity.compile_databuf_of_bytes outer_env wasm_binary ^^
    (* Create actorref *)
    Dfinity.system_call outer_env "module_new" ^^
    Dfinity.system_call outer_env "actor_new"

(* Main actor: Just return the initialization code, and export functions as needed *)
and main_actor env ae1 this ds fs =
  (* Add this pointer *)
  let ae2 = ASEnv.add_local_deferred_vanilla ae1 this.it Dfinity.get_self_reference in

  (* Compile the declarations *)
  let (ae3, decls_code) = compile_decs env ae2 AllocHow.TopLvl ds in

  (* Export the public functions *)
  List.iter (export_actor_field env ae3) fs;

  decls_code

and actor_fake_object_idx env name =
    Dfinity.compile_databuf_of_bytes env (name.it) ^^
    Dfinity.system_call env "actor_export"

and conclude_module env module_name start_fi_o =

  (* Wrap the start function with the RTS initialization *)
  let rts_start_fi = E.add_fun env "rts_start" (Func.of_body env [] [] (fun env1 ->
    Heap.get_heap_base ^^
    Heap.set_heap_ptr ^^
    match start_fi_o with
    | Some fi -> G.i (Call fi)
    | None -> G.nop
  )) in

  Dfinity.default_exports env;
  GC.register env (E.get_end_of_static_memory env);

  let func_imports = E.get_func_imports env in
  let ni = List.length func_imports in
  let ni' = Int32.of_int ni in

  let other_imports = E.get_other_imports env in

  let funcs = E.get_funcs env in
  let nf = List.length funcs in
  let nf' = Wasm.I32.of_int_u nf in

  let table_sz = Int32.add nf' ni' in

  let memories = [nr {mtype = MemoryType {min = E.mem_size env; max = None}} ] in

  (* We want to put all persistent globals first:
     The index in the persist annotation refers to the index in the
     list of *exported* globals, not all globals (at least with v8) *)
  let globals = [
      (* persistent databuf for memory *)
      nr { gtype = GlobalType (I32Type, Mutable);
        value = nr (G.to_instr_list compile_unboxed_zero)
      };
      (* persistent elembuf for references *)
      nr { gtype = GlobalType (I32Type, Mutable);
        value = nr (G.to_instr_list compile_unboxed_zero)
      };
      (* stack pointer *)
      nr { gtype = GlobalType (I32Type, Mutable);
        value = nr (G.to_instr_list (compile_unboxed_const Stack.end_of_stack))
      };
      (* beginning-of-heap pointer, may be changed by linker *)
      nr { gtype = GlobalType (I32Type, Immutable);
        value = nr (G.to_instr_list (compile_unboxed_const (E.get_end_of_static_memory env)))
      };
      (* end-of-heap pointer, initialized to __heap_base upon start *)
      nr { gtype = GlobalType (I32Type, Mutable);
        value = nr (G.to_instr_list (compile_unboxed_const 0xDEAFBEEFl))
      };
      (* reference counter *)
      nr { gtype = GlobalType (I32Type, Mutable);
        value = nr (G.to_instr_list compile_unboxed_zero)
      };
      ] in
  E.add_export env (nr {
    name = Wasm.Utf8.decode "__stack_pointer";
    edesc = nr (GlobalExport (nr Stack.stack_global))
  });
  E.add_export env (nr {
    name = Wasm.Utf8.decode "__heap_base";
    edesc = nr (GlobalExport (nr Heap.base_global))
  });

  let data = List.map (fun (offset, init) -> nr {
    index = nr 0l;
    offset = nr (G.to_instr_list (compile_unboxed_const offset));
    init;
    }) (E.get_static_memory env) in

  let module_ = {
      types = List.map nr (E.get_types env);
      funcs = List.map (fun (f,_,_) -> f) funcs;
      tables = [ nr { ttype = TableType ({min = table_sz; max = Some table_sz}, FuncRefType) } ];
      elems = [ nr {
        index = nr 0l;
        offset = nr (G.to_instr_list (compile_unboxed_const ni'));
        init = List.mapi (fun i _ -> nr (Wasm.I32.of_int_u (ni + i))) funcs } ];
      start = Some (nr rts_start_fi);
      globals = globals;
      memories = memories;
      imports = func_imports @ other_imports;
      exports = E.get_exports env;
      data
    } in

  let emodule =
    let open CustomModule in
    { module_;
      dylink = None;
      name = {
        module_ = Some module_name;
        function_names =
            List.mapi (fun i (f,n,_) -> Int32.(add ni' (of_int i), n)) funcs;
        locals_names =
            List.mapi (fun i (f,_,ln) -> Int32.(add ni' (of_int i), ln)) funcs;
      };
      types = E.get_dfinity_types env;
      persist =
             [ (OrthogonalPersistence.mem_global, CustomModule.DataBuf)
             ; (OrthogonalPersistence.elem_global, CustomModule.ElemBuf)
             ];
    } in

  match E.get_rts env with
  | None -> emodule
  | Some rts -> LinkModule.link emodule "rts" rts

let compile mode module_name rts (prelude : Ir.prog) (progs : Ir.prog list) : CustomModule.extended_module =
  let env = E.mk_global mode rts prelude Dfinity.trap_with ClosureTable.table_end in

  if E.mode env = DfinityMode then Dfinity.system_imports env;
  RTS.system_imports env;
  RTS.system_exports env;

  let start_fun = compile_start_func env (prelude :: progs) in
  let start_fi = E.add_fun env "start" start_fun in
  let start_fi_o =
    if E.mode env = DfinityMode
    then begin
      OrthogonalPersistence.register env start_fi;
      Dfinity.export_start_stub env;
      None
    end else Some (nr start_fi) in

  conclude_module env module_name start_fi_o<|MERGE_RESOLUTION|>--- conflicted
+++ resolved
@@ -1492,16 +1492,13 @@
   val _fits_unsigned_bits : E.t -> int -> G.t
 end
 
-<<<<<<< HEAD
 let i64op_from_relop = function
   | Lt -> I64Op.LtS
   | Le -> I64Op.LeS
   | Ge -> I64Op.GeS
   | Gt -> I64Op.GtS
 
-=======
 [@@@warning "-60"] (* Do not warn about unused module *)
->>>>>>> 6dad35d5
 module BigNum64 : BigNumType = struct
   include BoxedWord
 
@@ -1608,9 +1605,6 @@
 end
 [@@@warning "+60"]
 
-module BigNumLibtommmath : BigNumType = struct
-
-<<<<<<< HEAD
 module MakeCompact (Num : BigNumType) : BigNumType = struct
 
   (* examine the skewed pointer and determine if number fits into 31 bits *)
@@ -1914,11 +1908,11 @@
       (get_a ^^ Num.to_word32 env)
 end
 
-module BigNum = MakeCompact(BigNum64)
-=======
+[@@@warning "-60"] (* Do not warn about unused module *)
+module BigNumLibtommmath : BigNumType = struct
+
   let to_word32 env = E.call_import env "rts" "bigint_to_word32_trap"
   let to_word64 env = E.call_import env "rts" "bigint_to_word64_trap"
->>>>>>> 6dad35d5
 
   let truncate_to_word32 env = E.call_import env "rts" "bigint_to_word32_wrap"
   let _truncate_to_word64 env = E.call_import env "rts" "bigint_to_word64_wrap"
@@ -1994,7 +1988,7 @@
       | Gt -> "rts_bigint_gt" in
     G.i (Call (nr (E.built_in env fn)))
 
-  let _fits_signed_bits env bits =
+  let fits_signed_bits env bits =
     G.i (Call (nr (E.built_in env ("rts_bigint_count_bits")))) ^^
     compile_unboxed_const (Int32.of_int (bits - 1)) ^^
     G.i (Compare (Wasm.Values.I32 I32Op.LeU))
@@ -2004,8 +1998,10 @@
     G.i (Compare (Wasm.Values.I32 I32Op.LeU))
 
 end (* BigNumLibtommmath *)
-
-module BigNum = BigNumLibtommmath
+[@@@warning "+60"]
+
+(*module BigNum = BigNumLibtommmath*)
+module BigNum = MakeCompact(BigNum64)
 
 (* Primitive functions *)
 module Prim = struct
@@ -4232,16 +4228,10 @@
       let (ae1, closure_code) = restore_env env ae0 get_closure in
 
       (* Add arguments to the environment *)
-<<<<<<< HEAD
-      let env3 = bind_args env2 1 args (fun env a get ->
-        E.add_local_deferred env a.it
-          { materialize = (fun _ -> SR.Vanilla, get)
-=======
       let ae2 = bind_args ae1 1 args (fun env a get ->
         let open VarLoc in
         ASEnv.add_local_deferred env a.it
-          { materialize = (fun env -> SR.Vanilla, get)
->>>>>>> 6dad35d5
+          { materialize = (fun _ -> SR.Vanilla, get)
           ; materialize_vanilla = (fun _ -> get)
           ; is_local = true
           }
@@ -4276,16 +4266,10 @@
       let (ae1, closure_code) = restore_env env ae0 get_closure in
 
       (* Add arguments to the environment, as unboxed references *)
-<<<<<<< HEAD
-      let env3 = bind_args env2 1 args (fun env a get ->
-        E.add_local_deferred env a.it
-          { materialize = (fun _ -> SR.UnboxedReference, get)
-=======
       let ae2 = bind_args ae1 1 args (fun ae a get ->
         let open VarLoc in
         ASEnv.add_local_deferred ae a.it
-          { materialize = (fun env -> SR.UnboxedReference, get)
->>>>>>> 6dad35d5
+          { materialize = (fun _ -> SR.UnboxedReference, get)
           ; materialize_vanilla = (fun env ->
                get ^^ StackRep.adjust env SR.UnboxedReference SR.Vanilla)
           ; is_local = true
@@ -4312,16 +4296,10 @@
       OrthogonalPersistence.restore_mem env ^^
 
       (* Add arguments to the environment, as unboxed references *)
-<<<<<<< HEAD
-      let env2 = bind_args env1 0 args (fun env a get ->
-        E.add_local_deferred env a.it
-          { materialize = (fun _ -> SR.UnboxedReference, get)
-=======
       let ae1 = bind_args ae0 0 args (fun ae a get ->
         let open VarLoc in
         ASEnv.add_local_deferred ae a.it
-          { materialize = (fun env -> SR.UnboxedReference, get)
->>>>>>> 6dad35d5
+          { materialize = (fun _ -> SR.UnboxedReference, get)
           ; materialize_vanilla = (fun env ->
                get ^^ StackRep.adjust env SR.UnboxedReference SR.Vanilla)
           ; is_local = true
