open Source
module T = Type
module E = Effect

(* TODO: remove DecE from syntax, replace by BlockE [dec] *)
(* TODO: check constraint matching supports recursive bounds *)

(* TODO: make note immutable, perhaps just using type abstraction *)

(* TODO:
   dereferencing is still implicit in the IR (see immut_typ below) - consider making it explicit as   part of desugaring.
 *)

(* TODO: enforce second-class nature of T.Mut? in check_typ *)
(* TODO: check escape of free mutables via actors *)

(* helpers *)
let (==>) p q = not p || q
let typ = E.typ

let immute_typ p =
  assert (not (T.is_mut (typ p)));
  (typ p)

(* Scope *)

type val_env = T.typ T.Env.t
type con_env = T.Con.Set.t

type scope =
  { val_env : val_env;
    con_env : con_env;
  }

let empty_scope : scope =
  { val_env = T.Env.empty;
    con_env = T.Con.Set.empty
  }

(* Contexts (internal) *)

type lab_env = T.typ T.Env.t
type ret_env = T.typ option

type env =
  { flavor : Ir.flavor;
    vals : val_env;
    cons : con_env;
    labs : lab_env;
    rets : ret_env;
    async : bool;
  }

let env_of_scope scope flavor : env =
  { flavor;
    vals = scope.Typing.val_env;
    cons = scope.Typing.con_env;
    labs = T.Env.empty;
    rets = None;
    async = false;
  }


(* More error bookkeeping *)

exception CheckFailed of string

let type_error at text : Diag.message = Diag.{ sev = Diag.Error; at; cat = "IR type"; text }

let error env at fmt =
    Printf.ksprintf (fun s -> raise (CheckFailed (Diag.string_of_message (type_error at s)))) fmt


let add_lab c x t = {c with labs = T.Env.add x t c.labs}
let add_val c x t = {c with vals = T.Env.add x t c.vals}

let add_typs c cs =
  { c with
    cons = List.fold_right (fun c -> T.Con.Set.disjoint_add c) cs c.cons;
  }

let adjoin c scope =
  { c with
    vals = T.Env.adjoin c.vals scope.val_env;
    cons = T.Con.Set.disjoint_union c.cons scope.con_env;
  }

let adjoin_vals c ve = {c with vals = T.Env.adjoin c.vals ve}


let adjoin_cons c ce =
  { c with
    cons = T.Con.Set.disjoint_union c.cons ce;
  }

let disjoint_union env at fmt env1 env2 =
  try T.Env.disjoint_union env1 env2
  with T.Env.Clash k -> error env at fmt k

(* Types *)

let check_ids env ids = ignore
  (List.fold_left
    (fun dom id ->
      if List.mem id dom
      then error env no_region "duplicate field name %s in object type" id
      else id::dom
    ) [] ids
  )

let check env at p =
  if p then ignore
  else error env at

let check_sub env at t1 t2 =
  if T.sub t1 t2
  then ()
  else error env at "subtype violation:\n  %s\n  %s\n"
    (T.string_of_typ_expand t1) (T.string_of_typ_expand t2)

let make_mut mut : T.typ -> T.typ =
  match mut.it with
  | Syntax.Const -> fun t -> t
  | Syntax.Var -> fun t -> T.Mut t

let rec check_typ env typ : unit =
  match typ with
  | T.Pre ->
    error env no_region "illegal T.Pre type"
  | T.Var (s,i) ->
    error env no_region "free type variable %s, index %i" s  i
  | T.Con (c,typs) ->
<<<<<<< HEAD
    if not (T.Con.Set.mem c env.cons) then
       error env no_region "free type constructor %s" (T.Con.name c);
    (match T.Con.kind c with | T.Def (tbs, t) | T.Abs (tbs, t)  ->
=======
    if not (T.ConSet.mem c env.cons) then
       error env no_region "free type constructor %s" (Con.name c);
    (match Con.kind c with | T.Def (tbs, t) | T.Abs (tbs, t)  ->
>>>>>>> 99f2a8d7
      check_typ_bounds env tbs typs no_region
    )
  | T.Any -> ()
  | T.Non -> ()
  | T.Shared -> ()
  | T.Prim _ -> ()
  | T.Array typ ->
    check_typ env typ
  | T.Tup typs ->
    List.iter (check_typ env) typs
  | T.Func (sort, control, binds, ts1, ts2) ->
    let cs, ce = check_typ_binds env binds in
    let env' = adjoin_cons env  ce in
    let ts = List.map (fun c -> T.Con(c,[])) cs in
    let ts1 = List.map (T.open_ ts) ts1 in
    let ts2 = List.map (T.open_ ts) ts2 in
    List.iter (check_typ env') ts1;
    List.iter (check_typ env') ts2;
    if control = T.Promises then begin
      match ts2 with
      | [T.Async _ ] -> ()
      | _ ->
        let t2 = T.seq ts2 in
        error env no_region "promising function with non-async result type \n  %s"
          (T.string_of_typ_expand t2)
    end;
    if sort = T.Sharable then begin
      let t1 = T.seq ts1 in
      check_sub env' no_region t1 T.Shared;
      match ts2 with
      | [] -> ()
      | [T.Async t2] ->
        check_sub env' no_region t2 T.Shared;
      | _ -> error env no_region "shared function has non-async result type\n  %s"
          (T.string_of_typ_expand (T.seq ts2))
    end
  | T.Opt typ ->
    check_typ env typ
  | T.Async typ ->
    check env no_region env.flavor.Ir.has_async_typ "async in non-async flavor";
    let t' = T.promote typ in
    check_sub env no_region t' T.Shared
  | T.Obj (sort, fields) ->
    let rec sorted fields =
      match fields with
      | []
      | [_] -> true
      | f1::((f2::_) as fields') ->
        T.compare_field f1 f2  < 0 && sorted fields'
    in
    check_ids env (List.map (fun (field : T.field) -> field.T.lab) fields);
    List.iter (check_typ_field env sort) fields;
    check env no_region (sorted fields) "object type's fields are not sorted"
  | T.Mut typ ->
    check_typ env typ

and check_typ_field env s typ_field : unit =
  let T.{lab; typ} = typ_field in
  check_typ env typ;
  check env no_region
     (s <> T.Actor || T.is_func (T.promote typ))
    "actor field has non-function type";
  check env no_region
     (s = T.Object T.Local || T.sub typ T.Shared)
    "shared object or actor field has non-shared type"


and check_typ_binds env typ_binds : T.con list * con_env =
  let ts = Type.open_binds typ_binds in
  let cs = List.map (function T.Con(c,[]) ->  c | _ -> assert false) ts in
  let env' = add_typs env cs in
  let _ = List.map
            (fun typ_bind ->
              let bd = T.open_ ts typ_bind.T.bound  in
              check_typ env' bd)
            typ_binds
  in
  cs, T.Con.Set.of_list cs

and check_typ_bounds env (tbs : T.bind list) typs at : unit =
  match tbs, typs with
  | tb::tbs', typ::typs' ->
    check_typ env typ;
    check env at (T.sub typ tb.T.bound)
      "type argument does not match parameter bound";
    check_typ_bounds env tbs' typs' at
  | [], [] -> ()
  | [], _ -> error env at "too many type arguments"
  | _, [] -> error env at "too few type arguments"

and check_inst_bounds env tbs typs at =
  check_typ_bounds env tbs typs at

(* Literals *)

let type_lit env lit at : T.prim =
  let open Syntax in
  match lit with
  | NullLit -> T.Null
  | BoolLit _ -> T.Bool
  | NatLit _ -> T.Nat
  | IntLit _ -> T.Int
  | Word8Lit _ -> T.Word8
  | Word16Lit _ -> T.Word16
  | Word32Lit _ -> T.Word32
  | Word64Lit _ -> T.Word64
  | FloatLit _ -> T.Float
  | CharLit _ -> T.Char
  | TextLit _ -> T.Text
  | PreLit (s,p) ->
    error env at "unresolved literal %s of type\n %s" s (T.string_of_prim p)

open Ir

(* Expressions *)

let isAsyncE exp =
  match exp.it with
  | AsyncE _ -> (* pre await transformation *)
    true
  | CallE(_,{it=PrimE("@async");_},_,cps) -> (* post await transformation *)
    true
  | _ ->
    false

let rec check_exp env (exp:Ir.exp) : unit =
  (* helpers *)
  let check p = check env exp.at p in
  let (<:) t1 t2 = check_sub env exp.at t1 t2 in
  let (<~) t1 t2 =
    (if T.is_mut t2 then t1 else T.as_immut t1) <: t2
  in
  (* check effect *)
  check (E.Ir.infer_effect_exp exp <= E.eff exp)
    "inferred effect not a subtype of expected effect";
  (* check typing *)
  let t = E.typ exp in
  match exp.it with
  | PrimE _ -> ()
  | VarE id ->
    let t0 = try T.Env.find id.it env.vals with
             |  Not_found -> error env id.at "unbound variable %s" id.it
    in
      t0 <~ t
  | LitE lit ->
    T.Prim (type_lit env lit exp.at) <: t
  | UnE (ot, op, exp1) ->
    check (Operator.has_unop ot op) "unary operator is not defined for operand type";
    check_exp env exp1;
    typ exp1 <: ot;
    ot <: t;
  | BinE (ot, exp1, op, exp2) ->
    check (Operator.has_binop ot op) "binary operator is not defined for operand type";
    check_exp env exp1;
    check_exp env exp2;
    typ exp1 <: ot;
    typ exp2 <: ot;
    ot <: t;
  | RelE (ot,exp1, op, exp2) ->
    check (Operator.has_relop ot op) "relational operator is not defined for operand type";
    check_exp env exp1;
    check_exp env exp2;
    typ exp1 <: ot;
    typ exp2 <: ot;
    T.bool <: t;
  | TupE exps ->
    List.iter (check_exp env) exps;
    T.Tup (List.map typ exps) <: t;
  | OptE exp1 ->
    check_exp env exp1;
    T.Opt (typ exp1) <: t;
  | ProjE (exp1, n) ->
    begin
    check_exp env exp1;
    let t1 = T.promote (immute_typ exp1) in
    let ts = try T.as_tup_sub n t1
             with Invalid_argument _ ->
               error env exp1.at "expected tuple type, but expression produces type\n  %s"
                 (T.string_of_typ_expand t1) in
    let tn = try List.nth ts n with
             | Invalid_argument _ ->
               error env exp.at "tuple projection %n is out of bounds for type\n  %s"
                 n (T.string_of_typ_expand t1) in
    tn <: t
    end
  | ActorE ( id, fields, t0) ->
    let env' = { env with async = false } in
    let t1 =  type_obj env' T.Actor id t fields in
    let t2 = T.promote t in
    check (T.is_obj t2) "bad annotation (object type expected)";
    t1 <: t2;
    t0 <: t;
  | ActorDotE(exp1,{it = Syntax.Name n;_})
  | DotE (exp1, {it = Syntax.Name n;_}) ->
    begin
      check_exp env exp1;
      let t1 = typ exp1 in
      let sort, tfs =
        try T.as_obj_sub n t1 with
        | Invalid_argument _ ->
          error env exp1.at "expected object type, but expression produces type\n  %s"
            (T.string_of_typ_expand t1)
      in
      check (match exp.it with
             | ActorDotE _ -> sort = T.Actor
             | DotE _ -> sort <> T.Actor
             | _ -> false) "sort mismatch";
      match List.find_opt (fun T.{lab; _} -> lab = n) tfs with
      | Some {T.typ = tn;_} ->
        tn <~ t
      | None ->
        error env exp1.at "field name %s does not exist in type\n  %s"
          n (T.string_of_typ_expand t1)
    end
  | AssignE (exp1, exp2) ->
    check_exp env exp1;
    check_exp env exp2;
    let t2 = try T.as_mut  (typ exp1) with
               Invalid_argument _ -> error env exp.at "expected mutable assignment target"
    in
    typ exp2 <: t2;
    T.unit <: t;
  | ArrayE (mut, t0, exps) ->
    List.iter (check_exp env) exps;
    List.iter (fun e -> typ e <: t0) exps;
    let t1 = T.Array (match mut.it with Syntax.Const -> t0 | Syntax.Var -> T.Mut t0) in
    t1 <: t;
  | IdxE (exp1, exp2) ->
    check_exp env exp1;
    check_exp env exp2;
    let t1 = T.promote (typ exp1) in
    let t2 = try T.as_array_sub t1 with
             | Invalid_argument _ ->
               error env exp1.at "expected array type, but expression produces type\n  %s"
                                       (T.string_of_typ_expand t1)
    in
    typ exp2 <: T.nat;
    t2 <~ t
  | CallE (call_conv, exp1, insts, exp2) ->
    check_exp env exp1;
    check_exp env exp2;
    (* TODO: check call_conv (assuming there's something to check) *)
    let t1 = T.promote (typ exp1) in
    let tbs, t2, t3 =
      try T.as_func_sub (List.length insts) t1 with
      |  Invalid_argument _ ->
         error env exp1.at "expected function type, but expression produces type\n  %s"
           (T.string_of_typ_expand t1)
    in
    check_inst_bounds env tbs insts exp.at;
    check_exp env exp2;
    (typ exp2) <: T.open_ insts t2;
    T.open_ insts t3 <: t;
  | BlockE decs ->
    let t1, scope = type_block env decs exp.at in
    t1 <: t;
  | IfE (exp1, exp2, exp3) ->
    check_exp env exp1;
    typ exp1 <: T.bool;
    check_exp env exp2;
    typ exp2 <: t;
    check_exp env exp3;
    typ exp3 <: t;
  | SwitchE (exp1, cases) ->
    check_exp env exp1;
    let t1 = T.promote (typ exp1) in
(*    if not env.pre then
      if not (Coverage.check_cases env.cons cases t1) then
        warn env exp.at "the cases in this switch do not cover all possible values";
 *)
    check_cases env t1 t cases;
  | WhileE (exp1, exp2) ->
    check_exp env exp1;
    typ exp1 <: T.bool;
    check_exp env exp2;
    typ exp2 <: T.unit;
    T.unit <: t;
  | LoopE (exp1, expo) ->
    check_exp env exp1;
    typ exp1 <: T.unit;
    begin match expo with
    | Some exp2 ->
      check_exp env exp2;
      (typ exp2) <: T.bool;
    | _ -> ()
    end;
    T.Non <: t; (* vacuously true *)
  | ForE (pat, exp1, exp2) ->
    begin
      check_exp env exp1;
      let t1 = T.promote (typ exp1) in
      try
        let _, tfs = T.as_obj_sub "next" t1 in
        let t0 = T.lookup_field "next" tfs in
        let t1, t2 = T.as_mono_func_sub t0 in
        T.unit <: t1;
        let t2' = T.as_opt_sub t2 in
        let ve = check_pat_exhaustive env pat in
        pat.note <: t2';
        check_exp (adjoin_vals env ve) exp2;
        typ exp2 <: T.unit;
        T.unit <: t
      with Invalid_argument _ ->
        error env exp1.at "expected iterable type, but expression has type\n  %s"
          (T.string_of_typ_expand t1)
    end;
  | LabelE (id, t0, exp1) ->
    assert (t0 <> T.Pre);
    check_typ env t0;
    check_exp (add_lab env id.it t0) exp1;
    typ exp1 <: t0;
    t0 <: t;
  | BreakE (id, exp1) ->
    begin
      match T.Env.find_opt id.it env.labs with
      | None ->
        error env id.at "unbound label %s" id.it
      | Some t1 ->
        check_exp env exp1;
        typ exp1 <: t1;
        T.Non <: t1; (* vacuously true *)
    end;
  | RetE exp1 ->
    begin
      match env.rets with
      | None ->
        error env exp.at "misplaced return"
      | Some t0 ->
        assert (t0 <> T.Pre);
        check_exp env exp1;
        typ exp1 <: t0;
        T.Non <: t; (* vacuously true *)
    end;
  | AsyncE exp1 ->
    check env.flavor.has_await "async expression in non-await flavor";
    let t1 = typ exp1 in
    let env' =
      {env with labs = T.Env.empty; rets = Some t1; async = true} in
    check_exp env' exp1;
    t1 <: T.Shared;
    T.Async t1 <: t
  | AwaitE exp1 ->
    check env.flavor.has_await "await in non-await flavor";
    check env.async "misplaced await";
    check_exp env exp1;
    let t1 = T.promote (typ exp1) in
    let t2 = try T.as_async_sub t1
             with Invalid_argument _ ->
               error env exp1.at "expected async type, but expression has type\n  %s"
                 (T.string_of_typ_expand t1)
    in
    t2 <: t;
  | AssertE exp1 ->
    check_exp env exp1;
    typ exp1 <: T.bool;
    T.unit <: t;
  | DeclareE (id, t0, exp1) ->
    check_typ env t0;
    let env' = adjoin_vals env (T.Env.singleton id.it t0) in
    check_exp env' exp1;
    (typ exp1) <: t;
  | DefineE (id, mut, exp1) ->
    check_exp env exp1;
    begin
      match T.Env.find_opt id.it env.vals with
      | None -> error env id.at "unbound variable %s" id.it
      | Some t0 ->
        match mut.it with
        | Syntax.Const ->
          typ exp1 <: t0
        | Syntax.Var ->
          let t0 = try T.as_mut t0 with
                   | Invalid_argument _ ->
                     error env exp.at "expected mutable %s" (T.string_of_typ t0)
          in
          typ exp1 <: t0
    end;
    T.unit <: t
  | NewObjE (sort, labids, t0) ->
    let t1 =
      T.Obj(sort.it,
            List.sort T.compare_field (List.map (fun (name,id) ->
                                           T.{lab = Syntax.string_of_name name.it;
                                              typ = T.Env.find id.it env.vals}) labids))
    in
    let t2 = T.promote t in
    check (T.is_obj t2) "bad annotation (object type expected)";
    t1 <: t2;
    t0 <: t;

(* Cases *)

and check_cases env t_pat t cases =
  List.iter (check_case env t_pat t) cases

and check_case env t_pat t {it = {pat; exp}; _} =
  let ve = check_pat env pat in
  check_sub env pat.at pat.note t_pat;
  check_exp (adjoin_vals env ve) exp;
  if not (T.sub (typ exp)  t) then
    error env exp.at "bad case"

(* Patterns *)

and gather_pat env ve0 pat : val_env =
  let rec go ve pat =
    match pat.it with
    | WildP
    | LitP _ ->
      ve
    | VarP id ->
      if T.Env.mem id.it ve0 then
        error env pat.at "duplicate binding for %s in block" id.it;
      T.Env.add id.it pat.note ve (*TBR*)
    | TupP pats ->
      List.fold_left go ve pats
    | AltP (pat1, pat2) ->
      ve
    | OptP pat1 ->
      go ve pat1
  in T.Env.adjoin ve0 (go T.Env.empty pat)

and check_pat_exhaustive env pat : val_env =
  let  ve = check_pat env pat in
  (* TODO: actually check exhaustiveness *)
  ve

and check_pat env pat : val_env =
  assert (pat.note <> T.Pre);
  let (<:) = check_sub env pat.at in
  let t = pat.note in
  match pat.it with
  | WildP -> T.Env.empty
  | VarP id -> T.Env.singleton id.it pat.note
  | LitP lit ->
    let t1 = T.Prim (type_lit env lit pat.at) in
    t1 <: t;
    T.Env.empty
  | TupP pats ->
    let ve = check_pats pat.at env pats T.Env.empty in
    let ts = List.map (fun pat -> pat.note) pats in
    T.Tup ts <: t;
    ve
  | OptP pat1 ->
    let ve = check_pat env pat1 in
    T.Opt pat1.note <: t;
    ve
  | AltP (pat1, pat2) ->
    let ve1 = check_pat env pat1 in
    let ve2 = check_pat env pat2 in
    pat1.note <: t;
    pat2.note <: t;
    check env pat.at (T.Env.is_empty ve1 && T.Env.is_empty ve2)
      "variables are not allowed in pattern alternatives";
    T.Env.empty

and check_pats at env pats ve : val_env =
  match pats with
  | [] -> ve
  | pat::pats' ->
    let ve1 = check_pat env pat in
    let ve' = disjoint_union env at "duplicate binding for %s in pattern" ve ve1 in
    check_pats at env pats' ve'

(* Objects *)

and type_obj env s id t fields : T.typ =
  let ve = gather_exp_fields env id.it t fields in
  let env' = adjoin_vals env ve in
  let tfs, _ve = type_exp_fields env' s id.it t fields in
  T.Obj(s,tfs)

and gather_exp_fields env id t fields : val_env =
  let ve0 = T.Env.singleton id t in
  List.fold_left (gather_exp_field env) ve0 fields

and gather_exp_field env ve field : val_env =
  let {id; exp; mut; vis; _} : exp_field' = field.it in
  if T.Env.mem id.it ve then
    error env id.at "duplicate field name %s in object" id.it;
  T.Env.add id.it ( make_mut mut (typ exp)) ve

and type_exp_fields env s id t fields : T.field list * val_env =
  let env' = add_val env id t in
  let tfs, ve =
    List.fold_left (type_exp_field env' s) ([], T.Env.empty) fields in
  List.sort T.compare_field tfs, ve

and is_func_exp exp =
  match exp.it with
  | BlockE [dec]-> is_func_dec dec
  | _ -> false

and is_func_dec dec =
  match dec.it with
  | FuncD _ -> true
  | _ -> false

and type_exp_field env s (tfs, ve) field : T.field list * val_env =
  let {id; name; exp; mut; vis} = field.it in
  let t = try T.Env.find id.it env.vals with
          | Not_found -> error env field.at "field typing not found"
  in
  assert (t <> T.Pre);
  check_exp (adjoin_vals env ve)  exp;
  check_sub env field.at (typ exp) (T.as_immut t);
  check env field.at ((mut.it = Syntax.Var) = T.is_mut t)
    "inconsistent mutability of field and field type";
  check env field.at
    ((s = T.Actor && vis.it = Syntax.Public) ==>
       is_func_exp exp)
    "public actor field is not a function";
  check env field.at
    (if (s <> T.Object T.Local && vis.it = Syntax.Public)
     then T.sub t T.Shared
     else true)
    "public shared object or actor field has non-shared type";
  let ve' = T.Env.add id.it t ve in
  let tfs' =
    if vis.it = Syntax.Private
    then tfs
    else T.{lab = Syntax.string_of_name name.it; typ = t} :: tfs
  in tfs', ve'


(* Blocks and Declarations *)

and type_block env decs at : T.typ * scope =
  let scope = gather_block_decs env decs in
  let t = type_block_exps (adjoin env scope) decs in
  t, scope

and type_block_exps env decs : T.typ =
  match decs with
  | [] -> T.unit
  | [dec] ->
    check_dec env dec;
    typ dec;
  | dec::decs' ->
    check_dec env dec;
    type_block_exps env decs'

and check_open_typ_binds env typ_binds =
  let cs = List.map (fun tp -> tp.it.con) typ_binds in
  let ce = List.fold_right (fun c ce -> T.Con.Set.disjoint_add c ce) cs T.Con.Set.empty in
  let binds = close_typ_binds cs (List.map (fun tb -> tb.it) typ_binds) in
  let _,_ = check_typ_binds env binds in
  cs,ce

and close_typ_binds cs tbs =
  List.map (fun {con; bound} -> {Type.var = T.Con.name con; bound = Type.close cs bound}) tbs

and check_dec env dec  =
  (* helpers *)
  let check p = check env dec.at p in
  let (<:) t1 t2 = check_sub env dec.at t1 t2 in
  (* check effect *)
  check (E.Ir.infer_effect_dec dec <= E.eff dec)
    "inferred effect not a subtype of expected effect";
  (* check typing *)
  let t = typ dec in
  match dec.it with
  | ExpD exp ->
    check_exp env exp;
    (typ exp) <: t
  | LetD (_, exp) | VarD (_, exp) ->
    check_exp env exp;
    T.unit <: t
  | FuncD (cc, id, typ_binds, pat, t2, exp) ->
    let t0 = T.Env.find id.it env.vals in
    let _cs,ce = check_open_typ_binds env typ_binds in
    let env' = adjoin_cons env ce in
    let ve = check_pat_exhaustive env' pat in
    check_typ env' t2;
    check ((cc.Value.sort = T.Sharable && Type.is_async t2)
           ==> isAsyncE exp)
      "shared function with async type has non-async body";
    let env'' =
      {env' with labs = T.Env.empty; rets = Some t2; async = false} in
    check_exp (adjoin_vals env'' ve) exp;
    check_sub env' dec.at (typ exp) t2;
    t0 <: t;
  | TypD c ->
    check (T.Con.Set.mem c env.cons) "free type constructor";
    let (binds,typ) =
<<<<<<< HEAD
      match T.Con.kind c with
=======
      match Con.kind c with
>>>>>>> 99f2a8d7
      | T.Abs(binds,typ)
      | T.Def(binds,typ) -> (binds,typ)
    in
    let cs, ce = check_typ_binds env binds in
    let ts = List.map (fun c -> T.Con(c,[])) cs in
    let env' = adjoin_cons env ce in
    check_typ env' (T.open_ ts  typ);
    T.unit <: t;

and check_block env t decs at : scope =
  let scope = gather_block_decs env decs in
  check_block_exps (adjoin env scope) t decs at;
  scope

and check_block_exps env t decs at =
  match decs with
  | [] ->
    check_sub env at T.unit t
  | [dec] ->
    check_dec env dec;
    check env at (T.is_unit t || T.sub (typ dec) t)
      "declaration does not produce expect type"
  | dec::decs' ->
    check_dec env dec;
    check_block_exps env t decs' at

and gather_block_decs env decs =
  List.fold_left (gather_dec env) empty_scope decs

and gather_dec env scope dec : scope =
  match dec.it with
  | ExpD _ ->
    scope
  | LetD (pat, _) ->
    let ve = gather_pat env scope.val_env pat in
    { scope with val_env = ve}
  | VarD (id, exp) ->
    check env dec.at
      (not (T.Env.mem id.it scope.val_env))
      "duplicate variable definition in block";
    let ve =  T.Env.add id.it (T.Mut (typ exp)) scope.val_env in
    { scope with val_env = ve}
  | FuncD (call_conv, id, typ_binds, pat, typ, exp) ->
    let func_sort = call_conv.Value.sort in
    let cs = List.map (fun tb -> tb.it.con) typ_binds in
    let t1 = pat.note in
    let t2 = typ in
    let ts1 = match call_conv.Value.n_args with
      | 1 -> [t1]
      | _ -> T.as_seq t1
    in
    let ts2 = match call_conv.Value.n_res  with
      | 1 -> [t2]
      | _ -> T.as_seq t2
    in
    let c = match func_sort, t2 with
      | T.Sharable, (T.Async _) -> T.Promises  (* TBR: do we want this for T.Local too? *)
      | _ -> T.Returns
    in
    let ts = List.map (fun typbind -> typbind.it.bound) typ_binds in
    let tbs = List.map2 (fun c t -> {T.var = T.Con.name c; bound = T.close cs t}) cs ts in
    let t = T.Func (func_sort, c, tbs, List.map (T.close cs) ts1, List.map (T.close cs) ts2) in
    let ve' =  T.Env.add id.it t scope.val_env in
    { scope with val_env = ve' }
  | TypD c ->
    check env dec.at
      (not (T.Con.Set.mem c scope.con_env))
      "duplicate definition of type in block";
    let ce' = T.Con.Set.disjoint_add c scope.con_env in
    { scope with con_env = ce' }

(* Programs *)

let check_prog scope phase ((decs, flavor) as prog) : unit =
  let env = env_of_scope scope flavor in
  try
   ignore (check_block env T.unit decs no_region)
  with CheckFailed s ->
    let bt = Printexc.get_backtrace () in
    if !Flags.verbose
    then begin
      Printf.eprintf "Ill-typed intermediate code after %s:\n" phase;
      Printf.eprintf "%s" (Wasm.Sexpr.to_string 80 (Arrange_ir.prog prog));
      Printf.eprintf "%s" s;
      Printf.eprintf "%s" bt;
    end else begin
      Printf.eprintf "Ill-typed intermediate code after %s (use -v to see dumped IR):\n" phase;
      Printf.eprintf "%s" s;
      Printf.eprintf "%s" bt;
    end;
    exit 1
<|MERGE_RESOLUTION|>--- conflicted
+++ resolved
@@ -25,7 +25,7 @@
 (* Scope *)
 
 type val_env = T.typ T.Env.t
-type con_env = T.Con.Set.t
+type con_env = T.ConSet.t
 
 type scope =
   { val_env : val_env;
@@ -34,7 +34,7 @@
 
 let empty_scope : scope =
   { val_env = T.Env.empty;
-    con_env = T.Con.Set.empty
+    con_env = T.ConSet.empty
   }
 
 (* Contexts (internal) *)
@@ -76,13 +76,13 @@
 
 let add_typs c cs =
   { c with
-    cons = List.fold_right (fun c -> T.Con.Set.disjoint_add c) cs c.cons;
+    cons = List.fold_right (fun c -> T.ConSet.disjoint_add c) cs c.cons;
   }
 
 let adjoin c scope =
   { c with
     vals = T.Env.adjoin c.vals scope.val_env;
-    cons = T.Con.Set.disjoint_union c.cons scope.con_env;
+    cons = T.ConSet.disjoint_union c.cons scope.con_env;
   }
 
 let adjoin_vals c ve = {c with vals = T.Env.adjoin c.vals ve}
@@ -90,7 +90,7 @@
 
 let adjoin_cons c ce =
   { c with
-    cons = T.Con.Set.disjoint_union c.cons ce;
+    cons = T.ConSet.disjoint_union c.cons ce;
   }
 
 let disjoint_union env at fmt env1 env2 =
@@ -130,15 +130,9 @@
   | T.Var (s,i) ->
     error env no_region "free type variable %s, index %i" s  i
   | T.Con (c,typs) ->
-<<<<<<< HEAD
-    if not (T.Con.Set.mem c env.cons) then
-       error env no_region "free type constructor %s" (T.Con.name c);
-    (match T.Con.kind c with | T.Def (tbs, t) | T.Abs (tbs, t)  ->
-=======
     if not (T.ConSet.mem c env.cons) then
        error env no_region "free type constructor %s" (Con.name c);
     (match Con.kind c with | T.Def (tbs, t) | T.Abs (tbs, t)  ->
->>>>>>> 99f2a8d7
       check_typ_bounds env tbs typs no_region
     )
   | T.Any -> ()
@@ -152,7 +146,7 @@
   | T.Func (sort, control, binds, ts1, ts2) ->
     let cs, ce = check_typ_binds env binds in
     let env' = adjoin_cons env  ce in
-    let ts = List.map (fun c -> T.Con(c,[])) cs in
+    let ts = List.map (fun c -> T.Con (c, [])) cs in
     let ts1 = List.map (T.open_ ts) ts1 in
     let ts2 = List.map (T.open_ ts) ts2 in
     List.iter (check_typ env') ts1;
@@ -208,7 +202,7 @@
 
 and check_typ_binds env typ_binds : T.con list * con_env =
   let ts = Type.open_binds typ_binds in
-  let cs = List.map (function T.Con(c,[]) ->  c | _ -> assert false) ts in
+  let cs = List.map (function T.Con (c, []) ->  c | _ -> assert false) ts in
   let env' = add_typs env cs in
   let _ = List.map
             (fun typ_bind ->
@@ -216,7 +210,7 @@
               check_typ env' bd)
             typ_binds
   in
-  cs, T.Con.Set.of_list cs
+  cs, T.ConSet.of_list cs
 
 and check_typ_bounds env (tbs : T.bind list) typs at : unit =
   match tbs, typs with
@@ -683,13 +677,13 @@
 
 and check_open_typ_binds env typ_binds =
   let cs = List.map (fun tp -> tp.it.con) typ_binds in
-  let ce = List.fold_right (fun c ce -> T.Con.Set.disjoint_add c ce) cs T.Con.Set.empty in
+  let ce = List.fold_right (fun c ce -> T.ConSet.disjoint_add c ce) cs T.ConSet.empty in
   let binds = close_typ_binds cs (List.map (fun tb -> tb.it) typ_binds) in
   let _,_ = check_typ_binds env binds in
   cs,ce
 
 and close_typ_binds cs tbs =
-  List.map (fun {con; bound} -> {Type.var = T.Con.name con; bound = Type.close cs bound}) tbs
+  List.map (fun {con; bound} -> {Type.var = Con.name con; bound = Type.close cs bound}) tbs
 
 and check_dec env dec  =
   (* helpers *)
@@ -722,18 +716,14 @@
     check_sub env' dec.at (typ exp) t2;
     t0 <: t;
   | TypD c ->
-    check (T.Con.Set.mem c env.cons) "free type constructor";
+    check (T.ConSet.mem c env.cons) "free type constructor";
     let (binds,typ) =
-<<<<<<< HEAD
-      match T.Con.kind c with
-=======
       match Con.kind c with
->>>>>>> 99f2a8d7
       | T.Abs(binds,typ)
       | T.Def(binds,typ) -> (binds,typ)
     in
     let cs, ce = check_typ_binds env binds in
-    let ts = List.map (fun c -> T.Con(c,[])) cs in
+    let ts = List.map (fun c -> T.Con (c, [])) cs in
     let env' = adjoin_cons env ce in
     check_typ env' (T.open_ ts  typ);
     T.unit <: t;
@@ -789,15 +779,15 @@
       | _ -> T.Returns
     in
     let ts = List.map (fun typbind -> typbind.it.bound) typ_binds in
-    let tbs = List.map2 (fun c t -> {T.var = T.Con.name c; bound = T.close cs t}) cs ts in
+    let tbs = List.map2 (fun c t -> {T.var = Con.name c; bound = T.close cs t}) cs ts in
     let t = T.Func (func_sort, c, tbs, List.map (T.close cs) ts1, List.map (T.close cs) ts2) in
     let ve' =  T.Env.add id.it t scope.val_env in
     { scope with val_env = ve' }
   | TypD c ->
     check env dec.at
-      (not (T.Con.Set.mem c scope.con_env))
+      (not (T.ConSet.mem c scope.con_env))
       "duplicate definition of type in block";
-    let ce' = T.Con.Set.disjoint_add c scope.con_env in
+    let ce' = T.ConSet.disjoint_add c scope.con_env in
     { scope with con_env = ce' }
 
 (* Programs *)
