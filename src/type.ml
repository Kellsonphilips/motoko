(* Representation *)

type lab = string
type var = string

type control = Returns | Promises (* Returns a computed value or immediate promise *)
type sharing = Local | Sharable
type obj_sort = Object of sharing | Actor | Module
type eff = Triv | Await

type prim =
  | Null
  | Bool
  | Nat
  | Int
  | Word8
  | Word16
  | Word32
  | Word64
  | Float
  | Char
  | Text

type t = typ
and typ =
  | Var of var * int                          (* variable *)
  | Con of con * typ list                     (* constructor *)
  | Prim of prim                              (* primitive *)
  | Obj of obj_sort * field list              (* object *)
  | Array of typ                              (* array *)
  | Opt of typ                                (* option *)
  | Variant of (lab * typ) list               (* variant *)
  | Tup of typ list                           (* tuple *)
  | Func of sharing * control * bind list * typ list * typ list  (* function *)
  | Async of typ                              (* future *)
  | Mut of typ                                (* mutable type *)
  | Shared                                    (* sharable *)
  | Serialized of typ                         (* a serialized value *)
  | Any                                       (* top *)
  | Non                                       (* bottom *)
  | Pre                                       (* pre-type *)
  | Kind of con * kind

and bind = {var : var; bound : typ}
and field = {lab : lab; typ : typ}

and con = kind Con.t
and kind =
  | Def of bind list * typ
  | Abs of bind list * typ

(* Helper for variant constructors *)
let map_constr_typ f = List.map (fun (c, t) -> c, f t)

(* Constructors *)

let set_kind c k =
  match Con.kind c with
  | Abs (_, Pre) -> Con.unsafe_set_kind c k
  | _ -> raise (Invalid_argument "set_kind")

module ConEnv = Env.Make(struct type t = con let compare = Con.compare end)
module ConSet = ConEnv.Dom


(* Short-hands *)

let unit = Tup []
let bool = Prim Bool
let nat = Prim Nat
let int = Prim Int

let prim = function
  | "Null" -> Null
  | "Bool" -> Bool
  | "Nat" -> Nat
  | "Int" -> Int
  | "Word8" -> Word8
  | "Word16" -> Word16
  | "Word32" -> Word32
  | "Word64" -> Word64
  | "Float" -> Float
  | "Char" -> Char
  | "Text" -> Text
  | _ -> raise (Invalid_argument "Type.prim")

let seq = function [t] -> t | ts -> Tup ts


let compare_field f1 f2 =
  match f1,f2 with
  | {lab = l1; typ = Kind _}, {lab = l2; typ = Kind _ } -> compare l1 l2
  | {lab = l1; typ = Kind _}, {lab = l2; typ = _ } -> -1
  | {lab = l1; typ = _}, {lab = l2; typ = Kind _ } -> 1
  | {lab = l1; typ = _}, {lab = l2; typ = _ } -> compare l1 l2

let compare_summand (c1, _) (c2, _) = compare c1 c2

let iter_obj t =
  Obj (Object Local,
    [{lab = "next"; typ = Func (Local, Returns, [], [], [Opt t])}])

let array_obj t =
  let immut t =
    [ {lab = "get";  typ = Func (Local, Returns, [], [Prim Nat], [t])};
      {lab = "len";  typ = Func (Local, Returns, [], [], [Prim Nat])};
      {lab = "keys"; typ = Func (Local, Returns, [], [], [iter_obj (Prim Nat)])};
      {lab = "vals"; typ = Func (Local, Returns, [], [], [iter_obj t])};
    ] in
  let mut t = immut t @
    [ {lab = "set"; typ = Func (Local, Returns, [], [Prim Nat; t], [])} ] in
  match t with
  | Mut t' -> Obj (Object Local, List.sort compare_field (mut t'))
  | t -> Obj (Object Local, List.sort compare_field (immut t))

let text_obj =
  let immut =
    [ {lab = "chars"; typ = Func (Local, Returns, [], [], [iter_obj (Prim Char)])};
      {lab = "len";  typ = Func (Local, Returns, [], [], [Prim Nat])};
    ] in
  Obj (Object Local, List.sort compare_field immut)

(* Shifting *)

let rec shift i n t =
  match t with
  | Prim _ -> t
  | Var (s, j) -> Var (s, if j < i then j else j + n)
  | Con (c, ts) -> Con (c, List.map (shift i n) ts)
  | Array t -> Array (shift i n t)
  | Tup ts -> Tup (List.map (shift i n) ts)
  | Func (s, c, tbs, ts1, ts2) ->
    let i' = i + List.length tbs in
    Func (s, c, List.map (shift_bind i' n) tbs, List.map (shift i' n) ts1, List.map (shift i' n) ts2)
  | Opt t -> Opt (shift i n t)
  | Variant cts -> Variant (map_constr_typ (shift i n) cts)
  | Async t -> Async (shift i n t)
  | Obj (s, fs) -> Obj (s, List.map (shift_field n i) fs)
  | Mut t -> Mut (shift i n t)
  | Shared -> Shared
  | Serialized t -> Serialized (shift i n t)
  | Any -> Any
  | Non -> Non
  | Pre -> Pre
  | Kind (c,k) -> Kind (c, shift_kind i n k)

and shift_bind i n {var; bound} =
  {var; bound = shift i n bound}

and shift_field i n {lab; typ} =
  {lab; typ = shift i n typ}

and shift_kind i n k =
  match k with
  | Def (tbs, t) ->
    let i' = i + List.length tbs in
    Def (List.map (shift_bind i' n) tbs, shift i' n t)
  | Abs (tbs, t) ->
    let i' = i + List.length tbs in
    Abs (List.map (shift_bind i' n) tbs, shift i' n t)

(* First-order substitution *)

let rec subst sigma t =
  if sigma = ConEnv.empty then t else
  match t with
  | Prim _
  | Var _ -> t
  | Con (c, ts) ->
    (match ConEnv.find_opt c sigma with
    | Some t -> assert (List.length ts = 0); t
    | None -> Con (c, List.map (subst sigma) ts)
    )
  | Array t -> Array (subst sigma t)
  | Tup ts -> Tup (List.map (subst sigma) ts)
  | Func (s, c, tbs, ts1, ts2) ->
    let sigma' = ConEnv.map (shift 0 (List.length tbs)) sigma in
    Func (s, c, List.map (subst_bind sigma') tbs,
          List.map (subst sigma') ts1, List.map (subst sigma') ts2)
  | Opt t -> Opt (subst sigma t)
  | Async t -> Async (subst sigma t)
  | Obj (s, fs) -> Obj (s, List.map (subst_field sigma) fs)
  | Variant cts -> Variant (map_constr_typ (subst sigma) cts)
  | Mut t -> Mut (subst sigma t)
  | Shared -> Shared
  | Serialized t -> Serialized (subst sigma t)
  | Any -> Any
  | Non -> Non
  | Pre -> Pre
  | Kind (c,k) -> Kind (c, subst_kind sigma k)

and subst_bind sigma {var; bound} =
  {var; bound = subst sigma bound}

and subst_field sigma {lab; typ} =
  {lab; typ = subst sigma typ}

and subst_kind sigma k =
  match k with
  | Def (tbs, t) ->
    let sigma' = ConEnv.map (shift 0 (List.length tbs)) sigma in
    Def (List.map (subst_bind sigma') tbs,
         subst sigma' t)
  | Abs (tbs, t) ->
    let sigma' = ConEnv.map (shift 0 (List.length tbs)) sigma in
    Abs (List.map (subst_bind sigma') tbs,
         subst sigma' t)

(* Handling binders *)

let close cs t =
  if cs = [] then t else
  let ts = List.mapi (fun i c -> Var (Con.name c, i)) cs in
  let sigma = List.fold_right2 ConEnv.add cs ts ConEnv.empty in
  subst sigma t

let close_binds cs tbs =
  if cs = [] then tbs else
  List.map (fun {var; bound} -> {var; bound = close cs bound}) tbs


let rec open' i ts t =
  match t with
  | Prim _ -> t
  | Var (_, j) -> if j < i then t else List.nth ts (j - i)
  | Con (c, ts') -> Con (c, List.map (open' i ts) ts')
  | Array t -> Array (open' i ts t)
  | Tup ts' -> Tup (List.map (open' i ts) ts')
  | Func (s, c, tbs, ts1, ts2) ->
    let i' = i + List.length tbs in
    Func (s, c, List.map (open_bind i' ts) tbs, List.map (open' i' ts) ts1, List.map (open' i' ts) ts2)
  | Opt t -> Opt (open' i ts t)
  | Async t -> Async (open' i ts t)
  | Obj (s, fs) -> Obj (s, List.map (open_field i ts) fs)
  | Variant cts -> Variant (map_constr_typ (open' i ts) cts)
  | Mut t -> Mut (open' i ts t)
  | Shared -> Shared
  | Serialized t -> Serialized (open' i ts t)
  | Any -> Any
  | Non -> Non
  | Pre -> Pre
  | Kind (c,k) ->
    Kind (c, open_kind i ts k)

and open_bind i ts {var; bound} =
  {var; bound = open' i ts bound}

and open_field i ts {lab; typ} =
  {lab; typ = open' i ts typ}

and open_kind i ts k =
  match k with
  | Def (tbs, t) ->
    let i' = i + List.length tbs in
    Def (List.map (open_bind i' ts) tbs, open' i' ts t)
  | Abs (tbs, t) ->
    let i' = i + List.length tbs in
    Abs (List.map (open_bind i' ts) tbs, open' i' ts t)

let open_ ts t =
  if ts = [] then t else
  open' 0 ts t

let open_binds tbs =
  if tbs = [] then [] else
  let cs = List.map (fun {var; _} -> Con.fresh var (Abs ([], Pre))) tbs in
  let ts = List.map (fun c -> Con (c, [])) cs in
  let ks = List.map (fun {bound; _} -> Abs ([], open_ ts bound)) tbs in
  List.iter2 (fun c k -> set_kind c k) cs ks;
  ts


(* Normalization and Classification *)

let reduce tbs t ts =
  assert (List.length ts = List.length tbs);
  open_ ts t

let rec normalize = function
  | Con (con, ts) as t ->
    (match Con.kind con with
    | Def (tbs, t) -> normalize (reduce tbs t ts)
    | _ -> t
    )
  | Mut t -> Mut (normalize t)
  | t -> t

let rec promote = function
  | Con (con, ts) ->
    let Def (tbs, t) | Abs (tbs, t) = Con.kind con
    in promote (reduce tbs t ts)
  | t -> t


(* Projections *)

let is_non = function Non -> true | _ -> false
let is_prim p = function Prim p' -> p = p' | _ -> false
let is_obj = function Obj _ -> true | _ -> false
let is_variant = function Variant _ -> true | _ -> false
let is_array = function Array _ -> true | _ -> false
let is_opt = function Opt _ -> true | _ -> false
let is_tup = function Tup _ -> true | _ -> false
let is_unit = function Tup [] -> true | _ -> false
let is_pair = function Tup [_; _] -> true | _ -> false
let is_func = function Func _ -> true | _ -> false
let is_async = function Async _ -> true | _ -> false
let is_mut = function Mut _ -> true | _ -> false
let is_serialized = function Serialized _ -> true | _ -> false

let invalid s = raise (Invalid_argument ("Type." ^ s))

let as_prim p = function Prim p' when p = p' -> () | _ -> invalid "as_prim"
let as_obj = function Obj (s, tfs) -> s, tfs | _ -> invalid "as_obj"
let as_array = function Array t -> t | _ -> invalid "as_array"
let as_opt = function Opt t -> t | _ -> invalid "as_opt"
let as_variant = function Variant cts -> cts | _ -> invalid "as_variant"
let as_tup = function Tup ts -> ts | _ -> invalid "as_tup"
let as_unit = function Tup [] -> () | _ -> invalid "as_unit"
let as_pair = function Tup [t1; t2] -> t1, t2 | _ -> invalid "as_pair"
let as_func = function Func (s, c, tbs, ts1, ts2) -> s, c, tbs, ts1, ts2 | _ -> invalid "as_func"
let as_async = function Async t -> t | _ -> invalid "as_async"
let as_mut = function Mut t -> t | _ -> invalid "as_mut"
let as_immut = function Mut t -> t | t -> t
let as_serialized = function Serialized t -> t | _ -> invalid "as_serialized"

let as_seq = function Tup ts -> ts | t -> [t]

let as_prim_sub p t = match promote t with
  | Prim p' when p = p' -> ()
  | Non -> ()
  | _ -> invalid "as_prim_sub"
let rec as_obj_sub lab t = match promote t with
  | Obj (s, tfs) -> s, tfs
  | Array t -> as_obj_sub lab (array_obj t)
  | Prim Text -> as_obj_sub lab text_obj
  | Non -> Object Sharable, [{lab; typ = Non}]
  | _ -> invalid "as_obj_sub"
let as_array_sub t = match promote t with
  | Array t -> t
  | Non -> Non
  | _ -> invalid "as_array_sub"
let as_opt_sub t = match promote t with
  | Opt t -> t
  | _ -> invalid "as_opt_sub"
let as_tup_sub n t = match promote t with
  | Tup ts -> ts
  | Non -> Lib.List.make n Non
  | _ -> invalid "as_tup_sub"
let as_unit_sub t = match promote t with
  | Tup []
  | Non -> ()
  | _ -> invalid "as_unit_sub"
let as_pair_sub t = match promote t with
  | Tup [t1; t2] -> t1, t2
  | Non -> Non, Non
  | _ -> invalid "as_pair_sub"
let as_func_sub default_s default_arity t = match promote t with
  | Func (s, _, tbs, ts1, ts2) -> s, tbs, seq ts1,  seq ts2
  | Non -> default_s, Lib.List.make default_arity {var = "X"; bound = Any}, Any, Non
  | _ -> invalid "as_func_sub"
let as_mono_func_sub t = match promote t with
  | Func (_, _, [], ts1, ts2) -> seq ts1, seq ts2
  | Non -> Any, Non
  | _ -> invalid "as_func_sub"
let as_async_sub t = match promote t with
  | Async t -> t
  | Non -> Non
  | _ -> invalid "as_async_sub"

let inst_func_type fun_ty sort typs =
    let _, tbs, t2, t3 = as_func_sub sort (List.length typs) fun_ty in
    let t_arg = open_ typs t2 in
    let t_ret = open_ typs t3 in
    t_arg, t_ret

let lookup_field lab' tfs =
  match List.find_opt (fun {lab; typ } ->
                          match typ with Kind _ -> false
                          | _ -> lab = lab') tfs with
  | Some {typ = t; _} -> t
  | None -> invalid "lookup_field"

let lookup_typ_field lab' tfs =
  match List.find_opt (fun {lab; typ } ->
            match typ with
            | Kind (c, k) -> lab=lab'
            | _ -> false) tfs with
  | Some {typ = Kind (c,k); _} -> (c,k)
  | Some _ -> assert false
  | None -> invalid "lookup_typ_field"

(* Span *)

let rec span = function
  | Var _ | Pre -> assert false
  | Con _ as t -> span (promote t)
  | Prim Null -> Some 1
  | Prim Bool -> Some 2
  | Prim (Nat | Int | Float | Text) -> None
  | Prim Word8 -> Some 0x100
  | Prim Word16 -> Some 0x10000
  | Prim (Word32 | Word64 | Char) -> None  (* for all practical purpuses *)
  | Obj _ | Tup _ | Async _ -> Some 1
  | Array _ | Func _ | Shared | Any -> None
  | Opt _ -> Some 2
  | Variant cts -> Some (List.length cts)
  | Mut t -> span t
  | Serialized t -> None
  | Non -> Some 0
  | Kind _ -> assert false (* TBR *)

(* Avoiding local constructors *)

exception Unavoidable of con

let rec avoid' cons = function
  | (Prim _ | Var _ | Any | Non | Shared | Pre) as t -> t
  | Con (c, ts) ->
    if ConSet.mem c cons
    then match Con.kind c with
      | Abs _ -> raise (Unavoidable c)
      | Def (tbs, t) -> avoid' cons (reduce tbs t ts)
    else
      begin try
        Con (c, List.map (avoid' cons) ts)
      with Unavoidable d ->
        match Con.kind c with
        | Def (tbs, t) -> avoid' cons (reduce tbs t ts)
        | Abs _ -> raise (Unavoidable d)
      end
  | Array t -> Array (avoid' cons t)
  | Tup ts -> Tup (List.map (avoid' cons) ts)
  | Func (s, c, tbs, ts1, ts2) ->
    Func (s,
          c,
          List.map (avoid_bind cons) tbs,
          List.map (avoid' cons) ts1, List.map (avoid' cons) ts2)
  | Opt t -> Opt (avoid' cons t)
  | Variant cts -> Variant (map_constr_typ (avoid' cons) cts)
  | Async t -> Async (avoid' cons t)
  | Obj (s, fs) -> Obj (s, List.map (avoid_field cons) fs)
  | Mut t -> Mut (avoid' cons t)
  | Serialized t -> Serialized (avoid' cons t)
  | Kind (c,k) -> Kind(c, avoid_kind cons k) (* TBR *)



and avoid_bind cons {var; bound} =
  {var; bound = avoid' cons bound}

and avoid_field cons {lab; typ} =
  {lab; typ = avoid' cons typ}

and avoid_kind cons k =
  match k with
  | Def (tbs, t) ->
    Def (List.map (avoid_bind cons) tbs,
         avoid' cons t)
  | Abs (tbs, t) ->
    Abs (List.map (avoid_bind cons) tbs,
         avoid' cons t)

let avoid cons t =
  if cons = ConSet.empty then t else
  avoid' cons t

(* Checking for concrete types *)

module TS = Set.Make (struct type t = typ let compare = compare end)

(*
This check is a stop-gap measure until we have an IDL strategy that
allows polymorphic types, see #250. It is not what we desire for ActorScript.
*)

let is_concrete t =
  let seen = ref TS.empty in (* break the cycles *)
  let rec go t =
    TS.mem t !seen ||
    begin
      seen := TS.add t !seen;
      match t with
      | Var _ -> assert false
      | (Prim _ | Any | Non | Shared | Pre) -> true
      | Con (c, ts) ->
        begin match Con.kind c with
        | Abs _ -> false
        | Def (tbs,t) -> go (open_ ts t) (* TBR this may fail to terminate *)
        end
      | Array t -> go t
      | Tup ts -> List.for_all go ts
      | Func (s, c, tbs, ts1, ts2) ->
        let ts = open_binds tbs in
        List.for_all go (List.map (open_ ts) ts1) &&
        List.for_all go (List.map (open_ ts) ts2)
      | Opt t -> go t
      | Variant cts -> List.for_all (fun (_, t) -> go t) cts
      | Async t -> go t
      | Obj (s, fs) -> List.for_all (fun f -> go f.typ) fs
      | Mut t -> go t
      | Kind (c,k) -> assert false (* TBR *)
      | Serialized t -> go t
    end
  in go t

<<<<<<< HEAD
(* TEMPORARY HOME FOR SOME STUFF related to lub/glb *)

let is_loop_breaker = function
  | Con (c, []) ->
    begin match Con.kind c with
    | Def ([], _) ->
      let name = Con.name c in
      String.length name > 4 && name.[3] = ' '
    | _ -> false
    end
  | _ -> false

       
module M = Map.Make (struct type t = typ * typ let compare = compare end)

=======
>>>>>>> c5875f7a
(* Equivalence & Subtyping *)

module S = Set.Make (struct type t = typ * typ let compare = compare end)

let rel_list p rel eq xs1 xs2 =
  try List.for_all2 (p rel eq) xs1 xs2 with Invalid_argument _ -> false

let str = ref (fun _ -> failwith "")

let rec rel_typ rel eq t1 t2 = match rel_typ' rel eq t1 t2, rel != eq with
  | true, true -> (*let l = lub t1 t2 in
                  (*let g = glb t1 t2 in*)
                  if not (rel_typ' eq eq t2 l) then Printf.eprintf "bad LUB: %s     (%s     <:     %s) \n%!" (!str l) (!str t1) (!str t2);*)
                  (*if not (rel_typ' eq eq t1 g) then Printf.eprintf "bad GLB: %s     (%s     <:     %s) \n%!" (!str g) (!str t1) (!str t2);*)
                  true
  | r, _ -> r (* TODO: remove this temporary check *)
(*Printf.printf "[sub] %s == %s\n%!" (!str t1) (!str t2);*)


and rel_typ' rel eq t1 t2 =
  t1 == t2 || S.mem (t1, t2) !rel || begin
  rel := S.add (t1, t2) !rel;
  match t1, t2 with
  | Any, Any ->
    true
  | _, Any when rel != eq ->
    true
  | Non, Non ->
    true
  | Non, _ when rel != eq ->
    true
  | Con (con1, ts1), Con (con2, ts2) ->
    (match Con.kind con1, Con.kind con2 with
    | Def (tbs, t), _ -> (* TBR this may fail to terminate *)
      rel_typ' rel eq (open_ ts1 t) t2
    | _, Def (tbs, t) -> (* TBR this may fail to terminate *)
      rel_typ' rel eq t1 (open_ ts2 t)
    | _ when Con.eq con1 con2 ->
      rel_list eq_typ rel eq ts1 ts2
    | Abs (tbs, t), _ when rel != eq ->
      rel_typ' rel eq (open_ ts1 t) t2
    | _ ->
      false
    )
  | Con (con1, ts1), t2 ->
    (match Con.kind con1, t2 with
    | Def (tbs, t), _ -> (* TBR this may fail to terminate *)
      rel_typ' rel eq (open_ ts1 t) t2
    | Abs (tbs, t), _ when rel != eq ->
      rel_typ' rel eq (open_ ts1 t) t2
    | _ -> false
    )
  | t1, Con (con2, ts2) ->
    (match Con.kind con2 with
    | Def (tbs, t) -> (* TBR this may fail to terminate *)
      rel_typ' rel eq t1 (open_ ts2 t)
    | _ -> false
    )
  | Prim p1, Prim p2 when p1 = p2 ->
    true
  | Prim p1, Prim p2 when rel != eq ->
    p1 = Nat && p2 = Int
  | Prim p1, Shared when rel != eq ->
    true
  | Prim Text, Obj _ when rel != eq ->
    rel_typ' rel eq text_obj t2
  | Obj (s1, tfs1), Obj (s2, tfs2) ->
    s1 = s2 &&
    rel_fields rel eq tfs1 tfs2
  | Obj (s, _), Shared when rel != eq ->
    s <> Object Local
  | Array t1', Array t2' ->
    rel_typ' rel eq t1' t2'
  | Array t1', Obj _ when rel != eq ->
    rel_typ' rel eq (array_obj t1') t2
  | Array t, Shared when rel != eq ->
    rel_typ' rel eq t Shared
  | Opt t1', Opt t2' ->
    rel_typ' rel eq t1' t2'
  | Opt t1', Shared ->
    rel_typ' rel eq t1' Shared
  | Variant cts1, Variant cts2 ->
    rel_summands rel eq cts1 cts2
  | Variant cts1, Shared ->
    rel_list rel_typ' rel eq (List.map snd cts1) (List.map (fun _ -> Shared) cts1)
  | Prim Null, Opt t2' when rel != eq ->
    true
  | Tup ts1, Tup ts2 ->
    rel_list rel_typ' rel eq ts1 ts2
  | Tup ts1, Shared ->
    rel_list rel_typ' rel eq ts1 (List.map (fun _ -> Shared) ts1)
  | Func (s1, c1, tbs1, t11, t12), Func (s2, c2, tbs2, t21, t22) ->
    c1 = c2 && s1 = s2 &&
    (* subtyping on shared functions needs to imply subtyping of the serialized
       arguments, i.e. the IDL. Until we have a real IDL, we are conservative
       here and assume no subtyping in the IDL. This makes shared functions invariant. *)
    let rel_param =
      if s1 = Sharable then eq_typ else rel_typ' in
    (match rel_binds rel eq tbs1 tbs2 with
    | Some ts ->
      rel_list rel_param rel eq (List.map (open_ ts) t21) (List.map (open_ ts) t11) &&
      rel_list rel_param rel eq (List.map (open_ ts) t12) (List.map (open_ ts) t22)
    | None -> false
    )
  | Func (Sharable, _,  _, _, _), Shared when rel != eq ->
    true
  | Shared, Shared ->
    true
  | Async t1', Async t2' ->
    rel_typ' rel eq t1' t2'
  | Mut t1', Mut t2' ->
    eq_typ rel eq t1' t2'
  | Serialized t1', Serialized t2' ->
    eq_typ rel eq t1' t2' (* TBR: eq or sub? Does it matter? *)
  | Kind (c1, k1), Kind (c2, k2) ->
    Con.eq c1 c2 (* && eq_kind k1 k2 *)
  | _, _ -> false
  end

and rel_fields rel eq tfs1 tfs2 =
  (* Assume that tfs1 and tfs2 are sorted. *)
  match tfs1, tfs2 with
  | [], [] ->
    true
  | _, [] when rel != eq ->
    true
  | tf1::tfs1', tf2::tfs2' ->
    (match compare_field tf1 tf2 with
    | 0 ->
      rel_typ' rel eq tf1.typ tf2.typ &&
      rel_fields rel eq tfs1' tfs2'
    | -1 when rel != eq ->
      rel_fields rel eq tfs1' tfs2
    | _ -> false
    )
  | _, _ -> false

and rel_summands rel eq tcs1 tcs2 =
  (* Assume that tcs1 and tcs2 are sorted. *)
  match tcs1, tcs2 with
  | [], [] ->
    true
  | [], _ when rel != eq ->
    true
  | (c1, t1)::tcs1', (c2, t2)::tcs2' ->
    (match compare c1 c2 with
    | 0 ->
      rel_typ' rel eq t1 t2 &&
      rel_summands rel eq tcs1' tcs2'
    | 1 when rel != eq ->
      rel_summands rel eq tcs1 tcs2'
    | _ -> false
    )
  | _, _ -> false

and rel_binds rel eq tbs1 tbs2 =
  let ts = open_binds tbs2 in
  if rel_list (rel_bind ts) rel eq tbs2 tbs1
  then Some ts
  else None

and rel_bind ts rel eq tb1 tb2 =
  rel_typ' rel eq (open_ ts tb1.bound) (open_ ts tb2.bound)

and eq_typ rel eq t1 t2 = rel_typ' eq eq t1 t2

and eq t1 t2 : bool =
  let eq = ref S.empty in eq_typ eq eq t1 t2

and sub t1 t2 : bool =
  let res = rel_typ' (ref S.empty) (ref S.empty) t1 t2 in
  (*let l = lub t1 t2 in
  let g = glb t1 t2 in
  if res && not (eq t2 l) then Printf.printf "bad LUB: %s     (%s     <:     %s) \n%!" (!str l) (!str t1) (!str t2);
  if res && not (eq t1 g) then Printf.printf "bad GLB: %s     (%s     <:     %s) \n%!" (!str g) (!str t1) (!str t2);
   *)res
and sub' t1 t2 : bool =
  rel_typ (ref S.empty) (ref S.empty) t1 t2

and eq_kind k1 k2 : bool =
  let eq = ref S.empty in
  match k1, k2 with
  | Def (tbs1, t1), Def (tbs2, t2)
  | Abs (tbs1, t1), Abs (tbs2, t2) ->
  begin match rel_binds eq eq tbs1 tbs2 with
    | Some ts -> eq_typ eq eq  (open_ ts t1) (open_ ts t2)
    | None -> false
  end
  | _ -> false

(* Least upper bound and greatest lower bound *)
and lub t1 t2 = lub' (ref M.empty) (ref M.empty) t1 t2
and glb t1 t2 = glb' (ref M.empty) (ref M.empty) t1 t2

and is_recursive_con = function
  | Con _ as t ->
    begin match normalize t with
    | Any | Non | Pre | Shared | Prim _ | Serialized _ | Var _ -> false
    | _ -> true (* TODO(gabor) this is too conservative *)
    end
  | _ -> false

and lub' lubs glbs t1 t2 =
  if t1 == t2 then t1 else
  if M.mem (t1, t2) !lubs then M.find (t1, t2) !lubs else
  if M.mem (t2, t1) !lubs then M.find (t2, t1) !lubs else
  if is_recursive_con t1 || is_recursive_con t2 then
    let c = Con.fresh (Printf.sprintf "lub (%s, %s)" (!str t1) (!str t2)) (Abs ([], Pre)) in
    lubs := M.add (t1, t2) (Con (c, [])) !lubs;
    let inner = lub' lubs glbs (normalize t1) (normalize t2) in
    set_kind c (Def ([], inner));
    inner
  else
  begin match normalize t1, normalize t2 with
  | _, Pre
  | Pre, _ -> Pre
  | _, Any
  | Any, _ -> Any
  | _, Non -> t1
  | Non, _ -> t2
  | Var (v1, i1), Var (v2, i2) when i1 = i2 && v1 = v2 -> t1
  | Shared, t2 when sub' t2 Shared -> Shared
  | t1, Shared when sub' t1 Shared -> Shared
  | Mut (Var _ as t1'), Mut (Var _ as t2') when t1' = t2' -> t1
  | Prim Nat, Prim Int
  | Prim Int, Prim Nat -> Prim Int
  | Prim Null, Opt t' -> t2
  | Opt t', Prim Null -> t1
  | Array t1', (Obj _ as t2') -> lub' lubs glbs (array_obj t1') t2'
  | (Obj _ as t1'), Array t2' -> lub' lubs glbs t1' (array_obj t2')
  | Prim Text, (Obj _ as t2') -> lub' lubs glbs text_obj t2'
  | (Obj _ as t1'), Prim Text -> lub' lubs glbs t1' text_obj
  | Prim Text, Array t2' -> lub' lubs glbs text_obj (array_obj t2')
  | Array t1', Prim Text -> lub' lubs glbs (array_obj t1') text_obj
  | t1', t2' when eq t1' t2' -> t1
  (* Potentially recursive types follow *)
  | Opt t1', Opt t2' ->
    Opt (lub' lubs glbs t1' t2')
  | Variant t1', Variant t2' ->
    Variant (lub_variant lubs glbs t1' t2')
  | Tup ts1, Tup ts2 when List.(length ts1 = length ts2) ->
    Tup (List.map2 (lub' lubs glbs) ts1 ts2)
  | Array t1', Array t2' ->
    Array (lub' lubs glbs t1' t2')
  | Obj (s1, tf1), Obj (s2, tf2) when s1 = s2 ->
    Obj (s1, lub_object lubs glbs tf1 tf2)
  | Func (s1, c1, bs1, args1, res1), Func (s2, c2, bs2, args2, res2)
    when s1 = s2 && c1 = c2 && bs1 = bs2 && (* TBR: alpha-equivalence, bounds *)
      List.(length args1 = length args2 && length res1 = length res2) ->
    Func (s1, c1, bs1, List.map2 (glb' lubs glbs) args1 args2, List.map2 (lub' lubs glbs) res1 res2)
  | Async t1', Async t2' ->
    Async (lub' lubs glbs t1' t2')
  | _ -> Any
  end

and lub_object lubs glbs fs1 fs2 = match fs1, fs2 with
  | _, [] -> []
  | [], _ -> []
  | f1::fs1', f2::fs2' ->
    begin match compare_field f1 f2 with
    | 0 -> {lab = f1.lab; typ = lub' lubs glbs f1.typ f2.typ}::lub_object lubs glbs fs1' fs2'
    | 1 -> lub_object lubs glbs fs1 fs2'
    | _ -> lub_object lubs glbs fs1' fs2
    end

and lub_variant lubs glbs fs1 fs2 = match fs1, fs2 with
  | fs1, [] -> fs1
  | [], fs2 -> fs2
  | f1::fs1', f2::fs2' ->
    begin match compare_summand f1 f2 with
    | 0 -> (fst f1, lub' lubs glbs (snd f1) (snd f2))::lub_variant lubs glbs fs1' fs2'
    | 1 -> f2::lub_variant lubs glbs fs1 fs2'
    | _ -> f1::lub_variant lubs glbs fs1' fs2
    end

and glb' lubs glbs t1 t2 =
  if t1 == t2 then t1 else
  if M.mem (t1, t2) !glbs then M.find (t1, t2) !glbs else
  if M.mem (t2, t1) !glbs then M.find (t2, t1) !glbs else
  if is_recursive_con t1 || is_recursive_con t2 then
    let c = Con.fresh (Printf.sprintf "glb (%s, %s)" (!str t1) (!str t2)) (Abs ([], Pre)) in
    glbs := M.add (t1, t2) (Con (c, [])) !glbs;
    let inner = glb' lubs glbs (normalize t1) (normalize t2) in
    set_kind c (Def ([], inner));
    inner
  else
  begin match normalize t1, normalize t2 with
  | _, Pre
  | Pre, _ -> Pre
  | _, Any -> t1
  | Any, _ -> t2
  | _, Non -> Non
  | Non, _ -> Non
  | Var (v1, i1), Var (v2, i2) when i1 = i2 && v1 = v2 -> t1
  | Mut (Var _ as t1'), Mut (Var _ as t2') when t1' = t2' -> t1 (* TODO(gabor) not general enough *)
  | Shared, t2 when sub' t2 Shared -> t2
  | t1, Shared when sub' t1 Shared -> t1
  | Prim Nat, Prim Int
  | Prim Int, Prim Nat -> Prim Nat
  | Prim Null, Opt _
  | Opt _, Prim Null -> Prim Null
  | Array t1', (Obj _ as t2') when sub' (array_obj t1') t2' -> t1
  | (Obj _ as t1'), Array t2' when sub' (array_obj t2') t1' -> t2
  | Prim Text, (Obj _ as t2') when sub' text_obj t2' -> t1
  | (Obj _ as t1'), Prim Text when sub' text_obj t1' -> t2

  | t1', t2' when eq t1' t2' -> t1
  (* Potentially recursive types follow *)
  | Opt t1', Opt t2' ->
    Opt (glb' lubs glbs t1' t2')
  | Variant t1', Variant t2' ->
    Variant (glb_variant lubs glbs t1' t2')
  | Tup ts1, Tup ts2 when List.(length ts1 = length ts2) ->
    Tup (List.map2 (glb' lubs glbs) ts1 ts2)
  | Array t1', Array t2' ->
    Array (glb' lubs glbs t1' t2')
  | Obj (s1, tf1), Obj (s2, tf2) when s1 = s2 ->
    Obj (s1, glb_object lubs glbs tf1 tf2)
  | Func (s1, c1, bs1, args1, res1), Func (s2, c2, bs2, args2, res2)
    when s1 = s2 && c1 = c2 && bs1 = bs2 && (* TBR: alpha-equivalence, bounds *)
      List.(length args1 = length args2 && length res1 = length res2) ->
    Func (s1, c1, bs1, List.map2 (lub' lubs glbs) args1 args2, List.map2 (glb' lubs glbs) res1 res2)
  | Async t1', Async t2' ->
    Async (glb' lubs glbs t1' t2')
  | _ -> Non
  end

and glb_object lubs glbs fs1 fs2 = match fs1, fs2 with
  | fs1, [] -> fs1
  | [], fs2 -> fs2
  | f1::fs1', f2::fs2' ->
    begin match compare_field f1 f2 with
    | 0 -> {lab = f1.lab; typ = glb' lubs glbs f1.typ f2.typ}::glb_object lubs glbs fs1' fs2'
    | 1 -> f2::glb_object lubs glbs fs1 fs2'
    | _ -> f1::glb_object lubs glbs fs1' fs2
    end

and glb_variant lubs glbs fs1 fs2 = match fs1, fs2 with
  | _, [] -> []
  | [], _ -> []
  | f1::fs1', f2::fs2' ->
    begin match compare_summand f1 f2 with
    | 0 -> (fst f1, glb' lubs glbs (snd f1) (snd f2))::glb_variant lubs glbs fs1' fs2'
    | 1 -> glb_variant lubs glbs fs1 fs2'
    | _ -> glb_variant lubs glbs fs1' fs2
    end

(* Pretty printing *)

open Printf

let string_of_prim = function
  | Null -> "Null"
  | Bool -> "Bool"
  | Nat -> "Nat"
  | Int -> "Int"
  | Float -> "Float"
  | Word8 -> "Word8"
  | Word16 -> "Word16"
  | Word32 -> "Word32"
  | Word64 -> "Word64"
  | Char -> "Char"
  | Text -> "Text"

let string_of_var (x, i) =
  if i = 0 then sprintf "%s" x else sprintf "%s.%d" x i

let string_of_con vs c =
  let s = Con.to_string c in
  if List.mem (s, 0) vs then s ^ "/0" else s  (* TBR *)

let string_of_sharing = function
  | Local -> ""
  | Sharable -> "shared "

let rec string_of_typ_nullary vs = function
  | Pre -> "???"
  | Any -> "Any"
  | Non -> "Non"
  | Shared -> "Shared"
  | Prim p -> string_of_prim p
  | Var (s, i) -> (try string_of_var (List.nth vs i) with _ -> assert false)
  | Con (c, []) -> string_of_con vs c
  | Con (c, ts) ->
    sprintf "%s<%s>" (string_of_con vs c)
      (String.concat ", " (List.map (string_of_typ' vs) ts))
  | Tup ts ->
    sprintf "(%s%s)"
      (String.concat ", " (List.map (string_of_typ' vs) ts))
      (if List.length ts = 1 then "," else "")
  | Array (Mut t) ->
    sprintf "[var %s]" (string_of_typ_nullary vs t)
  | Array t ->
    sprintf "[%s]" (string_of_typ_nullary vs t)
  | Obj (Object Local, fs) ->
    sprintf "{%s}" (String.concat "; " (List.map (string_of_field vs) fs))
  | Variant [] -> "{#}"
  | Variant cts ->
    sprintf "{%s}" (String.concat "; " (List.map (string_of_summand vs) cts))
  | Kind (c,k) ->
    sprintf "= {%s}" (string_of_kind k)
  | t -> sprintf "(%s)" (string_of_typ' vs t)

and string_of_dom vs ts =
  let dom = string_of_typ_nullary vs (seq ts) in
  match ts with
  | [Tup _] ->
     sprintf "(%s)" dom
  | _ -> dom

and string_of_cod c vs ts =
  let cod = string_of_typ' vs (seq ts) in
  match ts with
  | [Tup _] ->
    sprintf "(%s)" cod
  | [Async _] ->
    (match c with
     | Returns -> sprintf "(%s)" cod
     | Promises -> sprintf "%s" cod
    )
  | _ -> cod

and string_of_typ' vs t =
  match t with
  | Func (s, c, [], ts1, ts2) ->
    sprintf "%s%s -> %s" (string_of_sharing s)
      (string_of_dom vs ts1)
      (string_of_cod c vs ts2)
  | Func (s, c, tbs, ts1, ts2) ->
    let vs' = vars_of_binds vs tbs in
    sprintf "%s%s%s -> %s"
      (string_of_sharing s) (string_of_binds (vs' @ vs) vs' tbs)
      (string_of_dom (vs' @ vs) ts1) (string_of_cod c (vs' @ vs) ts2)
  | Opt t ->
    sprintf "?%s"  (string_of_typ_nullary vs t)
  | Async t ->
    sprintf "async %s" (string_of_typ_nullary vs t)
  | Obj (Object Sharable, fs) ->
    sprintf "shared %s" (string_of_typ_nullary vs (Obj (Object Local, fs)))
  | Obj (Actor, fs) ->
    sprintf "actor %s" (string_of_typ_nullary vs (Obj (Object Local, fs)))
  | Obj (Module, fs) ->
    sprintf "module %s" (string_of_typ_nullary vs (Obj (Object Local, fs)))
  | Kind (c,k) ->
    sprintf "= (%s,%s)" (Con.to_string c) (string_of_kind k)
  | Mut t ->
    sprintf "var %s" (string_of_typ' vs t)
  | Serialized t ->
    sprintf "serialized %s" (string_of_typ' vs t)
  | t -> string_of_typ_nullary vs t

and string_of_field vs {lab; typ} =
  match typ with
  | Kind (c,k) ->
    let op, sbs, st = strings_of_kind k in
    sprintf "type %s%s %s %s" lab sbs op st
  | _ ->
    sprintf "%s : %s" lab (string_of_typ' vs typ)

and string_of_summand vs = function
  | (tag, Tup []) -> sprintf "#%s" tag
  | (tag, typ) -> sprintf "#%s : %s" tag (string_of_typ' vs typ)

and vars_of_binds vs bs =
  List.map (fun b -> name_of_var vs (b.var, 0)) bs

and name_of_var vs v =
  match vs with
  | [] -> v
  | v'::vs' -> name_of_var vs' (if v = v' then (fst v, snd v + 1) else v)

and string_of_bind vs v {bound; _} =
  string_of_var v ^
  (if bound = Any then "" else " <: " ^ string_of_typ' vs bound)

and string_of_binds vs vs' = function
  | [] -> ""
  | tbs -> "<" ^ String.concat ", " (List.map2 (string_of_bind vs) vs' tbs) ^ ">"


and strings_of_kind k =
  let op, tbs, t =
    match k with
    | Def (tbs, t) -> "=", tbs, t
    | Abs (tbs, t) -> "<:", tbs, t
  in
  let vs = vars_of_binds [] tbs in
  op, string_of_binds vs vs tbs, string_of_typ' vs t

and string_of_kind k =
  let op, sbs, st = strings_of_kind k in
  sprintf "%s %s%s" op sbs st

let string_of_typ = string_of_typ' []
let _ = str := string_of_typ

let rec string_of_typ_expand t =
  let s = string_of_typ t in
  match t with
  | Con (c, ts) ->
    (match Con.kind c with
    | Abs _ -> s
    | Def _ ->
      match normalize t with
      | Prim _ | Any | Non -> s
      | t' -> s ^ " = " ^ string_of_typ_expand t'
    )
  | _ -> s


(* Environments *)

module Env = Env.Make(String)<|MERGE_RESOLUTION|>--- conflicted
+++ resolved
@@ -504,7 +504,6 @@
     end
   in go t
 
-<<<<<<< HEAD
 (* TEMPORARY HOME FOR SOME STUFF related to lub/glb *)
 
 let is_loop_breaker = function
@@ -517,11 +516,9 @@
     end
   | _ -> false
 
-       
+
 module M = Map.Make (struct type t = typ * typ let compare = compare end)
 
-=======
->>>>>>> c5875f7a
 (* Equivalence & Subtyping *)
 
 module S = Set.Make (struct type t = typ * typ let compare = compare end)
