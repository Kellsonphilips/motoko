%{

open Syntax
open Source 

(* Position handling *)

let position_to_pos position =
  (* TBR: Remove assertion once the menhir bug is fixed. *)
  assert (Obj.is_block (Obj.repr position));
  { file = position.Lexing.pos_fname;
    line = position.Lexing.pos_lnum;
    column = position.Lexing.pos_cnum - position.Lexing.pos_bol
  }

let positions_to_region position1 position2 =
  { left = position_to_pos position1;
    right = position_to_pos position2
  }

let at (startpos, endpos) = positions_to_region startpos endpos

<<<<<<< HEAD
let (@?) it at = {it; at; note = Type.Pre}


let dup_var x = VarE (x.it @@ x.at) @? x.at
let name_exp e =
  match e.it with
  | VarE x -> [], e, dup_var x
  | _ ->
    let x = ("anon-val-" ^ string_of_pos (e.at.left)) @@ e.at in
    [LetD (VarP x @@ x.at, e) @@ e.at], dup_var x, dup_var x

let assign_op lhs rhs_f at =
  let ds, lhs', rhs' =
    match lhs.it with
    | VarE x -> [], lhs, dup_var x
    | DotE (e1, x) ->
      let ds, ex11, ex12 = name_exp e1 in
      ds, DotE (ex11, x) @? lhs.at, DotE (ex12, x.it @@ x.at) @? lhs.at
    | IdxE (e1, e2) ->
      let ds1, ex11, ex12 = name_exp e1 in
      let ds2, ex21, ex22 = name_exp e2 in
      ds1 @ ds2, IdxE (ex11, ex21) @? lhs.at, IdxE (ex12, ex22) @? lhs.at
    | _ ->
      name_exp lhs
  in
  let e = AssignE (lhs', rhs_f rhs') @? at in
  match ds with
  | [] -> e
  | ds -> BlockE (ds @ [ExpD e @@ e.at]) @? at
=======
let (@?) it at = {it; at; note = (Type.Triv,Type.Any)}
let (@!) it at = {it; at; note = Type.Const}
>>>>>>> 87e732bd

%}

%token EOF

%token LET VAR
%token LPAR RPAR LBRACKET RBRACKET LCURLY RCURLY
%token AWAIT ASYNC BREAK CASE CONTINUE LABEL
%token IF IN IS ELSE SWITCH LOOP WHILE FOR LIKE RETURN 
%token ARROW ASSIGN
%token FUNC TYPE ACTOR CLASS PRIVATE NEW
%token SEMICOLON COMMA COLON SUB DOT QUEST
%token AND OR NOT 
%token ASSERT
%token ADDOP SUBOP MULOP DIVOP MODOP
%token ANDOP OROP XOROP SHLOP SHROP ROTLOP ROTROP
%token EQOP NEQOP LEOP LTOP GTOP GEOP
%token CATOP
%token EQ LT GT
%token PLUSASSIGN MINUSASSIGN MULASSIGN DIVASSIGN MODASSIGN CATASSIGN
%token ANDASSIGN ORASSIGN XORASSIGN SHLASSIGN SHRASSIGN ROTLASSIGN ROTRASSIGN
%token NULL
%token<string> NAT
%token<string> INT
%token<string> FLOAT
%token<Value.unicode> CHAR
%token<bool> BOOL
%token<string> ID
%token<string> TEXT

%token<Type.prim> PRIM

%token UNDERSCORE

%nonassoc IF_NO_ELSE LOOP_NO_WHILE
%nonassoc ELSE WHILE

%right ASSIGN PLUSASSIGN MINUSASSIGN MULASSIGN DIVASSIGN MODASSIGN CATASSIGN ANDASSIGN ORASSIGN XORASSIGN SHLASSIGN SHRASSIGN ROTLASSIGN ROTRASSIGN
%left IS COLON
%left OR
%left AND
%nonassoc EQOP NEQOP LEOP LTOP GTOP GEOP
%left ADDOP SUBOP CATOP
%left MULOP DIVOP MODOP
%left OROP
%left ANDOP
%left XOROP
%nonassoc SHLOP SHROP ROTLOP ROTROP
    
%type<Syntax.exp> exp exp_nullary
%start<Syntax.prog> parse_prog

%%

(* Helpers *)

seplist(X, SEP) :
  | (* empty *) { [] }
  | x=X { [x] }
  | x=X SEP xs=seplist(X, SEP) { x::xs }


(* Basics *)

%inline id :
  | id=ID { id @@ at $sloc }

%inline id_opt :
  | id=ID
    { fun _ _ -> id @@ at $sloc }
  | (* empty *)
    { fun sort sloc ->
      ("anon-" ^ sort ^ "-" ^ string_of_pos (at sloc).left) @@ at sloc }

%inline var :
  | VAR { Var @@ at $sloc }

%inline var_opt :
  | (* empty *) { Const @@ no_region }
  | VAR { Var @@ at $sloc }

%inline sort :
  | NEW { Type.Object @@ at $sloc }
  | ACTOR { Type.Actor @@ at $sloc }

%inline sort_opt :
  | (* empty *) { Type.Object @@ no_region }
  | s=sort { s }


(* Types *)

typ_obj :
  | LCURLY tfs=seplist(typ_field, SEMICOLON) RCURLY
    { tfs }

typ_nullary :
  | p=PRIM
    { PrimT(p) @@ at $sloc }
  | LPAR ts=seplist(typ_item, COMMA) RPAR
    { match ts with [t] -> t | _ -> TupT(ts) @@ at $sloc }
  | x=id tso=typ_args?
    {	VarT(x, Lib.Option.get tso []) @@ at $sloc }
  | s=sort_opt tfs=typ_obj
    { ObjT(s, tfs) @@ at $sloc }

typ_post :
  | t=typ_nullary
    { t }
  | t=typ_post LBRACKET RBRACKET
    { ArrayT(Const @@ no_region, t) @@ at $sloc }
  | t=typ_post QUEST
    { OptT(t) @@ at $sloc }

typ_pre :
  | t=typ_post
    { t }
  | ASYNC t=typ_pre
    { AsyncT(t) @@ at $sloc }
  | LIKE t=typ_pre
    { LikeT(t) @@ at $sloc }
  | mut=var t=typ_nullary LBRACKET RBRACKET
    { ArrayT(mut, t) @@ at $sloc }

typ :
  | t=typ_pre
    { t }
  | tps=typ_params_opt t1=typ_pre ARROW t2=typ 
    { FuncT(tps, t1, t2) @@ at $sloc }

typ_item :
  | id COLON t=typ { t }
  | t=typ { t }

typ_args :
  | LT ts=seplist(typ, COMMA) GT { ts }

%inline typ_params_opt :
  | (* empty *) { [] }
  | LT ts=seplist(typ_bind, COMMA) GT { ts }

typ_field :
  | mut=var_opt x=id COLON t=typ
    { {id = x; typ = t; mut} @@ at $sloc }
  | x=id tps=typ_params_opt t1=typ_nullary t2=return_typ 
    { let t = FuncT(tps, t1, t2) @@ span x.at t2.at in
      {id = x; typ = t; mut = Const @@ no_region} @@ at $sloc }

typ_bind :
  | x=id SUB t=typ
    { {var = x; bound = t} @@ at $sloc }
  | x=id
    { {var = x; bound = AnyT @@ at $sloc} @@ at $sloc }



(* Expressions *)

lit :
  | NULL { NullLit }
  | b=BOOL { BoolLit b }
  | s=NAT { PreLit (s, Type.Nat) }
  | s=INT { PreLit (s, Type.Int) }
  | s=FLOAT { PreLit (s, Type.Float) }
  | c=CHAR { CharLit c }
  | t=TEXT { TextLit t }

%inline unop :
  | ADDOP { PosOp }
  | SUBOP { NegOp }
  | XOROP { NotOp }

%inline binop :
  | ADDOP { AddOp }
  | SUBOP { SubOp }
  | MULOP { MulOp }
  | DIVOP { DivOp }
  | MODOP { ModOp }
  | ANDOP { AndOp }
  | OROP  { OrOp }
  | XOROP { XorOp }
  | SHLOP { ShiftLOp }
  | SHROP { ShiftROp }
  | ROTLOP { RotLOp }
  | ROTROP { RotROp }
  | CATOP { CatOp }

%inline relop :
  | EQOP  { EqOp }
  | NEQOP { NeqOp }
  | LTOP  { LtOp }
  | LEOP  { LeOp }
  | GTOP  { GtOp }
  | GEOP  { GeOp }

%inline unassign :
  | PLUSASSIGN { PosOp }
  | MINUSASSIGN { NegOp }
  | XORASSIGN { NotOp }

%inline binassign :
  | PLUSASSIGN { AddOp }
  | MINUSASSIGN { SubOp }
  | MULASSIGN { MulOp }
  | DIVASSIGN { DivOp }
  | MODASSIGN { ModOp }
  | ANDASSIGN { AndOp }
  | ORASSIGN { OrOp }
  | XORASSIGN { XorOp }
  | SHLASSIGN { ShiftLOp }
  | SHRASSIGN { ShiftROp }
  | ROTLASSIGN { RotLOp }
  | ROTRASSIGN { RotROp }
  | CATASSIGN { CatOp }


exp_block :
  | LCURLY ds=seplist(dec, SEMICOLON) RCURLY
    { BlockE(ds) @? at $sloc }

exp_obj :
  | LCURLY efs=seplist(exp_field, SEMICOLON) RCURLY
    { efs }

exp_nullary :
  | e=exp_block
    { e }
  | x=id
    { VarE(x) @? at $sloc }
  | l=lit
    { LitE(ref l) @? at $sloc }
  | LPAR es = seplist(exp, COMMA) RPAR
    { match es with [e] -> e | _ -> TupE(es) @? at $sloc }
  | s=sort xf=id_opt efs=exp_obj
    { let anon = if s.it = Type.Actor then "actor" else "object" in
      ObjE(s, xf anon $sloc, efs) @? at $sloc }

exp_post :
  | e=exp_nullary
    { e }
  | LBRACKET es=seplist(exp, COMMA) RBRACKET
    { ArrayE(es) @? at $sloc }
  | e1=exp_post LBRACKET e2=exp RBRACKET
    { IdxE(e1, e2) @? at $sloc }
  | e=exp_post DOT s=NAT
    { ProjE (e, int_of_string s) @? at $sloc }
  | e=exp_post DOT x=id
    { DotE(e, x) @? at $sloc }
  | e1=exp_post tso=typ_args? e2=exp_nullary
    { CallE(e1, Lib.Option.get tso [], e2) @? at $sloc }

exp_un :
  | e=exp_post
    { e } 
  | op=unop e=exp_un
    { UnE(op, e) @? at $sloc }
  | op=unassign e=exp_un
    { assign_op e (fun e' -> UnE(op, e') @? at $sloc) (at $sloc) }
  | NOT e=exp_un
    { NotE e @? at $sloc }

exp_bin :
  | e=exp_un
    { e } 
  | e1=exp_bin op=binop e2=exp_bin
    { BinE(e1, op, e2) @? at $sloc }
  | e1=exp_bin op=relop e2=exp_bin
    { RelE(e1, op, e2) @? at $sloc }
  | e1=exp_bin ASSIGN e2=exp_bin
    { AssignE(e1, e2) @? at $sloc}
  | e1=exp_bin op=binassign e2=exp_bin
    { assign_op e1 (fun e1' -> BinE(e1', op, e2) @? at $sloc) (at $sloc) }
  | e1=exp_bin AND e2=exp_bin
    { AndE(e1, e2) @? at $sloc }
  | e1=exp_bin OR e2=exp_bin
    { OrE(e1, e2) @? at $sloc }
  | e=exp_bin IS t=typ
    { IsE(e, t) @? at $sloc }
  | e=exp_bin COLON t=typ
    { AnnotE(e, t) @? at $sloc }

exp_pre :
  | e=exp_bin
    { e } 
  | RETURN eo=exp_pre?
    { let e = Lib.Option.get eo (TupE([]) @? at $sloc) in
      RetE(e) @? at $sloc }
  | ASYNC e=exp_pre
    { AsyncE(e) @? at $sloc }
  | AWAIT e=exp_pre
    { AwaitE(e) @? at $sloc }
  | ASSERT e=exp_pre
    { AssertE(e) @? at $sloc }

exp_nondec :
  | e=exp_pre
    { e } 
  | LABEL x=id e=exp
    { let x' = ("continue " ^ x.it) @@ x.at in
      let e' =
        match e.it with
        | WhileE (e1, e2) -> WhileE (e1, LabelE (x', e2) @? e2.at) @? e.at
        | LoopE (e1, eo) -> LoopE (LabelE (x', e1) @? e1.at, eo) @? e.at
        | ForE (p, e1, e2) -> ForE (p, e1, LabelE (x', e2) @? e2.at) @? e.at
        | _ -> e
      in LabelE(x, e') @? at $sloc }
  | BREAK x=id eo=exp_nullary?
    { let e = Lib.Option.get eo (TupE([]) @? at $sloc) in
      BreakE(x, e) @? at $sloc }
  | CONTINUE x=id
    { let x' = ("continue " ^ x.it) @@ x.at in
      BreakE(x', TupE([]) @? no_region) @? at $sloc }
  | IF b=exp_nullary e1=exp %prec IF_NO_ELSE
    { IfE(b, e1, TupE([]) @? no_region) @? at $sloc }
  | IF b=exp_nullary e1=exp ELSE e2=exp
    { IfE(b, e1, e2) @? at $sloc }
  | SWITCH e=exp_nullary LCURLY cs=case* RCURLY
    { SwitchE(e, cs) @? at $sloc }
  | WHILE e1=exp_nullary e2=exp
    { WhileE(e1, e2) @? at $sloc }
  | LOOP e=exp %prec LOOP_NO_WHILE
    { LoopE(e, None) @? at $sloc }
  | LOOP e1=exp WHILE e2=exp
    { LoopE(e1, Some e2) @? at $sloc }
  | FOR p=pat IN e1=exp_nullary e2=exp
    { ForE(p, e1, e2) @? at $sloc }

exp :
  | e=exp_nondec
    { e }
  | d=dec_nonexp
    { DecE(d) @? at $sloc }
      
    
case : 
  | CASE p=pat_nullary e=exp
    { {pat = p; exp = e} @@ at $sloc }

%inline private_opt :
  | (* empty *) { Public @@ no_region }
  | PRIVATE { Private @@ at $sloc }

exp_field :
  | p=private_opt m=var_opt x=id EQ e=exp
    { {id = x; mut = m; priv = p; exp = e} @@ at $sloc }
  | p=private_opt m=var_opt x=id COLON t=typ EQ e=exp
    { let e = AnnotE(e, t) @? span t.at e.at in
      {id = x; mut = m; priv = p; exp = e} @@ at $sloc }
  | priv=private_opt x=id fd=func_dec
    { let d = fd x in
      let e = DecE(d) @? d.at in
      {id = x; mut = Const @@ no_region; priv; exp = e} @@ at $sloc }


(* Patterns *)

pat_nullary :
  | l=lit
    { LitP(ref l) @@ at $sloc }
  | UNDERSCORE
    { WildP @@ at $sloc }
  | x=id
    { VarP(x) @@ at $sloc }
  | LPAR ps=seplist(pat, COMMA) RPAR
    { match ps with [p] -> p | _ -> TupP(ps) @@ at $sloc }

pat :
  | p=pat_nullary
    { p }
  | p=pat COLON t=typ
    { AnnotP(p, t) @@ at $sloc }

return_typ :
  | COLON t=typ { t }


(* Declarations *)

dec_nonexp :
  | LET p=pat EQ e=exp
    { let p', e' =
        match p.it with
        | AnnotP (p', t) -> p', AnnotE (e, t) @? p.at
        | _ -> p, e
      in LetD (p', e') @@ at $sloc }
  | VAR x=id t=return_typ? EQ e=exp
    { let e' =
        match t with
        | None -> e
        | Some t -> AnnotE (e, t) @? span t.at e.at
      in VarD(x, e') @@ at $sloc }
  | FUNC xf=id_opt fd=func_dec
    { (fd (xf "func" $sloc)).it @@ at $sloc }
  | TYPE x=id tps=typ_params_opt EQ t=typ
    { TypD(x, tps, t) @@ at $sloc }
<<<<<<< HEAD
  | s=sort_opt CLASS xf=id_opt tps=typ_params_opt p=params efs=class_body
    { ClassD(xf "class" $sloc, tps, s, p, efs) @@ at $sloc }

dec :
  | d=dec_nonexp
    { d }
  | e=exp_nondec
    { ExpD e @@ at $sloc }
=======
  | s=sort_opt CLASS xo=id? tps=typ_params_opt p=pat_nullary efs=class_body
    { let x = Lib.Option.get xo ("" @@ at $sloc) in
      ClassD(s, x, tps, p, efs) @@ at $sloc }
>>>>>>> 87e732bd

func_dec :
  | tps=typ_params_opt p=pat_nullary rt=return_typ? fb=func_body
    { let t = Lib.Option.get rt (TupT([]) @@ no_region) in
      (* This is a hack to support async method declarations. *)
      let e = match fb with
        | (false, e) -> e (* body declared as EQ e *)
        | (true, e) -> (* body declared as immediate block *)
          match t.it with
          | AsyncT _ -> AsyncE(e) @? e.at
          | _ -> e
      in fun x -> FuncD(x, tps, p, t, e) @@ at $sloc }

func_body :
  | EQ e=exp { (false, e) }
  | e=exp_block { (true, e) }

class_body :
  | EQ efs=exp_obj { efs }
  | efs=exp_obj { efs }


(* Programs *)

parse_prog :
  | ds=seplist(dec, SEMICOLON) EOF { ds @@ at $sloc }

%%<|MERGE_RESOLUTION|>--- conflicted
+++ resolved
@@ -20,8 +20,7 @@
 
 let at (startpos, endpos) = positions_to_region startpos endpos
 
-<<<<<<< HEAD
-let (@?) it at = {it; at; note = Type.Pre}
+let (@?) it at = {it; at; note = {note_typ = Type.Pre; note_eff = Type.Triv}}
 
 
 let dup_var x = VarE (x.it @@ x.at) @? x.at
@@ -50,10 +49,6 @@
   match ds with
   | [] -> e
   | ds -> BlockE (ds @ [ExpD e @@ e.at]) @? at
-=======
-let (@?) it at = {it; at; note = (Type.Triv,Type.Any)}
-let (@!) it at = {it; at; note = Type.Const}
->>>>>>> 87e732bd
 
 %}
 
@@ -449,8 +444,7 @@
     { (fd (xf "func" $sloc)).it @@ at $sloc }
   | TYPE x=id tps=typ_params_opt EQ t=typ
     { TypD(x, tps, t) @@ at $sloc }
-<<<<<<< HEAD
-  | s=sort_opt CLASS xf=id_opt tps=typ_params_opt p=params efs=class_body
+  | s=sort_opt CLASS xf=id_opt tps=typ_params_opt p=pat_nullary efs=class_body
     { ClassD(xf "class" $sloc, tps, s, p, efs) @@ at $sloc }
 
 dec :
@@ -458,11 +452,6 @@
     { d }
   | e=exp_nondec
     { ExpD e @@ at $sloc }
-=======
-  | s=sort_opt CLASS xo=id? tps=typ_params_opt p=pat_nullary efs=class_body
-    { let x = Lib.Option.get xo ("" @@ at $sloc) in
-      ClassD(s, x, tps, p, efs) @@ at $sloc }
->>>>>>> 87e732bd
 
 func_dec :
   | tps=typ_params_opt p=pat_nullary rt=return_typ? fb=func_body
