(* common flags for the moc compiler *)

module M = Map.Make(String)

type compile_mode = WasmMode | ICMode | RefMode | WASIMode

let trace = ref false
let verbose = ref false
let print_warnings = ref true
let print_depth = ref 2
let release_mode = ref false
let compile_mode = ref ICMode
<<<<<<< HEAD
let multi_value = ref true
=======
let debug_info = ref true
let multi_value = ref false
>>>>>>> 042be5bd
let await_lowering = ref true
let async_lowering = ref true
let dump_parse = ref false
let dump_tc = ref false
let dump_lowering = ref false
let check_ir = ref true
let package_urls : string M.t ref = ref M.empty
let actor_aliases : string M.t ref = ref M.empty
let actor_idl_path : string option ref = ref None
let profile = ref false
let profile_verbose = ref false
let profile_file = ref "profiling-counters.csv"
let profile_line_prefix = ref ""
let profile_field_names : string list ref = ref []
let compiled = ref false
let error_detail = ref 2;<|MERGE_RESOLUTION|>--- conflicted
+++ resolved
@@ -10,12 +10,8 @@
 let print_depth = ref 2
 let release_mode = ref false
 let compile_mode = ref ICMode
-<<<<<<< HEAD
+let debug_info = ref true
 let multi_value = ref true
-=======
-let debug_info = ref true
-let multi_value = ref false
->>>>>>> 042be5bd
 let await_lowering = ref true
 let async_lowering = ref true
 let dump_parse = ref false
