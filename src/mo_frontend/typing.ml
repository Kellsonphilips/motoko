open Mo_def
open Mo_types
open Mo_values
module Flags = Mo_config.Flags

open Syntax
open Source

module T = Type
module A = Effect
module C = Async_cap


(* Contexts  *)

type lab_env = T.typ T.Env.t
type ret_env = T.typ option

let initial_scope =
  { Scope.empty with
    Scope.typ_env = T.Env.singleton T.default_scope_var C.top_cap;
    Scope.con_env = T.ConSet.singleton C.top_cap;
  }

type env =
  { vals : Scope.val_env;
    libs : Scope.lib_env;
    typs : Scope.typ_env;
    cons : Scope.con_env;
    objs : Scope.obj_env;
    labs : lab_env;
    rets : ret_env;
    async : C.async_cap;
    in_actor : bool;
    in_prog : bool;
    context : exp' list;
    pre : bool;
    msgs : Diag.msg_store;
  }

let env_of_scope msgs scope =
  { vals = scope.Scope.val_env;
    libs = scope.Scope.lib_env;
    typs = scope.Scope.typ_env;
    cons = scope.Scope.con_env;
    objs = T.Env.empty;
    labs = T.Env.empty;
    rets = None;
    async = C.initial_cap();
    in_actor = false;
    in_prog = true;
    context = [];
    pre = false;
    msgs;
  }


(* Error bookkeeping *)

exception Recover

let recover_with (x : 'a) (f : 'b -> 'a) (y : 'b) = try f y with Recover -> x
let recover_opt f y = recover_with None (fun y -> Some (f y)) y
let recover f y = recover_with () f y

let type_error at text : Diag.message =
  Diag.{sev = Diag.Error; at; cat = "type"; text}
let type_warning at text : Diag.message =
  Diag.{sev = Diag.Warning; at; cat = "type"; text}

let error env at fmt =
  Printf.ksprintf
    (fun s -> Diag.add_msg env.msgs (type_error at s); raise Recover) fmt

let local_error env at fmt =
  Printf.ksprintf (fun s -> Diag.add_msg env.msgs (type_error at s)) fmt

let warn env at fmt =
  Printf.ksprintf (fun s -> Diag.add_msg env.msgs (type_warning at s)) fmt

let flag_of_compile_mode mode =
  match mode with
  | Flags.ICMode -> ""
  | Flags.WASIMode -> " and flag -wasi-system-api"
  | Flags.WasmMode -> " and flag -no-system-api"
  | Flags.StubMode -> " and flag -stub-system-api"

let compile_mode_error mode env at fmt =
  Printf.ksprintf
    (fun s ->
      let s =
        Printf.sprintf "%s\n  (This is a limitation of the current version%s.)"
          s
          (flag_of_compile_mode mode)
      in
      Diag.add_msg env.msgs (type_error at s); raise Recover) fmt

let error_in modes env at fmt =
  let mode = !Flags.compile_mode in
  if !Flags.compiled && List.mem mode modes then
    compile_mode_error mode env at fmt

(* Context extension *)

let add_lab env x t = {env with labs = T.Env.add x t env.labs}
let add_val env x t = {env with vals = T.Env.add x t env.vals}

let add_typs env xs cs =
  { env with
    typs = List.fold_right2 T.Env.add xs cs env.typs;
    cons = List.fold_right T.ConSet.disjoint_add cs env.cons;
  }

let adjoin env scope =
  { env with
    vals = T.Env.adjoin env.vals scope.Scope.val_env;
    libs = T.Env.adjoin env.libs scope.Scope.lib_env;
    typs = T.Env.adjoin env.typs scope.Scope.typ_env;
    cons = T.ConSet.union env.cons scope.Scope.con_env;
    objs = T.Env.adjoin env.objs scope.Scope.obj_env;
  }

let adjoin_vals env ve = {env with vals = T.Env.adjoin env.vals ve}
let adjoin_typs env te ce =
  { env with
    typs = T.Env.adjoin env.typs te;
    cons = T.ConSet.disjoint_union env.cons ce;
  }

let disjoint_union env at fmt env1 env2 =
  try T.Env.disjoint_union env1 env2
  with T.Env.Clash k -> error env at fmt k


(* Syntactic predicates for context dependent restrictions *)

let in_await env =
  match env.context with
  | _ :: AwaitE _ :: _ -> true
  | _ -> false

let in_shared_async env =
  match env.context with
  | _ :: FuncE (_, {it = T.Shared _; _}, _, _, typ_opt, _) :: _ ->
    (match typ_opt with
     | Some {it = AsyncT _; _} -> true
     | _ -> false)
  | _ -> false

let in_oneway_ignore env =
  match env.context with
  | _ ::
    BlockE [ {it = IgnoreD _; _} ] ::
    FuncE (_, {it = T.Shared _; _} , _, _, typ_opt, _) ::
    _ ->
    (match typ_opt with
     | Some { it = TupT []; _}
     | None -> true
     | _ -> false)
  | _ -> false


(* Types *)

let check_ids env kind member ids = Lib.List.iter_pairs
  (fun x y ->
    if x.it = y.it
    then error env y.at "duplicate %s name %s in %s type" member y.it kind;
    if Hash.hash x.it = Hash.hash y.it
    then error env y.at "%s names %s and %s in %s type have colliding hashes" member x.it y.it kind;
  ) ids

let infer_mut mut : T.typ -> T.typ =
  match mut.it with
  | Const -> fun t -> t
  | Var -> fun t -> T.Mut t

(* Imports *)

let check_import env at f ri =
  let full_path =
    match !ri with
    | Unresolved -> error env at "unresolved import %s" f
    | LibPath fp -> fp
    | IDLPath (fp, _) -> fp
    | PrimPath -> "@prim"
  in
  match T.Env.find_opt full_path env.libs with
  | Some T.Pre ->
    error env at "cannot infer type of forward import %s" f
  | Some t -> t
  | None -> error env at "imported file %s not loaded" full_path

(* Paths *)

let rec check_obj_path env path : T.obj_sort * (T.field list) =
  match T.promote (check_obj_path' env path) with
  | T.Obj (s, fs) as t ->
    path.note <- t;
    (s, fs)
  | t ->
    error env path.at
      "expected module, object, or actor type, but path expression produces type\n  %s"
      (T.string_of_typ_expand t)

and check_obj_path' env path : T.typ =
  match path.it with
  | IdH id ->
    (match T.Env.find_opt id.it env.vals with
     | Some T.Pre ->
       error env id.at "cannot infer type of forward variable reference %s" id.it
     | Some t -> t
     | None -> error env id.at "unbound variable %s" id.it
    )
  | DotH (path', id) ->
    let s, fs = check_obj_path env path' in
    match T.lookup_val_field id.it fs with
    | T.Pre ->
      error env id.at "cannot infer type of forward field reference %s" id.it
    | t -> t
    | exception Invalid_argument _ ->
      error env id.at "field %s does not exist in type\n  %s"
        id.it (T.string_of_typ_expand (T.Obj (s, fs)))

let rec check_typ_path env path : T.con =
  let c = check_typ_path' env path in
  path.note <- T.Typ c;
  c

and check_typ_path' env path : T.con =
  match path.it with
  | IdH id ->
    (match T.Env.find_opt id.it env.typs with
    | Some c -> c
    | None -> error env id.at "unbound type %s" id.it
    )
  | DotH (path', id) ->
    let s, fs = check_obj_path env path' in
    try T.lookup_typ_field id.it fs with Invalid_argument _ ->
      error env id.at "type field %s does not exist in type\n  %s"
        id.it (T.string_of_typ_expand (T.Obj (s, fs)))

let error_shared env t at fmt =
  match T.find_unshared t with
  | None -> error env at fmt
  | Some t1 ->
    let s = Printf.sprintf "\ntype\n  %s\nis or contains non-shared type\n  %s"
      (T.string_of_typ_expand t) (T.string_of_typ_expand t1) in
    Printf.ksprintf (fun s1 -> Diag.add_msg env.msgs (type_error at (s1^s)); raise Recover) fmt

let as_domT t =
  match t.Source.it with
  | TupT ts -> ts
  | _ -> [t]

let as_codomT sort t =
  match sort, t.Source.it with
  | T.Shared _,  AsyncT (_, t1) ->
    T.Promises, as_domT t1
  | _ -> T.Returns, as_domT t

let check_shared_return env at sort c ts =
  match sort, c, ts with
  | T.Shared _, T.Promises,  _ -> ()
  | T.Shared T.Write, T.Returns, [] -> ()
  | T.Shared T.Write, _, _ -> error env at "shared function must have syntactic return type `()` or `async <typ>`"
  | T.Shared T.Query, _, _ -> error env at "shared query function must have syntactic return type `async <typ>`"
  | _ -> ()

let rec infer_async_cap env sort cs tbs =
  match sort, cs, tbs with
  | (T.Shared T.Write | T.Local) , c::_,  { T.sort = T.Scope; _ }::_ ->
    { env with typs = T.Env.add T.default_scope_var c env.typs;
               async = C.AsyncCap c }
  | (T.Shared T.Query) , c::_,  { T.sort = T.Scope; _ }::_ ->
    { env with typs = T.Env.add T.default_scope_var c env.typs;
               async = C.QueryCap c }
  | T.Shared _, _, _ -> assert false (* impossible given sugaring *)
  | _ -> { env with async = C.NullCap }

and check_AsyncCap env s at : T.typ * (T.con -> C.async_cap) =
   match env.async with
   | C.AwaitCap c
   | C.AsyncCap c -> T.Con(c, []), fun c' -> C.AwaitCap c'
   | C.QueryCap c -> T.Con(c, []), fun _c' -> C.ErrorCap
   | C.ErrorCap
   | C.NullCap -> error env at "misplaced %s; try enclosing in an async function" s

and check_AwaitCap env s at =
   match env.async with
   | C.AwaitCap c -> T.Con(c, [])
   | C.AsyncCap _
   | C.QueryCap _ ->
     error env at "misplaced %s; try enclosing in an async expression" s
   | C.ErrorCap
   | C.NullCap -> error env at "misplaced %s" s

and check_ErrorCap env s at =
   match env.async with
   | C.AwaitCap c -> ()
   | C.ErrorCap -> ()
   | C.AsyncCap _
   | C.QueryCap _ ->
     error env at "misplaced %s; try enclosing in an async expression or query function" s
   | C.NullCap -> error env at "misplaced %s" s

and check_typ env (typ:typ) : T.typ =
  let t = check_typ' env typ in
  typ.note <- t;
  t

and check_typ' env typ : T.typ =
  match typ.it with
  | PathT (path, typs) ->
    let c = check_typ_path env path in
    let ts = List.map (check_typ env) typs in
    let T.Def (tbs, _) | T.Abs (tbs, _) = Con.kind c in
    let tbs' = List.map (fun tb -> { tb with T.bound = T.open_ ts tb.T.bound }) tbs in
    check_typ_bounds env tbs' ts (List.map (fun typ -> typ.at) typs) typ.at;
    T.Con (c, ts)
  | PrimT "Any" -> T.Any
  | PrimT "None" -> T.Non
  | PrimT s ->
    (try T.Prim (T.prim s) with Invalid_argument _ ->
      error env typ.at "unknown primitive type"
    )
  | ArrayT (mut, typ) ->
    let t = check_typ env typ in
    T.Array (infer_mut mut t)
  | TupT typs ->
    T.Tup (List.map (check_typ env) typs)
  | FuncT (sort, binds, typ1, typ2) ->
    let cs, tbs, te, ce = check_typ_binds env binds in
    let env' = infer_async_cap (adjoin_typs env te ce) sort.it cs tbs in
    let typs1 = as_domT typ1 in
    let c, typs2 = as_codomT sort.it typ2 in
    let ts1 = List.map (check_typ env') typs1 in
    let ts2 = List.map (check_typ env') typs2 in
    check_shared_return env typ2.at sort.it c ts2;
    if Type.is_shared_sort sort.it then
    if not env.pre then begin
      let t1 = T.seq ts1 in
      if not (T.shared t1) then
        error_shared env t1 typ1.at "shared function has non-shared parameter type\n  %s" (T.string_of_typ_expand t1);
      List.iter (fun t ->
        if not (T.shared t) then
          error_shared env t typ.at
            "shared function has non-shared return type\n  %s"
            (T.string_of_typ_expand t);
      ) ts2;
      match c, ts2 with
      | T.Returns, [] when sort.it = T.Shared T.Write -> ()
      | T.Promises, _ -> ()
      | _ ->
        error env typ2.at
          "shared function has non-async result type\n  %s"
          (T.string_of_typ_expand (T.seq ts2))
      end;
    T.Func (sort.it, c, T.close_binds cs tbs, List.map (T.close cs) ts1, List.map (T.close cs) ts2)
  | OptT typ ->
    T.Opt (check_typ env typ)
  | VariantT tags ->
    check_ids env "variant" "tag"
      (List.map (fun (tag : typ_tag) -> tag.it.tag) tags);
    let fs = List.map (check_typ_tag env) tags in
    T.Variant (List.sort T.compare_field fs)
  | AsyncT (typ0, typ) ->
    let t0 = check_typ env typ0 in
    let t = check_typ env typ in
    if not env.pre && not (T.shared t) then
      error_shared env t typ.at "async has non-shared content type\n  %s"
        (T.string_of_typ_expand t);
    T.Async (t0, t)
  | ObjT (sort, fields) ->
    check_ids env "object" "field"
      (List.map (fun (field : typ_field) -> field.it.id) fields);
    let fs = List.map (check_typ_field env sort.it) fields in
    T.Obj (sort.it, List.sort T.compare_field fs)
  | ParT typ ->
    check_typ env typ

and check_typ_field env s typ_field : T.field =
  let {id; mut; typ} = typ_field.it in
  let t = infer_mut mut (check_typ env typ) in
  if not env.pre && s = T.Actor then begin
    if not (T.is_shared_func t) then
      error env typ.at "actor field %s must have shared function type, but has type\n  %s"
        id.it (T.string_of_typ_expand t)
  end;
  T.{lab = id.it; typ = t}

and check_typ_tag env typ_tag =
  let {tag; typ} = typ_tag.it in
  let t = check_typ env typ in
  T.{lab = tag.it; typ = t}

and check_typ_binds_acyclic env typ_binds cs ts  =
  let n = List.length cs in
  let ce = List.fold_right2 T.ConEnv.add cs ts T.ConEnv.empty in
  let chase typ_bind c =
    let rec chase i ts c' =
      if i > n then
        error env typ_bind.at "type parameter %s has cyclic bounds %s"
          (T.string_of_con c)
          (String.concat " <: " (List.map T.string_of_typ ts)) (List.rev ts)
      else
        match T.ConEnv.find_opt c' ce with
        | None -> ()
        | Some t ->
          (match T.normalize t with
           | T.Con (c'', []) as t' ->
             chase (i+1) (t'::ts) c''
           | _ -> ())
    in chase 0 [] c
  in List.iter2 chase typ_binds cs

and check_typ_bind_sorts env tbs =
  (* assert, don't error, since this should be a syntactic invariant of parsing *)
  List.iteri (fun i tb -> assert (i == 0 || (tb.T.sort = T.Type))) tbs;

and check_typ_binds env typ_binds : T.con list * T.bind list * Scope.typ_env * Scope.con_env =
  let xs = List.map (fun typ_bind -> typ_bind.it.var.it) typ_binds in
  let cs =
    List.map2 (fun x tb ->
      match tb.note with
      | Some c -> c
      | None -> Con.fresh x (T.Abs ([], T.Pre))) xs typ_binds in
  let te = List.fold_left2 (fun te typ_bind c ->
      let id = typ_bind.it.var in
      if T.Env.mem id.it te then
        error env id.at "duplicate type name %s in type parameter list" id.it;
      T.Env.add id.it c te
    ) T.Env.empty typ_binds cs in
  let pre_env' = add_typs {env with pre = true} xs cs  in
  let tbs = List.map (fun typ_bind ->
    { T.var = typ_bind.it.var.it;
      T.sort = typ_bind.it.sort.it;
      T.bound = check_typ pre_env' typ_bind.it.bound }) typ_binds
  in
  check_typ_bind_sorts env tbs;
  let ts = List.map (fun tb -> tb.T.bound) tbs in
  check_typ_binds_acyclic env typ_binds cs ts;
  let ks = List.map (fun t -> T.Abs ([], t)) ts in
  List.iter2 (fun c k ->
    match Con.kind c with
    | T.Abs (_, T.Pre) -> T.set_kind c k
    | k' -> assert (T.eq_kind k k')
  ) cs ks;
  let env' = add_typs env xs cs in
  let _ = List.map (fun typ_bind -> check_typ env' typ_bind.it.bound) typ_binds in
  List.iter2 (fun typ_bind c -> typ_bind.note <- Some c) typ_binds cs;
  cs, tbs, te, T.ConSet.of_list cs

and check_typ_bind env typ_bind : T.con * T.bind * Scope.typ_env * Scope.con_env =
  match check_typ_binds env [typ_bind] with
  | [c], [tb], te, cs -> c, tb, te, cs
  | _ -> assert false

and check_typ_bounds env (tbs : T.bind list) (ts : T.typ list) ats at =
  let pars = List.length tbs in
  let args = List.length ts in
  if pars > args then
    error env at "too few type arguments";
  if pars < args then
    error env at "too many type arguments";
  let rec go tbs' ts' ats' =
    match tbs', ts', ats' with
    | tb::tbs', t::ts', at'::ats' ->
      if not env.pre then
        let u = T.open_ ts tb.T.bound in
        if not (T.sub t u) then
          local_error env at'
            "type argument\n  %s\ndoes not match parameter bound\n  %s"
            (T.string_of_typ_expand t)
            (T.string_of_typ_expand u);
        go tbs' ts' ats'
    | [], [], [] -> ()
    | _  -> assert false
  in go tbs ts ats

and infer_inst env tbs typs at =
  let ts = List.map (check_typ env) typs in
  let ats = List.map (fun typ -> typ.at) typs in
  match tbs,typs with
  | {T.bound; sort = T.Scope; _}::tbs', typs' ->
    assert (List.for_all (fun tb -> tb.T.sort = T.Type) tbs');
    (match env.async with
     | C.ErrorCap
     | C.QueryCap _
     | C.NullCap -> error env at "send capability required, but not available (need an enclosing async expression or function body"
     | C.AwaitCap c
     | C.AsyncCap c ->
      (T.Con(c,[])::ts, at::ats)
    )
  | tbs', typs' ->
    assert (List.for_all (fun tb -> tb.T.sort = T.Type) tbs');
    ts, ats

and check_inst_bounds env tbs inst at =
  let ts, ats = infer_inst env tbs inst at in
  check_typ_bounds env tbs ts ats at;
  ts

(* Literals *)

let check_lit_val env t of_string at s =
  try of_string s with _ ->
    error env at "literal out of range for type %s"
      (T.string_of_typ (T.Prim t))

let check_nat env = check_lit_val env T.Nat Value.Nat.of_string
let check_nat8 env = check_lit_val env T.Nat8 Value.Nat8.of_string
let check_nat16 env = check_lit_val env T.Nat16 Value.Nat16.of_string
let check_nat32 env = check_lit_val env T.Nat32 Value.Nat32.of_string
let check_nat64 env = check_lit_val env T.Nat64 Value.Nat64.of_string
let check_int env = check_lit_val env T.Int Value.Int.of_string
let check_int8 env = check_lit_val env T.Int8 Value.Int_8.of_string
let check_int16 env = check_lit_val env T.Int16 Value.Int_16.of_string
let check_int32 env = check_lit_val env T.Int32 Value.Int_32.of_string
let check_int64 env = check_lit_val env T.Int64 Value.Int_64.of_string
let check_word8 env = check_lit_val env T.Word8 Value.Word8.of_string
let check_word16 env = check_lit_val env T.Word16 Value.Word16.of_string
let check_word32 env = check_lit_val env T.Word32 Value.Word32.of_string
let check_word64 env = check_lit_val env T.Word64 Value.Word64.of_string
let check_float env = check_lit_val env T.Float Value.Float.of_string


let infer_lit env lit at : T.prim =
  match !lit with
  | NullLit -> T.Null
  | BoolLit _ -> T.Bool
  | NatLit _ -> T.Nat
  | Nat8Lit _ -> T.Nat8
  | Nat16Lit _ -> T.Nat16
  | Nat32Lit _ -> T.Nat32
  | Nat64Lit _ -> T.Nat64
  | IntLit _ -> T.Int
  | Int8Lit _ -> T.Int8
  | Int16Lit _ -> T.Int16
  | Int32Lit _ -> T.Int32
  | Int64Lit _ -> T.Int64
  | Word8Lit _ -> T.Word8
  | Word16Lit _ -> T.Word16
  | Word32Lit _ -> T.Word32
  | Word64Lit _ -> T.Word64
  | FloatLit _ -> T.Float
  | CharLit _ -> T.Char
  | TextLit _ -> T.Text
  | PreLit (s, T.Nat) ->
    lit := NatLit (check_nat env at s); (* default *)
    T.Nat
  | PreLit (s, T.Int) ->
    lit := IntLit (check_int env at s); (* default *)
    T.Int
  | PreLit (s, T.Float) ->
    lit := FloatLit (check_float env at s); (* default *)
    T.Float
  | PreLit _ ->
    assert false

let check_lit env t lit at =
  match t, !lit with
  | T.Prim T.Nat, PreLit (s, T.Nat) ->
    lit := NatLit (check_nat env at s)
  | T.Prim T.Nat8, PreLit (s, T.Nat) ->
    lit := Nat8Lit (check_nat8 env at s)
  | T.Prim T.Nat16, PreLit (s, T.Nat) ->
    lit := Nat16Lit (check_nat16 env at s)
  | T.Prim T.Nat32, PreLit (s, T.Nat) ->
    lit := Nat32Lit (check_nat32 env at s)
  | T.Prim T.Nat64, PreLit (s, T.Nat) ->
    lit := Nat64Lit (check_nat64 env at s)
  | T.Prim T.Int, PreLit (s, (T.Nat | T.Int)) ->
    lit := IntLit (check_int env at s)
  | T.Prim T.Int8, PreLit (s, (T.Nat | T.Int)) ->
    lit := Int8Lit (check_int8 env at s)
  | T.Prim T.Int16, PreLit (s, (T.Nat | T.Int)) ->
    lit := Int16Lit (check_int16 env at s)
  | T.Prim T.Int32, PreLit (s, (T.Nat | T.Int)) ->
    lit := Int32Lit (check_int32 env at s)
  | T.Prim T.Int64, PreLit (s, (T.Nat | T.Int)) ->
    lit := Int64Lit (check_int64 env at s)
  | T.Prim T.Word8, PreLit (s, (T.Nat | T.Int)) ->
    lit := Word8Lit (check_word8 env at s)
  | T.Prim T.Word16, PreLit (s, (T.Nat | T.Int)) ->
    lit := Word16Lit (check_word16 env at s)
  | T.Prim T.Word32, PreLit (s, (T.Nat | T.Int)) ->
    lit := Word32Lit (check_word32 env at s)
  | T.Prim T.Word64, PreLit (s, (T.Nat | T.Int)) ->
    lit := Word64Lit (check_word64 env at s)
  | T.Prim T.Float, PreLit (s, (T.Nat | T.Int | T.Float)) ->
    lit := FloatLit (check_float env at s)
  | t, _ ->
    let t' = T.Prim (infer_lit env lit at) in
    if not (T.sub t' t) then
      error env at
        "literal of type\n  %s\ndoes not have expected type\n  %s"
        (T.string_of_typ t') (T.string_of_typ_expand t)

(* Coercions *)

let array_obj t =
  let open T in
  let immut t =
    [ {lab = "get";  typ = Func (Local, Returns, [], [Prim Nat], [t])};
      {lab = "len";  typ = Func (Local, Returns, [], [], [Prim Nat])};
      {lab = "keys"; typ = Func (Local, Returns, [], [], [iter_obj (Prim Nat)])};
      {lab = "vals"; typ = Func (Local, Returns, [], [], [iter_obj t])};
    ] in
  let mut t = immut t @
    [ {lab = "set"; typ = Func (Local, Returns, [], [Prim Nat; t], [])} ] in
  Object,
  List.sort compare_field (match t with Mut t' -> mut t' | t -> immut t)

let blob_obj () =
  let open T in
  Object,
  [ {lab = "bytes"; typ = Func (Local, Returns, [], [], [iter_obj (Prim Word8)])};
    {lab = "size";  typ = Func (Local, Returns, [], [], [Prim Nat])};
  ]

let text_obj () =
  let open T in
  Object,
  [ {lab = "chars"; typ = Func (Local, Returns, [], [], [iter_obj (Prim Char)])};
    {lab = "len";  typ = Func (Local, Returns, [], [], [Prim Nat])};
  ]


(* Expressions *)

let isAsyncE exp =
  match exp.it with
  | AsyncE _ -> true
  | _ -> false

let rec infer_exp env exp : T.typ =
  infer_exp' T.as_immut env exp

and infer_exp_mut env exp : T.typ =
  infer_exp' Fun.id env exp

and infer_exp_promote env exp : T.typ =
  let t = infer_exp env exp in
  let t' = T.promote t in
  if t' = T.Pre then
    error env exp.at
      "cannot infer type of expression while trying to infer surrounding class type,\nbecause its type is a forward reference to type\n  %s"
      (T.string_of_typ_expand  t);
  t'

and infer_exp' f env exp : T.typ =
  assert (exp.note.note_typ = T.Pre);
  let t = infer_exp'' env exp in
  assert (t <> T.Pre);
  let t' = f t in
  if not env.pre then begin
    assert (T.normalize t' <> T.Pre);
    let e = A.infer_effect_exp exp in
    exp.note <- {note_typ = T.normalize t'; note_eff = e}
  end;
  t'

and infer_exp'' env exp : T.typ =
  let in_prog = env.in_prog in
  let in_actor = env.in_actor in
  let env = {env with in_actor = false; in_prog = false; context = exp.it::env.context} in
  match exp.it with
  | PrimE _ ->
    error env exp.at "cannot infer type of primitive"
  | VarE id ->
    (match T.Env.find_opt id.it env.vals with
    | Some T.Pre ->
      error env id.at "cannot infer type of forward variable %s" id.it;
    | Some t -> t
    | None ->
      error env id.at "unbound variable %s" id.it
    )
  | LitE lit ->
    T.Prim (infer_lit env lit exp.at)
  | ActorUrlE exp' ->
    if not env.pre then check_exp env T.text exp';
    error env exp.at "no type can be inferred for actor reference"
  | UnE (ot, op, exp1) ->
    let t1 = infer_exp_promote env exp1 in
    let t = Operator.type_unop op t1 in
    if not env.pre then begin
      assert (!ot = Type.Pre);
      if not (Operator.has_unop op t) then
        error env exp.at "operator is not defined for operand type\n  %s"
          (T.string_of_typ_expand t);
      ot := t;
    end;
    t
  | BinE (ot, exp1, op, exp2) ->
    let t1 = infer_exp_promote env exp1 in
    let t2 = infer_exp_promote env exp2 in
    let t = Operator.type_binop op (T.lub t1 t2) in
    if not env.pre then begin
      assert (!ot = Type.Pre);
      if not (Operator.has_binop op t) then
        error env exp.at
          "operator not defined for operand types\n  %s\nand\n  %s"
          (T.string_of_typ_expand t1)
          (T.string_of_typ_expand t2);
      ot := t
    end;
    t
  | RelE (ot, exp1, op, exp2) ->
    let t1 = infer_exp_promote env exp1 in
    let t2 = infer_exp_promote env exp2 in
    let t = Operator.type_relop op (T.lub t1 t2) in
    if not env.pre then begin
      assert (!ot = Type.Pre);
      if not (Operator.has_relop op t) then
        error env exp.at
          "operator not defined for operand types\n  %s\nand\n  %s"
          (T.string_of_typ_expand t1)
          (T.string_of_typ_expand t2);
      ot := t;
    end;
    T.bool
  | ShowE (ot, exp1) ->
    let t = infer_exp_promote env exp1 in
    if not env.pre then begin
      if not (Show.can_show t) then
        error env exp.at "show is not defined for operand type\n  %s"
          (T.string_of_typ_expand t);
      ot := t
    end;
    T.text
  | TupE exps ->
    let ts = List.map (infer_exp env) exps in
    T.Tup ts
  | OptE exp1 ->
    let t1 = infer_exp env exp1 in
    T.Opt t1
  | TagE (id, exp1) ->
    T.Variant [T.{lab = id.it; typ = infer_exp env exp1}]
  | ProjE (exp1, n) ->
    let t1 = infer_exp_promote env exp1 in
    (try
      let ts = T.as_tup_sub n t1 in
      match List.nth_opt ts n with
      | Some t -> t
      | None ->
        error env exp.at "tuple projection %n is out of bounds for type\n  %s"
          n (T.string_of_typ_expand t1)
    with Invalid_argument _ ->
      error env exp1.at
        "expected tuple type, but expression produces type\n  %s"
        (T.string_of_typ_expand t1)
    )
  | ObjE (sort, fields) ->
    if not in_prog && sort.it = T.Actor then
<<<<<<< HEAD
      error_in [Flags.ICMode] env exp.at "non-toplevel actor; an actor can only be declared at the toplevel of a program";
    let env' = if sort.it = T.Actor then {env with async = C.NullCap; in_actor = true} else env in
=======
      error_in [Flags.ICMode; Flags.StubMode] env exp.at "non-toplevel actor; an actor can only be declared at the toplevel of a program";
    let env' = if sort.it = T.Actor then {env with async = false; in_actor = true} else env in
>>>>>>> fc09987c
    infer_obj env' sort.it fields exp.at
  | DotE (exp1, id) ->
    let t1 = infer_exp_promote env exp1 in
    let _s, tfs =
      try T.as_obj_sub [id.it] t1 with Invalid_argument _ ->
      try array_obj (T.as_array_sub t1) with Invalid_argument _ ->
      try blob_obj (T.as_prim_sub T.Blob t1) with Invalid_argument _ ->
      try text_obj (T.as_prim_sub T.Text t1) with Invalid_argument _ ->
        error env exp1.at
          "expected object type, but expression produces type\n  %s"
          (T.string_of_typ_expand t1)
    in
    (match T.lookup_val_field id.it tfs with
    | T.Pre ->
      error env exp.at "cannot infer type of forward field reference %s"
        id.it
    | t -> t
    | exception Invalid_argument _ ->
      error env exp1.at "field %s does not exist in type\n  %s"
        id.it (T.string_of_typ_expand t1)
    )
  | AssignE (exp1, exp2) ->
    if not env.pre then begin
      let t1 = infer_exp_mut env exp1 in
      try
        let t2 = T.as_mut t1 in
        check_exp env t2 exp2
      with Invalid_argument _ ->
        error env exp.at "expected mutable assignment target";
    end;
    T.unit
  | ArrayE (mut, exps) ->
    let ts = List.map (infer_exp env) exps in
    let t1 = List.fold_left T.lub T.Non ts in
    if not env.pre && inconsistent t1 ts then
      warn env exp.at
        "this array has type %s because elements have inconsistent types"
        (T.string_of_typ (T.Array t1));
    T.Array (match mut.it with Const -> t1 | Var -> T.Mut t1)
  | IdxE (exp1, exp2) ->
    let t1 = infer_exp_promote env exp1 in
    (try
      let t = T.as_array_sub t1 in
      if not env.pre then check_exp env T.nat exp2;
      t
    with Invalid_argument _ ->
      error env exp1.at
        "expected array type, but expression produces type\n  %s"
        (T.string_of_typ_expand t1)
    )
  | FuncE (_, sort_pat, typ_binds, pat, typ_opt, exp) ->
    if not env.pre && not in_actor && T.is_shared_sort sort_pat.it then
      error_in [Flags.ICMode; Flags.StubMode] env exp.at "a shared function is only allowed as a public field of an actor";
    let typ = match typ_opt with
      | Some typ -> typ
      | None -> {it = TupT []; at = no_region; note = T.Pre}
    in
    let sort, ve = check_sort_pat env sort_pat in
    let cs, tbs, te, ce = check_typ_binds env typ_binds in
    let c, ts2 = as_codomT sort typ in
    check_shared_return env typ.at sort c ts2;
    let env' = infer_async_cap (adjoin_typs env te ce) sort cs tbs in
    let t1, ve1 = infer_pat_exhaustive env' pat in
    let ve2 = T.Env.adjoin ve ve1 in
    let ts2 = List.map (check_typ env') ts2 in
    let codom = T.codom c (fun () -> T.Con(List.hd cs,[])) ts2 in
    if not env.pre then begin
      let env'' =
        { env' with
          labs = T.Env.empty;
          rets = Some codom;
          (* async = None; *) }
      in
      check_exp (adjoin_vals env'' ve2) codom exp;
      if Type.is_shared_sort sort then begin
        if not (T.shared t1) then
          error_shared env t1 pat.at
            "shared function has non-shared parameter type\n  %s"
            (T.string_of_typ_expand t1);
        List.iter (fun t ->
          if not (T.shared t) then
            error_shared env t typ.at
              "shared function has non-shared return type\n  %s"
              (T.string_of_typ_expand t);
        ) ts2;
        match c, ts2 with
        | T.Returns, [] when sort = T.Shared T.Write -> ()
        | T.Promises, _ ->
          if not (isAsyncE exp) then
            error env exp.at
              "shared function with async result type has non-async body"
        | _ ->
          error env typ.at "shared function has non-async result type\n  %s"
            (T.string_of_typ_expand codom)
      end
    end;
    let ts1 = match pat.it with TupP _ -> T.seq_of_tup t1 | _ -> [t1] in
    T.Func (sort, c, T.close_binds cs tbs, List.map (T.close cs) ts1, List.map (T.close cs) ts2)
  | CallE (exp1, inst, exp2) ->
    let typs = inst.it in
    let t1 = infer_exp_promote env exp1 in
    let sort, tbs, t_arg, t_ret =
      try T.as_func_sub T.Local (List.length typs) t1
      with Invalid_argument _ ->
        error env exp1.at
          "expected function type, but expression produces type\n  %s"
          (T.string_of_typ_expand t1)
    in
    let ts = check_inst_bounds env tbs typs exp.at in
    inst.note <- ts;
    let t_arg = T.open_ ts t_arg in
    let t_ret = T.open_ ts t_ret in
    if not env.pre then begin
      check_exp env t_arg exp2;
      if Type.is_shared_sort sort then begin
        if T.is_async t_ret && not (in_await env) then
          error_in [Flags.ICMode] env exp2.at
            "shared, async function must be called within an await expression";
        if not (T.concrete t_arg) then
          error env exp1.at
            "shared function argument contains abstract type\n  %s"
            (T.string_of_typ_expand t_arg);
        if not (T.concrete t_ret) then
          error env exp2.at
            "shared function call result contains abstract type\n  %s"
            (T.string_of_typ_expand t_ret);
      end
    end;
    t_ret
  | BlockE decs ->
    let t, scope = infer_block env decs exp.at in
    (try T.avoid scope.Scope.con_env t with T.Unavoidable c ->
      error env exp.at
        "local class type %s is contained in inferred block type\n  %s"
        (Con.to_string c)
        (T.string_of_typ_expand t)
    )
  | NotE exp1 ->
    if not env.pre then check_exp env T.bool exp1;
    T.bool
  | AndE (exp1, exp2) ->
    if not env.pre then begin
      check_exp env T.bool exp1;
      check_exp env T.bool exp2
    end;
    T.bool
  | OrE (exp1, exp2) ->
    if not env.pre then begin
      check_exp env T.bool exp1;
      check_exp env T.bool exp2
    end;
    T.bool
  | IfE (exp1, exp2, exp3) ->
    if not env.pre then check_exp env T.bool exp1;
    let t2 = infer_exp env exp2 in
    let t3 = infer_exp env exp3 in
    let t = T.lub t2 t3 in
    if not env.pre && inconsistent t [t2; t3] then
      warn env exp.at
        "this if has type %s because branches have inconsistent types,\ntrue produces\n  %s\nfalse produces\n  %s"
        (T.string_of_typ t)
        (T.string_of_typ_expand t2)
        (T.string_of_typ_expand t3);
    t
  | SwitchE (exp1, cases) ->
    let t1 = infer_exp_promote env exp1 in
    let t = infer_cases env t1 T.Non cases in
    if not env.pre then begin
      match Coverage.check_cases cases t1 with
      | [] -> ()
      | ss ->
        warn env exp.at
          "the cases in this switch over type\n  %s\ndo not cover value\n  %s"
          (Type.string_of_typ_expand t1)
          (String.concat " or\n  " ss)
    end;
    t
  | TryE (exp1, cases) ->
    check_ErrorCap env "try" exp.at;
    let t1 = infer_exp env exp1 in
    let t2 = infer_cases env T.catch T.Non cases in
    if not env.pre then begin
      match Coverage.check_cases cases T.catch with
      | [] -> ()
      | ss ->
        warn env exp.at
          "the catches in this try do not cover error value\n  %s"
          (String.concat " or\n  " ss)
    end;
    T.lub t1 t2
  | WhileE (exp1, exp2) ->
    if not env.pre then begin
      check_exp env T.bool exp1;
      check_exp env T.unit exp2
    end;
    T.unit
  | LoopE (exp1, None) ->
    if not env.pre then begin
      check_exp env T.unit exp1
    end;
    T.Non
  | LoopE (exp1, Some exp2) ->
    if not env.pre then begin
      check_exp env T.unit exp1;
      check_exp env T.bool exp2
    end;
    T.unit
  | ForE (pat, exp1, exp2) ->
    if not env.pre then begin
      let t1 = infer_exp_promote env exp1 in
      (try
        let _, tfs = T.as_obj_sub ["next"] t1 in
        let t = T.lookup_val_field "next" tfs in
        let t1, t2 = T.as_mono_func_sub t in
        if not (T.sub T.unit t1) then raise (Invalid_argument "");
        let t2' = T.as_opt_sub t2 in
        let ve = check_pat_exhaustive env t2' pat in
        check_exp (adjoin_vals env ve) T.unit exp2
      with Invalid_argument _ | Not_found ->
        local_error env exp1.at
          "expected iterable type, but expression has type\n  %s"
          (T.string_of_typ_expand t1)
      );
    end;
    T.unit
  | LabelE (id, typ, exp1) ->
    let t = check_typ env typ in
    if not env.pre then check_exp (add_lab env id.it t) t exp1;
    t
  | DebugE exp1 ->
    if not env.pre then check_exp env T.unit exp1;
    T.unit
  | BreakE (id, exp1) ->
    (match T.Env.find_opt id.it env.labs with
    | Some t ->
      if not env.pre then check_exp env t exp1
    | None ->
      let name =
        match String.split_on_char ' ' id.it with
        | ["continue"; name] -> name
        | _ -> id.it
      in local_error env id.at "unbound label %s" name
    );
    T.Non
  | RetE exp1 ->
    if not env.pre then begin
      match env.rets with
      | Some T.Pre ->
        local_error env exp.at "cannot infer return type"
      | Some t ->
        check_exp env t exp1
      | None ->
        local_error env exp.at "misplaced return"
    end;
    T.Non
  | ThrowE exp1 ->
    check_ErrorCap env "throw" exp.at;
    if not env.pre then check_exp env T.throw exp1;
    T.Non
  | AsyncE (typ_bind, exp1) ->
    if not (in_shared_async env || in_oneway_ignore env) then
      error_in [Flags.ICMode] env exp.at "unsupported async block";
    let t1, next_cap = check_AsyncCap env "async expression" exp.at in
    let c, tb, ce, cs = check_typ_bind env typ_bind in
    let ce_scope = T.Env.add T.default_scope_var c ce in (* pun scope var with c *)
    let env' =
      {(adjoin_typs env ce_scope cs) with labs = T.Env.empty; rets = Some T.Pre; async = next_cap c} in
    let t = infer_exp env' exp1 in
    let t' = T.open_ [t1] (T.close [c] t)  in
    if not (T.shared t') then
      error_shared env t' exp1.at "async type has non-shared content type\n  %s"
        (T.string_of_typ_expand t');
    T.Async (t1, t')
  | AwaitE exp1 ->
    let t0 = check_AwaitCap env "await" exp.at in
    let t1 = infer_exp_promote env exp1 in
    (match exp1.it with
     | CallE (f, _, _) ->
         if not env.pre && (Call_conv.call_conv_of_typ f.note.note_typ).Call_conv.control = T.Returns then
           error_in [Flags.ICMode] env f.at "expecting call to shared async function in await";
     | _ -> error_in [Flags.ICMode] env exp1.at "argument to await must be a call expression");
    (try
       let (t2, t3) = T.as_async_sub t0 t1 in
       if not (T.eq t0 t2) then
         error env exp.at "ill-scoped await: expected async type from current scope %s, found async type from other scope %s"
           (T.string_of_typ_expand t0) (T.string_of_typ_expand t2);
       t3
    with Invalid_argument _ ->
      error env exp1.at "expected async type, but expression has type\n  %s"
        (T.string_of_typ_expand t1)
    )
  | AssertE exp1 ->
    if not env.pre then check_exp env T.bool exp1;
    T.unit
  | AnnotE (exp1, typ) ->
    let t = check_typ env typ in
    if not env.pre then check_exp env t exp1;
    t
  | ImportE (f, ri) ->
    check_import env exp.at f ri

and check_exp env t exp =
  assert (not env.pre);
  assert (exp.note.note_typ = T.Pre);
  assert (t <> T.Pre);
  let t' = check_exp' env (T.normalize t) exp in
  let e = A.infer_effect_exp exp in
  exp.note <- {note_typ = t'; note_eff = e}

and check_exp' env0 t exp : T.typ =
  let env = {env0 with in_prog = false; in_actor = false; context = exp.it :: env0.context } in
  match exp.it, t with
  | PrimE s, T.Func _ ->
    t
  | LitE lit, _ ->
    check_lit env t lit exp.at;
    t
  | ActorUrlE exp', t' ->
    check_exp env T.text exp';
    begin match T.normalize t' with
    | T.(Obj (Actor, _)) -> t'
    | _ -> error env exp.at "actor reference must have an actor type"
    end
  | UnE (ot, op, exp1), _ when Operator.has_unop op t ->
    ot := t;
    check_exp env t exp1;
    t
  | BinE (ot, exp1, op, exp2), _ when Operator.has_binop op t ->
    ot := t;
    check_exp env t exp1;
    check_exp env t exp2;
    t
  | TupE exps, T.Tup ts when List.length exps = List.length ts ->
    List.iter2 (check_exp env) ts exps;
    t
  | OptE exp1, _ when T.is_opt t ->
    check_exp env (T.as_opt t) exp1;
    t
  | ArrayE (mut, exps), T.Array t' ->
    if (mut.it = Var) <> T.is_mut t' then
      local_error env exp.at
        "%smutable array expression cannot produce expected type\n  %s"
        (if mut.it = Const then "im" else "")
        (T.string_of_typ_expand (T.Array t'));
    List.iter (check_exp env (T.as_immut t')) exps;
    t
  | AsyncE (tb, exp1), T.Async (t1', t') ->
    if not (in_shared_async env || in_oneway_ignore env) then
      error_in [Flags.ICMode] env exp.at "freestanding async expression not yet supported";
    let t1, next_cap = check_AsyncCap env "async expression" exp.at in
    if not (T.eq t1 t1') then
      error env exp.at "async at scope\n  %s\ncannot produce expected scope\n  %s"
        (T.string_of_typ_expand t1)
        (T.string_of_typ_expand t1');
    let c, tb, ce, cs = check_typ_bind env tb in
    let ce_scope = T.Env.add T.default_scope_var c ce in (* pun scope var with c *)
    let env' =
      {(adjoin_typs env ce_scope cs) with labs = T.Env.empty; rets = Some t'; async = next_cap c} in
    check_exp env' t' exp1;
    t
  | BlockE decs, _ ->
    ignore (check_block env t decs exp.at);
    t
  | IfE (exp1, exp2, exp3), _ ->
    check_exp env T.bool exp1;
    check_exp env t exp2;
    check_exp env t exp3;
    t
  | SwitchE (exp1, cases), _ ->
    let t1 = infer_exp_promote env exp1 in
    check_cases env t1 t cases;
    (match Coverage.check_cases cases t1 with
    | [] -> ()
    | ss ->
      warn env exp.at
        "the cases in this switch over type\n  %s\ndo not cover value\n  %s"
        (Type.string_of_typ_expand t1)
        (String.concat " or\n  " ss)
    );
    t
  | TryE (exp1, cases), _ ->
    check_ErrorCap env "try" exp.at;
    check_exp env t exp1;
    check_cases env T.catch t cases;
    (match Coverage.check_cases cases T.catch with
    | [] -> ()
    | ss ->
      warn env exp.at
        "the catches in this try do not cover value\n  %s"
        (String.concat " or\n  " ss)
    );
    t
  (* TODO: allow shared with one scope par *)
  | FuncE (_, sort_pat,  [], pat, typ_opt, exp), T.Func (s, c, [], ts1, ts2) ->
    let sort, ve = check_sort_pat env sort_pat in
    if not env.pre && not env0.in_actor && T.is_shared_sort sort then
      error_in [Flags.ICMode; Flags.StubMode] env exp.at "a shared function is only allowed as a public field of an actor";
    let ve1 = check_pat_exhaustive env (T.seq ts1) pat in
    let ve2 = T.Env.adjoin ve ve1 in
    let codom = T.codom c (fun () -> assert false) ts2 in
    let t2 = match typ_opt with
      | None -> codom
      | Some typ -> check_typ env typ
    in
    if sort <> s then
      error env exp.at
        "%sshared function does not match expected %sshared function type"
        (if sort = T.Local then "non-" else "")
        (if s = T.Local then "non-" else "");
    if not (T.sub t2 codom) then
      error env exp.at
        "function return type\n  %s\ndoes not match expected return type\n  %s"
        (T.string_of_typ_expand t2) (T.string_of_typ_expand codom);
    let env' =
      { env with
        labs = T.Env.empty;
        rets = Some t2;
        async = C.NullCap; }
    in
    check_exp (adjoin_vals env' ve2) t2 exp;
    t
  | _ ->
    let t' = infer_exp env0 exp in
    if not (T.sub t' t) then
      local_error env0 exp.at
        "expression of type\n  %s\ncannot produce expected type\n  %s"
        (T.string_of_typ_expand t')
        (T.string_of_typ_expand t);
    t'


(* Cases *)

and infer_cases env t_pat t cases : T.typ =
  List.fold_left (infer_case env t_pat) t cases

and infer_case env t_pat t case =
  let {pat; exp} = case.it in
  let ve = check_pat env t_pat pat in
  let t' = recover_with T.Non (infer_exp (adjoin_vals env ve)) exp in
  let t'' = T.lub t t' in
  if not env.pre && inconsistent t'' [t; t'] then
    warn env case.at
      "the switch has type %s because branches have inconsistent types,\nthis case produces type\n  %s\nthe previous produce type\n  %s"
      (T.string_of_typ t'')
      (T.string_of_typ_expand t)
      (T.string_of_typ_expand t');
  t''

and check_cases env t_pat t cases =
  List.iter (check_case env t_pat t) cases

and check_case env t_pat t case =
  let {pat; exp} = case.it in
  let ve = check_pat env t_pat pat in
  recover (check_exp (adjoin_vals env ve) t) exp

and inconsistent t ts =
  T.opaque t && not (List.exists T.opaque ts)


(* Patterns *)

and infer_pat_exhaustive env pat : T.typ * Scope.val_env =
  let t, ve = infer_pat env pat in
  if not env.pre then begin
    match Coverage.check_pat pat t with
    | [] -> ()
    | ss ->
      warn env pat.at
        "this pattern consuming type\n  %s\ndoes not cover value\n  %s"
        (Type.string_of_typ_expand t)
        (String.concat " or\n  " ss)
  end;
  t, ve

and infer_pat env pat : T.typ * Scope.val_env =
  assert (pat.note = T.Pre);
  let t, ve = infer_pat' env pat in
  if not env.pre then
    pat.note <- T.normalize t;
  t, ve

and infer_pat' env pat : T.typ * Scope.val_env =
  match pat.it with
  | WildP ->
    error env pat.at "cannot infer type of wildcard"
  | VarP _ ->
    error env pat.at "cannot infer type of variable"
  | LitP lit ->
    T.Prim (infer_lit env lit pat.at), T.Env.empty
  | SignP (op, lit) ->
    let t1 = T.Prim (infer_lit env lit pat.at) in
    let t = Operator.type_unop op t1 in
    if not (Operator.has_unop op t) then
      error env pat.at "operator is not defined for operand type\n  %s"
        (T.string_of_typ_expand t);
    t, T.Env.empty
  | TupP pats ->
    let ts, ve = infer_pats pat.at env pats [] T.Env.empty in
    T.Tup ts, ve
  | ObjP pfs ->
    let (s, tfs), ve = infer_pat_fields pat.at env pfs [] T.Env.empty in
    T.Obj (s, tfs), ve
  | OptP pat1 ->
    let t1, ve = infer_pat env pat1 in
    T.Opt t1, ve
  | TagP (id, pat1) ->
    let t1, ve = infer_pat env pat1 in
    T.Variant [T.{lab = id.it; typ = t1}], ve
  | AltP (pat1, pat2) ->
    let t1, ve1 = infer_pat env pat1 in
    let t2, ve2 = infer_pat env pat2 in
    let t = T.lub t1 t2 in
    if not (T.compatible t1 t2) then
      error env pat.at
        "pattern branches have incompatible types,\nleft consumes\n  %s\nright consumes\n  %s"
        (T.string_of_typ_expand t1)
        (T.string_of_typ_expand t2);
    if ve1 <> T.Env.empty || ve2 <> T.Env.empty then
      error env pat.at "variables are not allowed in pattern alternatives";
    t, T.Env.empty
  | AnnotP (pat1, typ) ->
    let t = check_typ env typ in
    t, check_pat env t pat1
  | ParP pat1 ->
    infer_pat env pat1

and infer_pats at env pats ts ve : T.typ list * Scope.val_env =
  match pats with
  | [] -> List.rev ts, ve
  | pat::pats' ->
    let t, ve1 = infer_pat env pat in
    let ve' = disjoint_union env at "duplicate binding for %s in pattern" ve ve1 in
    infer_pats at env pats' (t::ts) ve'

and infer_pat_fields at env pfs ts ve : (T.obj_sort * T.field list) * Scope.val_env =
  match pfs with
  | [] -> (T.Object, List.rev ts), ve
  | pf::pfs' ->
    let typ, ve1 = infer_pat env pf.it.pat in
    let ve' = disjoint_union env at "duplicate binding for %s in pattern" ve ve1 in
    infer_pat_fields at env pfs' (T.{ lab = pf.it.id.it; typ }::ts) ve'

and check_sort_pat env sort_pat : T.func_sort * Scope.val_env =
  match sort_pat.it with
  | T.Local -> T.Local, T.Env.empty
  | T.Shared (ss, pat) ->
    if pat.it <> WildP then
      error_in [Flags.WASIMode; Flags.WasmMode] env pat.at "shared function cannot take a context pattern";
    T.Shared ss, check_pat_exhaustive env T.ctxt pat

and check_pat_exhaustive env t pat : Scope.val_env =
  let ve = check_pat env t pat in
  if not env.pre then begin
    match Coverage.check_pat pat t with
    | [] -> ()
    | ss ->
      warn env pat.at
        "this pattern consuming type\n  %s\ndoes not cover value\n  %s"
        (Type.string_of_typ_expand t)
        (String.concat " or\n  " ss)
  end;
  ve

and check_pat env t pat : Scope.val_env =
  assert (pat.note = T.Pre);
  if t = T.Pre then snd (infer_pat env pat) else
  let t' = T.normalize t in
  let ve = check_pat' env t' pat in
  if not env.pre then pat.note <- t';
  ve

and check_pat' env t pat : Scope.val_env =
  assert (t <> T.Pre);
  match pat.it with
  | WildP ->
    T.Env.empty
  | VarP id ->
    T.Env.singleton id.it t
  | LitP lit ->
    if not env.pre then begin
      if T.opaque t then
        error env pat.at "literal pattern cannot consume expected type\n  %s"
          (T.string_of_typ_expand t);
      if T.sub t T.Non
      then ignore (infer_lit env lit pat.at)
      else check_lit env t lit pat.at
    end;
    T.Env.empty
  | SignP (op, lit) ->
    if not env.pre then begin
      if not (Operator.has_unop op (T.promote t)) then
        error env pat.at "operator cannot consume expected type\n  %s"
          (T.string_of_typ_expand t);
      if T.sub t T.Non
      then ignore (infer_lit env lit pat.at)
      else check_lit env t lit pat.at
    end;
    T.Env.empty
  | TupP pats ->
    let ts = try T.as_tup_sub (List.length pats) t with Invalid_argument _ ->
      error env pat.at "tuple pattern cannot consume expected type\n  %s"
        (T.string_of_typ_expand t)
    in check_pats env ts pats T.Env.empty pat.at
  | ObjP pfs ->
    let pfs' = List.stable_sort compare_pat_field pfs in
    let s, tfs =
      try T.as_obj_sub (List.map (fun (pf : pat_field) -> pf.it.id.it) pfs') t
      with Invalid_argument _ ->
        error env pat.at "object pattern cannot consume expected type\n  %s"
          (T.string_of_typ_expand t)
    in
    if not env.pre && s = T.Actor then
      local_error env pat.at "object pattern cannot consume actor type\n  %s"
        (T.string_of_typ_expand t);
    check_pat_fields env s tfs pfs' T.Env.empty pat.at
  | OptP pat1 ->
    let t1 = try T.as_opt_sub t with Invalid_argument _ ->
      error env pat.at "option pattern cannot consume expected type\n  %s"
        (T.string_of_typ_expand t)
    in check_pat env t1 pat1
  | TagP (id, pat1) ->
    let t1 =
      try T.lookup_val_field id.it (T.as_variant_sub id.it t)
      with Invalid_argument _ | Not_found ->
        error env pat.at "variant pattern cannot consume expected type\n  %s"
          (T.string_of_typ_expand t)
    in check_pat env t1 pat1
  | AltP (pat1, pat2) ->
    let ve1 = check_pat env t pat1 in
    let ve2 = check_pat env t pat2 in
    if ve1 <> T.Env.empty || ve2 <> T.Env.empty then
      error env pat.at "variables are not allowed in pattern alternatives";
    T.Env.empty
  | AnnotP (pat1, typ) ->
    let t' = check_typ env typ in
    if not (T.sub t t') then
      error env pat.at
        "pattern of type\n  %s\ncannot consume expected type\n  %s"
        (T.string_of_typ_expand t')
        (T.string_of_typ_expand t);
    check_pat env t pat1
  | ParP pat1 ->
    check_pat env t pat1

(*
Consider:

  case (P : A) : B


(P : A) :<= B  iff
1: B <: A   P :<= B
2: A <: B   P :<= A
3: B <: A   P :<= A
4: A <: B   P :<= B

1 is implemented, allows

  case ({x} : {}) : {x}  // type annotations are reversed for patterns
  case (1 : Int) : Nat   // type annotations are reversed for patterns
  case (x : Int) : Nat   // type annotations are reversed for patterns

2 would allow

  case ({x} : {x}) : {}  // unsound, x does not exist

3 would allow

  case (-1 : Int) : Nat  // breaks coverage checking

4 would allow

  case (x : Nat) : Int  // x is Int, harmless but misleading

Alternative: pass in two types?
*)


and check_pats env ts pats ve at : Scope.val_env =
  match ts, pats with
  | [], [] -> ve
  | t::ts', pat::pats' ->
    let ve1 = check_pat env t pat in
    let ve' = disjoint_union env at "duplicate binding for %s in pattern" ve ve1 in
    check_pats env ts' pats' ve' at
  | ts, [] ->
    local_error env at "tuple pattern has %i fewer components than expected type"
      (List.length ts); ve
  | [], ts ->
    error env at "tuple pattern has %i more components than expected type"
      (List.length ts)

and check_pat_fields env s tfs pfs ve at : Scope.val_env =
  match tfs, pfs with
  | _, [] -> ve
  | [], pf::_ ->
    error env pf.at
      "object field %s is not contained in expected type\n  %s"
      pf.it.id.it (T.string_of_typ (T.Obj (s, tfs)))
  | T.{lab; typ = Typ _}::tfs', _ ->  (* TODO: remove the namespace hack *)
    check_pat_fields env s tfs' pfs ve at
  | T.{lab; typ}::tfs', pf::pfs' ->
    match compare pf.it.id.it lab with
    | -1 -> check_pat_fields env s [] pfs ve at
    | +1 -> check_pat_fields env s tfs' pfs ve at
    | _ ->
      if T.is_mut typ then
        error env pf.at "cannot pattern match mutable field %s" lab;
      let ve1 = check_pat env typ pf.it.pat in
      let ve' =
        disjoint_union env at "duplicate binding for %s in pattern" ve ve1 in
      match pfs' with
      | pf'::_ when pf'.it.id.it = lab ->
        error env pf'.at "duplicate field %s in object pattern" lab
      | _ -> check_pat_fields env s tfs' pfs' ve' at

and compare_pat_field pf1 pf2 = compare pf1.it.id.it pf2.it.id.it


(* Objects *)

and pub_fields fields : region T.Env.t * region T.Env.t =
  List.fold_right pub_field fields (T.Env.empty, T.Env.empty)

and pub_field field xs : region T.Env.t * region T.Env.t =
  match field.it with
  | {vis; dec} when vis.it = Public -> pub_dec dec xs
  | _ -> xs

and pub_dec dec xs : region T.Env.t * region T.Env.t =
  match dec.it with
  | ExpD _ | IgnoreD _ -> xs
  | LetD (pat, _) -> pub_pat pat xs
  | VarD (id, _) -> pub_val_id id xs
  | ClassD (id, _, _, _, _, _, _) ->
    pub_val_id {id with note = ()} (pub_typ_id id xs)
  | TypD (id, _, _) -> pub_typ_id id xs

and pub_pat pat xs : region T.Env.t * region T.Env.t =
  match pat.it with
  | WildP | LitP _ | SignP _ -> xs
  | VarP id -> pub_val_id id xs
  | TupP pats -> List.fold_right pub_pat pats xs
  | ObjP pfs -> List.fold_right pub_pat_field pfs xs
  | AltP (pat1, _)
  | OptP pat1
  | TagP (_, pat1)
  | AnnotP (pat1, _)
  | ParP pat1 -> pub_pat pat1 xs

and pub_pat_field pf xs =
  pub_pat pf.it.pat xs

and pub_typ_id id (xs, ys) : region T.Env.t * region T.Env.t =
  (T.Env.add id.it id.at xs, ys)

and pub_val_id id (xs, ys) : region T.Env.t * region T.Env.t =
  (xs, T.Env.add id.it id.at ys)

(* Object/Scope transformations *)

and gather_typ con_env t =
  match t with
  | T.Obj (s, tfs) -> List.fold_right gather_typ_field tfs con_env
  | _ -> con_env

and gather_typ_field T.{lab; typ} con_env =
  match typ with
  | T.Typ  c -> T.ConSet.add c con_env
  | t -> gather_typ con_env t

(* TODO: remove by merging conenv and valenv or by separating typ_fields *)

and object_of_scope env sort fields scope at =
  let pub_typ, pub_val = pub_fields fields in
  let tfs =
    T.Env.fold
      (fun id c tfs ->
        if T.Env.mem id pub_typ
        then T.{lab = id; typ = T.Typ c}::tfs
        else tfs
      ) scope.Scope.typ_env  []
  in
  let tfs' =
    T.Env.fold
      (fun id t tfs ->
        if T.Env.mem id pub_val
        then T.{lab = id; typ = t}::tfs
        else tfs
      ) scope.Scope.val_env tfs
  in

  Lib.List.iter_pairs
    (fun x y ->
      if not (T.is_typ x.T.typ) && not (T.is_typ y.T.typ) &&
         Hash.hash x.T.lab = Hash.hash y.T.lab
      then error env at "field names %s and %s in %sobject type have colliding hashes"
        x.T.lab y.T.lab (T.string_of_obj_sort sort);
    ) tfs';

  let t = T.Obj (sort, List.sort T.compare_field tfs') in
  let accessible_cons = gather_typ T.ConSet.empty t in
  let inaccessible_cons = T.ConSet.diff scope.Scope.con_env accessible_cons in
  try
    T.avoid_cons inaccessible_cons accessible_cons;
    T.avoid inaccessible_cons t
  with T.Unavoidable c ->
    error env at "local class type %s is contained in object or actor type\n  %s"
      (Con.to_string c)
      (T.string_of_typ_expand t)

and is_actor_method dec : bool = match dec.it with
  | LetD ({it = VarP _; _}, {it = FuncE (_, sort_pat, _, _, _, _); _}) ->
    T.is_shared_sort sort_pat.it
  | _ -> false

and is_typ_dec dec : bool = match dec.it with
  | TypD _ -> true
  | _ -> false


and infer_obj env s fields at : T.typ =
  let env = {env with in_actor = s = T.Actor} in
  let decs = List.map (fun (field : exp_field) -> field.it.dec) fields in
  let _, scope = infer_block env decs at in
  let t = object_of_scope env s fields scope at in
  let (_, tfs) = T.as_obj t in
  if not env.pre then begin
    if s = T.Actor then begin
      List.iter (fun T.{lab; typ} ->
        if not (T.is_typ typ) && not (T.is_shared_func typ) then
          let _, pub_val = pub_fields fields in
          error env (T.Env.find lab pub_val)
            "public actor field %s has non-shared function type\n  %s"
            lab (T.string_of_typ_expand typ)
      ) tfs;
      List.iter (fun ef ->
        if ef.it.vis.it = Syntax.Public && not (is_actor_method ef.it.dec) && not (is_typ_dec ef.it.dec) then
          local_error env ef.it.dec.at
            "public actor field needs to be a manifest function"
      ) fields;
      List.iter (fun ef ->
        if ef.it.vis.it = Syntax.Private && is_actor_method ef.it.dec then
          error_in [Flags.ICMode; Flags.StubMode] env ef.it.dec.at
            "a shared function cannot be private"
      ) fields;
    end;
    if s = T.Module then Static.fields env.msgs fields
  end;
  t

(* Blocks and Declarations *)

and infer_block env decs at : T.typ * Scope.scope =
  let scope = infer_block_decs env decs in
  let t = infer_block_exps (adjoin env scope) decs in
  t, scope

and infer_block_decs env decs : Scope.t =
  let scope = gather_block_decs env decs in
  let env' = adjoin {env with pre = true} scope in
  let scope_ce = infer_block_typdecs env' decs in
  let env'' = adjoin {env' with pre = env.pre} scope_ce in
  let _scope_ce = infer_block_typdecs env'' decs in
  (* TBR: assertion does not work for types with binders, due to stamping *)
  (* assert (scope_ce = _scope_ce); *)
  infer_block_valdecs (adjoin env'' scope_ce) decs scope_ce

and infer_block_exps env decs : T.typ =
  match decs with
  | [] -> T.unit
  | [dec] -> infer_dec env dec
  | dec::decs' ->
    if not env.pre then recover (check_dec env T.unit) dec;
    recover_with T.Non (infer_block_exps env) decs'

and infer_dec env dec : T.typ =
  let t =
  match dec.it with
  | ExpD exp
  | LetD (_, exp) ->
    infer_exp env exp
  | IgnoreD exp ->
    if not env.pre then check_exp env T.Any exp;
    T.unit
  | VarD (_, exp) ->
    if not env.pre then ignore (infer_exp env exp);
    T.unit
  | ClassD (id, typ_binds, pat, typ_opt, sort, self_id, fields) ->
    let t = T.Env.find id.it env.vals in
    if not env.pre then begin
      let c = T.Env.find id.it env.typs in
      let cs, _ts, te, ce = check_typ_binds env typ_binds in
      let env' = adjoin_typs env te ce in
      let _, ve = infer_pat_exhaustive env' pat in
      let env'' = adjoin_vals env' ve in
      let self_typ = T.Con (c, List.map (fun c -> T.Con (c, [])) cs) in
      let env''' =
        { (add_val env'' self_id.it self_typ) with
          labs = T.Env.empty;
          rets = None;
          async = C.NullCap;
          in_actor = sort.it = T.Actor;
        }
      in
      let t' = infer_obj env''' sort.it fields dec.at in
      match typ_opt with
      | None -> ()
      | Some typ ->
        let t'' = check_typ env'' typ in
        if not (T.sub t' t'') then
          local_error env dec.at
            "class body of type\n  %s\ndoes not match expected type\n  %s"
            (T.string_of_typ_expand t')
            (T.string_of_typ_expand t'')
    end;
    t
  | TypD _ ->
    T.unit
  in
  let eff = A.infer_effect_dec dec in
  dec.note <- {note_typ = t; note_eff = eff};
  t


and check_block env t decs at : Scope.t =
  let scope = infer_block_decs env decs in
  check_block_exps (adjoin env scope) t decs at;
  scope

and check_block_exps env t decs at =
  match decs with
  | [] ->
    if not (T.sub T.unit t) then
      local_error env at "empty block cannot produce expected type\n  %s"
        (T.string_of_typ_expand t)
  | [dec] ->
    check_dec env t dec
  | dec::decs' ->
    recover (check_dec env T.unit) dec;
    recover (check_block_exps env t decs') at

and check_dec env t dec =
  match dec.it with
  | ExpD exp ->
    check_exp env t exp;
    dec.note <- exp.note
  | _ ->
    let t' = infer_dec env dec in
    if not (T.eq t T.unit || T.sub t' t) then
      local_error env dec.at "expression of type\n  %s\ncannot produce expected type\n  %s"
        (T.string_of_typ_expand t')
        (T.string_of_typ_expand t)

and infer_val_path env exp : T.typ option =
  match exp.it with
  | ImportE (f, ri) ->
    Some (check_import env exp.at f ri)
  | VarE id ->
    T.Env.find_opt id.it env.vals
  | DotE (path, id) ->
    (match infer_val_path env path with
     | None -> None
     | Some t ->
       match T.promote t with
       | T.Obj ( _, flds) ->
         (try Some (T.lookup_val_field id.it flds)
         with Invalid_argument _ -> None)
       | _ -> None
    )
  | _ -> None


(* Pass 1: collect:
   * type identifiers and their arity,
   * object identifiers and their fields (if known) (recursively)
   * other value identifiers at type T.Pre
*)
and gather_block_decs env decs : Scope.t =
  List.fold_left (gather_dec env) Scope.empty decs

and gather_dec env scope dec : Scope.t =
  match dec.it with
  | ExpD _ | IgnoreD _ -> scope
  (* TODO: generalize beyond let <id> = <obje> *)
  | LetD (
      {it = VarP id; _},
      {it = ObjE ({it = sort; _}, fields); at; _}
    ) ->
    let decs = List.map (fun ef -> ef.it.dec) fields in
    let open Scope in
    if T.Env.mem id.it scope.val_env then
      error env dec.at "duplicate definition for value %s in block" id.it;
    let scope' = gather_block_decs env decs in
    let ve' = T.Env.add id.it (object_of_scope env sort fields scope' at) scope.val_env in
    let obj_env = T.Env.add id.it scope' scope.obj_env in
    { val_env = ve';
      typ_env = scope.typ_env;
      lib_env = scope.lib_env;
      con_env = scope.con_env;
      obj_env = obj_env
    }
  | LetD (pat, _) -> Scope.adjoin_val_env scope (gather_pat env scope.Scope.val_env pat)
  | VarD (id, _) -> Scope.adjoin_val_env scope (gather_id env scope.Scope.val_env id)
  | TypD (id, binds, _) | ClassD (id, binds, _, _, _, _, _) ->
    let open Scope in
    if T.Env.mem id.it scope.typ_env then
      error env dec.at "duplicate definition for type %s in block" id.it;
    let pre_tbs = List.map (fun bind ->
                      {T.var = bind.it.var.it;
                       T.sort = T.Type;
                       T.bound = T.Pre}
                    ) binds in
    let pre_k = T.Abs (pre_tbs, T.Pre) in
    let c = match id.note with
      | None -> let c = Con.fresh id.it pre_k in id.note <- Some c; c
      | Some c -> c
    in
    let ve' = match dec.it with
      | ClassD _ -> T.Env.add id.it T.Pre scope.val_env
      | _ -> scope.val_env
    in
    { val_env = ve';
      typ_env = T.Env.add id.it c scope.typ_env;
      con_env = T.ConSet.disjoint_add c scope.con_env;
      lib_env = scope.lib_env;
      obj_env = scope.obj_env;
    }

and gather_pat env ve pat : Scope.val_env =
  match pat.it with
  | WildP | LitP _ | SignP _ -> ve
  | VarP id -> gather_id env ve id
  | TupP pats -> List.fold_left (gather_pat env) ve pats
  | ObjP pfs -> List.fold_left (gather_pat_field env) ve pfs
  | TagP (_, pat1) | AltP (pat1, _) | OptP pat1
  | AnnotP (pat1, _) | ParP pat1 -> gather_pat env ve pat1

and gather_pat_field env ve pf : Scope.val_env =
  gather_pat env ve pf.it.pat

and gather_id env ve id : Scope.val_env =
  if T.Env.find_opt id.it ve <> None then
    error env id.at "duplicate definition for %s in block" id.it;
  T.Env.add id.it T.Pre ve

(* Pass 2 and 3: infer type definitions *)
and infer_block_typdecs env decs : Scope.t =
  let _env', scope =
    List.fold_left (fun (env, scope) dec ->
      let scope' = infer_dec_typdecs env dec in
      adjoin env scope', Scope.adjoin scope scope'
    ) (env, Scope.empty) decs
  in scope

and infer_dec_typdecs env dec : Scope.t =
  match dec.it with
  (* TODO: generalize beyond let <id> = <obje> *)
  | LetD (
      {it = VarP id; _},
      {it = ObjE ({it = sort; _}, fields); at; _}
    ) ->
    let decs = List.map (fun {it = {vis;dec}; _} -> dec) fields in
    let scope = T.Env.find id.it env.objs in
    let env' = adjoin env scope in
    let obj_scope_typs = infer_block_typdecs env' decs in
    let obj_scope = Scope.adjoin scope obj_scope_typs in
    Scope.{ empty with
      con_env = obj_scope.con_env;
      val_env = T.Env.singleton id.it (object_of_scope env sort fields obj_scope at);
      obj_env = T.Env.singleton id.it obj_scope
    }
  (* TODO: generalize beyond let <id> = <valpath> *)
  | LetD ({it = VarP id; _}, exp) ->
    (match infer_val_path env exp with
     | None -> Scope.empty
     | Some t ->
       let open Scope in
       match T.promote t with
       | T.Obj (_, _) as t' -> { Scope.empty with val_env = T.Env.singleton id.it t' }
       | _ -> { Scope.empty with val_env = T.Env.singleton id.it T.Pre }
    )
  | LetD _ | ExpD _ | IgnoreD _ | VarD _ ->
    Scope.empty
  | TypD (id, binds, typ) ->
    let c = T.Env.find id.it env.typs in
    let cs, tbs, te, ce = check_typ_binds {env with pre = true} binds in
    let env' = adjoin_typs env te ce in
    let t = check_typ env' typ in
    let k = T.Def (T.close_binds cs tbs, T.close cs t) in
    begin
      let is_typ_param c =
        match Con.kind c with
        | T.Def _ -> false
        | T.Abs( _, T.Pre) -> false (* an approximated type constructor *)
        | T.Abs( _, _) -> true in
      let typ_params = T.ConSet.filter is_typ_param env.cons in
      let cs_k = T.cons_kind k in
      let free_params = T.ConSet.inter typ_params cs_k in
      if not (T.ConSet.is_empty free_params) then
        error env dec.at
          "type definition %s %s references type parameter(s) %s from an outer scope"
          id.it
          (T.string_of_kind k)
          (String.concat ", " (T.ConSet.fold (fun c cs -> T.string_of_con c::cs) free_params []))
    end;
    Scope.{ empty with
      typ_env = T.Env.singleton id.it c;
      con_env = infer_id_typdecs id c k;
    }
  | ClassD (id, binds, pat, _typ_opt, sort, self_id, fields) ->
    let c = T.Env.find id.it env.typs in
    let cs, tbs, te, ce = check_typ_binds {env with pre = true} binds in
    let env' = adjoin_typs {env with pre = true} te ce in
    let _, ve = infer_pat env' pat in
    let self_typ = T.Con (c, List.map (fun c -> T.Con (c, [])) cs) in
    let env'' = add_val (adjoin_vals env' ve) self_id.it self_typ in
    let t = infer_obj env'' sort.it fields dec.at in
    let k = T.Def (T.close_binds cs tbs, T.close cs t) in
    Scope.{ empty with
      typ_env = T.Env.singleton id.it c;
      con_env = infer_id_typdecs id c k;
    }

and infer_id_typdecs id c k : Scope.con_env =
  assert (match k with T.Abs (_, T.Pre) -> false | _ -> true);
  (match Con.kind c with
  | T.Abs (_, T.Pre) -> T.set_kind c k; id.note <- Some c
  | k' -> assert (T.eq_kind k' k)
  );
  T.ConSet.singleton c

(* Pass 4: infer value types *)
and infer_block_valdecs env decs scope : Scope.t =
  let _, scope' =
    List.fold_left (fun (env, scope) dec ->
      let scope' = infer_dec_valdecs env dec in
      adjoin env scope', Scope.adjoin scope scope'
    ) (env, scope) decs
  in scope'

and infer_dec_valdecs env dec : Scope.t =
  match dec.it with
  | ExpD _ | IgnoreD _ ->
    Scope.empty
  (* TODO: generalize beyond let <id> = <obje> *)
  | LetD (
      {it = VarP id; _} as pat,
      {it = ObjE ({it = sort; _}, fields); at; _}
    ) ->
    let decs = List.map (fun ef -> ef.it.dec) fields in
    let obj_scope = T.Env.find id.it env.objs in
    let obj_scope' =
      infer_block_valdecs
        (adjoin {env with pre = true} obj_scope)
        decs obj_scope
    in
    let obj_typ = object_of_scope env sort fields obj_scope' at in
    let _ve = check_pat env obj_typ pat in
    Scope.{empty with val_env = T.Env.singleton id.it obj_typ}
  | LetD (pat, exp) ->
    let t = infer_exp {env with pre = true} exp in
    let ve' = check_pat_exhaustive env t pat in
    Scope.{empty with val_env = ve'}
  | VarD (id, exp) ->
    let t = infer_exp {env with pre = true} exp in
    Scope.{empty with val_env = T.Env.singleton id.it (T.Mut t)}
  | TypD (id, _, _) ->
    let c = Option.get id.note in
    Scope.{ empty with
      typ_env = T.Env.singleton id.it c;
      con_env = T.ConSet.singleton c ;
    }
  | ClassD (id, typ_binds, pat, _, sort, _, _) ->
    if sort.it = T.Actor then
      error_in [Flags.ICMode; Flags.StubMode] env dec.at
        "actor classes are not supported; use an actor declaration instead";
     let rec is_unit_pat p = match p.it with
      | ParP p -> is_unit_pat p
      | TupP [] -> true
      | _ -> false in
    if sort.it = T.Actor && not (is_unit_pat pat) then
      error_in [Flags.StubMode] env dec.at
        "actor classes with parameters are not supported; use an actor declaration instead";
    let cs, tbs, te, ce = check_typ_binds env typ_binds in
    let env' = adjoin_typs env te ce in
    let c = T.Env.find id.it env.typs in
    let t1, _ = infer_pat {env' with pre = true} pat in
    let ts1 = match pat.it with TupP _ -> T.seq_of_tup t1 | _ -> [t1] in
    let t2 = T.Con (c, List.map (fun c -> T.Con (c, [])) cs) in
    let t = T.Func (T.Local, T.Returns, T.close_binds cs tbs, List.map (T.close cs) ts1, [T.close cs t2]) in
    Scope.{ empty with
      val_env = T.Env.singleton id.it t;
      typ_env = T.Env.singleton id.it c;
      con_env = T.ConSet.singleton c;
    }


(* Programs *)

let infer_prog scope prog : (T.typ * Scope.t) Diag.result =
  Diag.with_message_store
    (fun msgs ->
      recover_opt
        (fun prog ->
          let env = env_of_scope msgs scope in
          let res = infer_block env prog.it prog.at in
          res
        ) prog
    )

let check_lib scope lib : Scope.t Diag.result =
  Diag.with_message_store
    (fun msgs ->
      recover_opt
        (fun lib ->
          let env = env_of_scope msgs scope in
          let typ = infer_exp env lib.it in
          Scope.lib lib.note typ
        ) lib
    )

let is_actor_dec d =
  match d.it with
  | LetD (_, {it = ObjE ({it = T.Actor; _}, _); _}) -> true
  | _ -> false

let check_actors scope progs : unit Diag.result =
  Diag.with_message_store
    (fun msgs ->
      recover_opt (fun progs ->
        let prog = List.concat (List.map (fun prog -> prog.Source.it) progs) in
        let env = env_of_scope msgs scope in
        let rec go = function
          | [] -> ()
          | [d] -> ()
          | (d::ds) when is_actor_dec d ->
            recover (error_in [Flags.ICMode; Flags.StubMode] env d.at)
              "an actor must be the last declaration in a program"
          | (d::ds) -> go ds in
        go prog
      ) progs
    )<|MERGE_RESOLUTION|>--- conflicted
+++ resolved
@@ -753,13 +753,8 @@
     )
   | ObjE (sort, fields) ->
     if not in_prog && sort.it = T.Actor then
-<<<<<<< HEAD
-      error_in [Flags.ICMode] env exp.at "non-toplevel actor; an actor can only be declared at the toplevel of a program";
+      error_in [Flags.ICMode; Flags.StubMode] env exp.at "non-toplevel actor; an actor can only be declared at the toplevel of a program";
     let env' = if sort.it = T.Actor then {env with async = C.NullCap; in_actor = true} else env in
-=======
-      error_in [Flags.ICMode; Flags.StubMode] env exp.at "non-toplevel actor; an actor can only be declared at the toplevel of a program";
-    let env' = if sort.it = T.Actor then {env with async = false; in_actor = true} else env in
->>>>>>> fc09987c
     infer_obj env' sort.it fields exp.at
   | DotE (exp1, id) ->
     let t1 = infer_exp_promote env exp1 in
