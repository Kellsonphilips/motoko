(*
The type for a dynamic library: A normal WebAssembly module
plus the dylink section.
*)

open Wasm_exts.Ast
open Wasm.Source
open Wasm_exts.CustomModule

(*
This module is a first stab that should be functionally working, but will go
through further refactoring before we are happy with it. Things to do:

 * much code (finding imports, counting) is duplicated for globals and
   functions. This could be refactored into general functions and predicates.
 * There are multiple AST traversals. These could be turned into a single one
   (taking multiple rename functions) or even more generally taking a record
   of functions for each syntactic category.
*)

(*
Resolving GOT.func and GOT.mem imports
~~~~~~~~~~~~~~~~~~~~~~~~~~~~~~~~~~~~~~

GOT.func and GOT.mem imports arise from function and data pointers,
respectively, in languages with pointers (e.g. C and Rust). The idea is that if
a shared library exposes a function/data pointer the entire process should use
the same pointer for the function/data so that the pointer arithmetic and
comparisons will work. For example, this C code:

    __attribute__ ((visibility("default")))
    int f0(int x, int y)
    {
        return x + y;
    }

    __attribute__ ((visibility("default")))
    int (\*f1(void)) (int x, int y)
    {
        return &f0;
    }

generates this GOT.func import:

    (import "GOT.func" "f0" (global (;N;) (mut i32)))

The host is responsible of allocating a table index for this function and
resolving the import to the table index for `f0` so that this code in the
importing module would work:

    assert(f1() == f0);

Note that the definition of `f1` is in the *imported* module and this assertion
is in the *importing* module.

Similarly exposing a data pointer generates a GOT.mem import. All GOT.mem
imports to a symbol should resolve to the same constant to support equality as
above, and additionally pointer arithmetic.

(Pointer arithmetic on function pointers are undefined behavior is C and is not
supported by clang's wasm backend)

Normally this stuff is for dynamic linking, but we want to link the RTS
statically, so we resolve these imports during linking. Currently we only
support GOT.func imports, but implementing GOT.mem imports would be similar.
Secondly, we only support GOT.func imports in the module that defines the
function that we take the address of. This currently works as moc-generated code
doesn't import function addresses from the RTS.

We resolve GOT.func imports in two steps:

- After loading the RTS module we generate a list of (global index, function
  index) pairs of GOT.func imports. In the example above, global index is N and
  function index is the index of f0 in the defining module (the RTS).

  This is implemented in `collect_got_func_imports`.

- After merging the sections we add the functions to the table and replace
  `GOT.func` imports with globals to the functions' table indices.

  Note that we don't reuse table entries when a function is already in the
  table, to avoid breakage when [ref-types] proposal is implemented, which will
  allow mutating table entries.

  [ref-types]: https://github.com/WebAssembly/reference-types

  This is implemented in `replace_got_func_imports`.

See also the test `test/ld/fun-ptr` for a concrete exaple of GOT.func generation
and resolving.
*)

(* Linking *)

type imports = (int32 * name) list

let phrase f x = { x with it = f x.it }

let map_module f (em : extended_module) = { em with module_ = f em.module_ }
let map_name_section f (em : extended_module) = { em with name = f em.name }

(* Generic functions about import and export lists *)

let get_import is_thing j m =
  let open Int32 in
  let rec go i = function
    | [] -> assert false
    | imp::is ->
      if is_thing imp.it.idesc.it
      then
        if i = j
        then imp
        else go (add i 1l) is
      else go i is
  in go 0l m.imports

let find_imports is_thing libname m : imports =
  let name = Wasm.Utf8.decode libname in
  let rec go i acc = function
    | [] -> List.rev acc
    | imp::is ->
      if is_thing imp.it.idesc.it
      then
        if imp.it.module_name = name
        then go (i + 1) ((Int32.of_int i, imp.it.item_name) :: acc) is
        else go (i + 1) acc is
      else go i acc is
  in go 0 [] m.imports

let remove_imports is_thing resolved : module_' -> module_' = fun m ->
  let rec go i = function
    | [] -> []
    | (imp::is) ->
      if is_thing imp.it.idesc.it
      then
        if List.mem_assoc i resolved
        then go (Int32.add i 1l) is
        else imp :: go (Int32.add i 1l) is
      else imp :: go i is
  in
  { m with imports = go 0l m.imports }

let count_imports is_thing m =
  Lib.List32.length (List.filter (fun i -> is_thing i.it.idesc.it) m.imports)

let remove_export is_thing name : module_' -> module_' = fun m ->
  let to_remove e =
    not (is_thing e.it.edesc.it <> None && e.it.name = Wasm.Utf8.decode name)
  in
  { m with exports = List.filter to_remove m.exports }

module NameMap = Map.Make(struct type t = Wasm.Ast.name let compare = compare end)

type exports = int32 NameMap.t

let find_exports is_thing m : exports =
  List.fold_left (fun map exp ->
    match is_thing exp.it.edesc.it with
    | Some v -> NameMap.add exp.it.name v.it map
    | _ -> map
  ) NameMap.empty m.exports


(* Predicate to specialize these generic functions to the various entities *)

let is_fun_import = function
  | FuncImport _ -> true
  | _ -> false

let is_global_import = function
  | GlobalImport _ -> true
  | _ -> false

let is_table_import = function
  | TableImport _ -> true
  | _ -> false

let is_memory_import = function
  | MemoryImport _ -> true
  | _ -> false

let is_fun_export = function
  | FuncExport v -> Some v
  | _ -> None

let is_global_export = function
  | GlobalExport v -> Some v
  | _ -> None


let get_fun_typ i m : Wasm.Types.func_type =
  let imports_n = count_imports is_fun_import m in
  let tyvar =
    if i < imports_n
    then
      match (get_import is_fun_import i m).it.idesc.it with
      | FuncImport ty -> ty.it
      | _ -> assert false
    else
      let f = Lib.List32.nth m.funcs (Int32.sub i imports_n) in
      f.it.ftype.it
    in
  (Lib.List32.nth m.types tyvar).it

let get_global_typ i m : Wasm.Types.global_type =
  let imports_n = count_imports is_global_import m in
  if i < imports_n
  then
    match (get_import is_global_import i m).it.idesc.it with
    | GlobalImport ty -> ty
    | _ -> assert false
  else
    let f = Lib.List32.nth m.globals (Int32.sub i imports_n) in
    f.it.gtype

(* Utilities related to functions *)

let remove_fun_imports_name_section resolved : name_section -> name_section = fun ns ->
  let keep (fi, x) = not (List.mem_assoc fi resolved) in
  { ns with
    function_names = List.filter keep ns.function_names;
    locals_names = List.filter keep ns.locals_names;
  }

let prepend_to_start fi ftype (em : extended_module)  =
  let imports_n = count_imports is_fun_import em.module_ in
  let wrap_fi = Int32.add imports_n (Lib.List32.length em.module_.funcs) in

  let wrap_fun = {
    ftype = ftype @@ no_region;
    locals = [];
    body =
      [ Call (fi @@ no_region) @@ no_region ] @
      (match em.module_.start with
        | Some start_fi -> [ Call start_fi @@ no_region ]
        | None -> [])
    } @@ no_region in

  { em with
    module_ =
      { em.module_ with
        funcs = em.module_.funcs @ [ wrap_fun ];
        start = Some (wrap_fi @@ no_region)
      };
    name =
      { em.name with
        function_names = em.name.function_names @ [ wrap_fi, "link_start" ]
      }
  }

let _remove_non_canister_exports (em : extended_module) : extended_module =
  let is_canister_export (exp : export) =
    let name = Wasm.Utf8.encode exp.it.name in
    Lib.String.chop_prefix "canister_" name <> None || name = "_start" in
  map_module (fun m -> { m with exports = List.filter is_canister_export m.exports }) em

let remove_non_ic_exports (em : extended_module) : extended_module =
  (* We assume that every exported function that does not have an entry in the
   custom types section was only exported for linking, and should not be
   exported in the final module *)
  let is_ic_export (exp : export) =
    let name = Wasm.Utf8.encode exp.it.name in
    Lib.String.chop_prefix "canister_" name <> None || name = "_start"
  in

  let keep_export exp =
    is_ic_export exp ||
    match exp.it.edesc.it with
      | FuncExport _
      | GlobalExport _ -> false
      | MemoryExport _
      | TableExport _ -> true in

  map_module (fun m -> { m with exports = List.filter keep_export m.exports }) em

(* Generic linking logic *)

exception LinkError of string

type renumbering = int32 -> int32

let resolve imports exports : (int32 * int32) list =
  List.flatten (List.map (fun (fi, name) ->
    match NameMap.find_opt name exports with
    | Some fi' -> [ (fi, fi') ]
    | None -> []
    ) imports)

let calculate_renaming n_imports1 n_things1 n_imports2 resolved12 resolved21 : (renumbering * renumbering) =
  let open Int32 in

  let n_imports1' = sub n_imports1 (Lib.List32.length resolved12) in
  let n_imports2' = sub n_imports2 (Lib.List32.length resolved21) in

  let rec fun1 i =
    let rec go skipped = function
      | (imp, exp)::is ->
        if i < imp then sub i skipped
        else if i = imp then fun2 exp
        else go (add skipped 1l) is
      | [] ->
        if i < n_imports1
        then sub i skipped
        else sub (add i n_imports2') skipped
    in go 0l resolved12
  and fun2 i =
    let rec go skipped = function
      | (imp, exp)::is ->
        if i < imp then sub (add i n_imports1') skipped
        else if i = imp then fun1 exp
        else go (add skipped 1l) is
      | [] ->
        if i < n_imports2
        then sub (add i n_imports1') skipped
        else sub (add (add i n_imports1') n_things1) skipped
    in go 0l resolved21
  in
  (fun1, fun2)


(* AST traversals *)

let rename_funcs rn : module_' -> module_' = fun m ->
  let var' = rn in
  let var = phrase var' in

  let rec instr' = function
    | Call v -> Call (var v)
    | Block (ty, is) -> Block (ty, instrs is)
    | Loop (ty, is) -> Loop (ty, instrs is)
    | If (ty, is1, is2) -> If (ty, instrs is1, instrs is2)
    | i -> i
  and instr i = phrase instr' i
  and instrs is = List.map instr is in

  let func' f = { f with body = instrs f.body } in
  let func = phrase func' in
  let funcs = List.map func in

  let edesc' = function
    | FuncExport v -> FuncExport (var v)
    | e -> e in
  let edesc = phrase edesc' in
  let export' e = { e with edesc = edesc e.edesc } in
  let export = phrase export' in
  let exports = List.map export in

  let segment' f s = { s with init  = f s.init } in
  let segment f = phrase (segment' f) in

  { m with
    funcs = funcs m.funcs;
    exports = exports m.exports;
    start = Option.map var m.start;
    elems = List.map (segment (List.map var)) m.elems;
  }

let rename_globals rn : module_' -> module_' = fun m ->
  let var' = rn in
  let var = phrase var' in

  let rec instr' = function
    | Block (ty, is) -> Block (ty, instrs is)
    | Loop (ty, is) -> Loop (ty, instrs is)
    | If (ty, is1, is2) -> If (ty, instrs is1, instrs is2)
    | GlobalGet v -> GlobalGet (var v)
    | GlobalSet v -> GlobalSet (var v)
    | i -> i
  and instr i = phrase instr' i
  and instrs is = List.map instr is in

  let func' f = { f with body = instrs f.body } in
  let func = phrase func' in
  let funcs = List.map func in

  let const = phrase instrs in

  let global' g = { g with value = const g.value } in
  let global = phrase global' in
  let globals = List.map global in

  let table_segment' (s : var list segment') = { s with offset = const s.offset; } in
  let table_segment = phrase (table_segment') in
  let table_segments = List.map table_segment in

  let memory_segment' (s : string segment') = { s with offset = const s.offset; } in
  let memory_segment = phrase (memory_segment') in
  let memory_segments = List.map memory_segment in


  { m with
    funcs = funcs m.funcs;
    globals = globals m.globals;
    elems = table_segments m.elems;
    data = memory_segments m.data;
  }

let set_global global value = fun m ->
  let rec go i = function
    | [] -> assert false
    | g::gs when i = Int32.to_int global ->
      let open Wasm.Types in
      assert (g.it.gtype = GlobalType (I32Type, Immutable));
      let g = phrase (fun g' ->
        { g' with value = [Const (Wasm.Values.I32 value @@ g.at) @@ g.at] @@ g.at }
      ) g in
      g :: gs
    | g::gs -> g :: go (i+1) gs
  in
  { m with globals = go 0 m.globals }

let fill_global (global : int32) (value : int32) : module_' -> module_' = fun m ->
  let rec instr' = function
    | Block (ty, is) -> Block (ty, instrs is)
    | Loop (ty, is) -> Loop (ty, instrs is)
    | If (ty, is1, is2) -> If (ty, instrs is1, instrs is2)
    | GlobalGet v when v.it = global -> Const (Wasm.Values.I32 value @@ v.at)
    | GlobalSet v when v.it = global -> assert false
    | i -> i
  and instr i = phrase instr' i
  and instrs is = List.map instr is in

  let func' f = { f with body = instrs f.body } in
  let func = phrase func' in
  let funcs = List.map func in

  let const = phrase instrs in

  let global' g = { g with value = const g.value } in
  let global = phrase global' in
  let globals = List.map global in

  let table_segment' (s : var list segment') = { s with offset = const s.offset; } in
  let table_segment = phrase (table_segment') in
  let table_segments = List.map table_segment in

  let memory_segment' (s : string segment') = { s with offset = const s.offset; } in
  let memory_segment = phrase (memory_segment') in
  let memory_segments = List.map memory_segment in


  { m with
    funcs = funcs m.funcs;
    globals = globals m.globals;
    elems = table_segments m.elems;
    data = memory_segments m.data;
  }

let rename_funcs_name_section rn (ns : name_section) =
  { ns with
    function_names = List.map (fun (fi, name) -> (rn fi, name)) ns.function_names;
    locals_names = List.map (fun (fi, locals) -> (rn fi, locals)) ns.locals_names;
  }

let rename_funcs_extended rn (em : extended_module) =
  { em with
    module_ = rename_funcs rn em.module_;
    name = rename_funcs_name_section rn em.name;
  }

let rename_globals_extended rn (em : extended_module) =
  { em with
    module_ = rename_globals rn em.module_;
  }

let rename_types rn m =
  let ty_var = phrase rn in

  let block_type = function
    | VarBlockType tv -> VarBlockType (ty_var tv)
    | ValBlockType vto -> ValBlockType vto in

  let rec instr' = function
    | CallIndirect tv -> CallIndirect (ty_var tv)
    | Block (bty, is) -> Block (block_type bty, instrs is)
    | Loop (bty, is) -> Loop (block_type bty, instrs is)
    | If (bty, is1, is2) -> If (block_type bty, instrs is1, instrs is2)
    | i -> i
  and instr i = phrase instr' i
  and instrs is = List.map instr is in

  let func' f = { f with ftype = ty_var f.ftype; body = instrs f.body } in
  let func = phrase func' in
  let funcs = List.map func in

  let idesc' = function
    | FuncImport tv -> FuncImport (ty_var tv)
    | id -> id in
  let idesc = phrase idesc' in
  let import' i = { i with idesc = idesc i.idesc } in
  let import = phrase import' in
  let imports = List.map import in

  { m with
    funcs = funcs m.funcs;
    imports = imports m.imports;
  }

(* Setting and getting top-level module data *)

let read_global gi (m : module_') : int32 =
  let n_impo = count_imports is_global_import m in
  let g = List.nth m.globals (Int32.(to_int (sub gi n_impo))) in
  let open Wasm.Types in
  assert (g.it.gtype = GlobalType (I32Type, Immutable));
  match g.it.value.it with
  | [{ it = Const {it = Wasm.Values.I32 i;_}; _}] -> i
  | _ -> assert false

let read_table_size (m : module_') : int32 =
  (* Assumes there is one table *)
  let open Wasm.Types in
  match m.tables with
  | [t] ->
    let TableType ({min;max}, _) = t.it.ttype in
    if Some min <> max
    then raise (LinkError "Expect fixed sized table in first module")
    else min
  | _ -> raise (LinkError "Expect one table in first module")

let set_memory_size new_size_bytes : module_' -> module_' = fun m ->
  let open Wasm.Types in
  let page_size = Int32.of_int (64*1024) in
  let new_size_pages = Int32.(add (div new_size_bytes page_size) 1l) in
  match m.memories with
  | [t] ->
    { m with
      memories = [ phrase (fun m ->
        { mtype = MemoryType ({min = new_size_pages; max = None}) }
      ) t ]
    }
  | _ -> raise (LinkError "Expect one memory in first module")

let set_table_size new_size : module_' -> module_' = fun m ->
  let open Wasm.Types in
  match m.tables with
  | [t] ->
    { m with
      tables = [ phrase (fun t ->
        let TableType (_, ty) = t.ttype in
        { ttype = TableType ({min = new_size; max = Some new_size}, ty) }
      ) t ]
    }
  | _ -> raise (LinkError "Expect one table in first module")

let fill_memory_base_import new_base : module_' -> module_' = fun m ->
  (* We need to find the right import,
     replace all uses of get_global of that import with the constant,
     and finally rename all globals
  *)
  let base_global =
    let rec go i = function
      | [] -> assert false
      | imp::is -> match imp.it.idesc.it with
        | GlobalImport _ty
          when imp.it.module_name = Wasm.Utf8.decode "env" &&
               imp.it.item_name = Wasm.Utf8.decode "__memory_base" ->
          Int32.of_int i
        | GlobalImport _ ->
          go (i + 1) is
        | _ ->
          go i is
    in go 0 m.imports in

    m |> fill_global base_global new_base
      |> remove_imports is_global_import [(base_global, base_global)]
      |> rename_globals Int32.(fun i ->
          if i < base_global then i
          else if i = base_global then assert false
          else sub i 1l
        )

let fill_table_base_import new_base : module_' -> module_' = fun m ->
  (* We need to find the right import,
     replace all uses of get_global of that import with the constant,
     and finally rename all globals
  *)
  let base_global =
    let rec go i = function
      | [] -> assert false
      | imp::is -> match imp.it.idesc.it with
        | GlobalImport _ty
          when imp.it.module_name = Wasm.Utf8.decode "env" &&
               imp.it.item_name = Wasm.Utf8.decode "__table_base" ->
          Int32.of_int i
        | GlobalImport _ ->
          go (i + 1) is
        | _ ->
          go i is
    in go 0 m.imports in

    m |> fill_global base_global new_base
      |> remove_imports is_global_import [(base_global, base_global)]
      |> rename_globals Int32.(fun i ->
          if i < base_global then i
          else if i = base_global then assert false
          else sub i 1l
        )


(* Concatenation of modules *)

let join_modules (em1 : extended_module) (m2 : module_') (ns2 : name_section) : extended_module =
  assert (m2.start = None);
  let m1 = em1.module_ in
  { em1 with
    module_ = {
      types = m1.types @ m2.types;
      globals = m1.globals @ m2.globals;
      tables = m1.tables @ m2.tables;
      memories = m1.memories @ m2.memories;
      funcs = m1.funcs @ m2.funcs;
      start = m1.start;
      elems = m1.elems @ m2.elems;
      data = m1.data @ m2.data;
      imports = m1.imports @ m2.imports;
      exports = m1.exports @ m2.exports;
    };
    name = {
      em1.name with
      function_names = em1.name.function_names @ ns2.function_names;
      locals_names = em1.name.locals_names @ ns2.locals_names;
    }
  }

(* The main linking function *)

let check_typ is_thing get_typ string_of m1 m2 (i1, i2) =
  let t1 = get_typ i1 m1 in
  let t2 = get_typ i2 m2 in
  let imp = get_import is_thing i1 m1 in
  if t1 <> t2 then
    let msg = Printf.sprintf
      "Type mismatch when linking %s.%s:\nimport type: %s\nexport type: %s"
      (string_of_name imp.it.module_name)
      (string_of_name imp.it.item_name)
      (string_of t1)
      (string_of t2)
    in
    raise (LinkError msg)

let check_fun_typ =
  check_typ is_fun_import get_fun_typ Wasm.Types.string_of_func_type
let check_global_typ =
  check_typ is_global_import get_global_typ Wasm.Types.string_of_global_type


let align p n =
  let open Int32 in
  let p = to_int p in
  shift_left (shift_right_logical (add n (sub (shift_left 1l p) 1l)) p) p

let find_fun_export (name : name) (exports : export list) : var option =
  List.find_map (fun (export : export) ->
    if export.it.name = name then
      match export.it.edesc.it with
      | FuncExport var -> Some var
      | _ -> raise (LinkError (Format.sprintf "Export %s is not a function" (Wasm.Utf8.encode name)))
    else
      None
  ) exports

let remove_got_func_imports (imports : import list) : import list =
  let got_func_str = Wasm.Utf8.decode "GOT.func" in
  List.filter (fun import -> import.it.module_name <> got_func_str) imports

(* Merge global list of a module with a sorted (on global index) list of (global
   index, global) pairs, overriding globals at those indices, and appending
   left-overs at the end. *)
let add_globals (globals0 : global list) (insert0 : (int32 * global') list) : global list =
  let rec go (current_idx : int32) globals insert =
    match insert with
    | [] -> globals
    | (insert_idx, global) :: rest ->
      if current_idx = insert_idx then
        (global @@ no_region) :: go (Int32.add current_idx 1l) globals rest
      else
        match globals with
        | [] -> List.map (fun (_, global) -> global @@ no_region) insert
        | global :: globals -> global :: go (Int32.add current_idx 1l) globals rest
  in
  go 0l globals0 insert0

let mk_i32_const (i : int32) =
  Const (Wasm.Values.I32 i @@ no_region) @@ no_region

let mk_i32_global (i : int32) =
  { gtype = Wasm.Types.GlobalType (Wasm.Types.I32Type, Wasm.Types.Immutable);
    value = [mk_i32_const i] @@ no_region }

(* Generate (global index, function index) pairs for GOT.func imports of a
   module. Uses import and export lists of the module so those should be valid. *)
let collect_got_func_imports (m : module_') : (int32 * int32) list =
  let got_func_name = Wasm.Utf8.decode "GOT.func" in

  let get_got_func_import (global_idx, imports) import : (int32 * (int32 * int32) list) =
    if import.it.module_name = got_func_name then
      (* Found a GOT.func import, find the exported function for it *)
      let name = import.it.item_name in
      let fun_idx =
        match find_fun_export name m.exports with
        | None -> raise (LinkError (Format.sprintf "Can't find export for GOT.func import %s" (Wasm.Utf8.encode name)))
        | Some export_idx -> export_idx.it
      in
      let global_idx =
        if is_global_import import.it.idesc.it then
          global_idx
        else
          raise (LinkError "GOT.func import is not global")
      in
      ( Int32.add global_idx (Int32.of_int 1), (global_idx, fun_idx) :: imports )
    else
      let global_idx =
        if is_global_import import.it.idesc.it then
          Int32.add global_idx (Int32.of_int 1)
        else
          global_idx
      in
      ( global_idx, imports )
  in

  (* (global index, function index) list *)
  let (_, got_func_imports) =
    List.fold_left get_got_func_import (0l, []) m.imports
  in

  got_func_imports

(* Add functions imported from GOT.func to the table, replace GOT.func imports
   with globals to the table indices.

   `tbe_size` is the size of the table in the merged module before adding
   GOT.func functions. *)
let replace_got_func_imports (tbl_size : int32) (imports : (int32 * int32) list) (m : module_') : module_' =
  (* null check to avoid adding empty elem section *)
  if imports = [] then
    m
  else
    let imports =
      List.sort (fun (gbl_idx_1, _) (gbl_idx_2, _) -> compare gbl_idx_1 gbl_idx_2) imports
    in

    let elems : var list =
      List.map (fun (_, fun_idx) -> fun_idx @@ no_region) imports
    in

    let elem_section =
      { index = 0l @@ no_region; offset = [ mk_i32_const tbl_size ] @@ no_region; init = elems }
    in

    let globals =
      List.mapi (fun idx (global_idx, _) -> (global_idx, mk_i32_global (Int32.add tbl_size (Int32.of_int idx)))) imports
    in

    { m with
      elems = List.append m.elems [elem_section @@ no_region];
      imports = remove_got_func_imports m.imports;
      globals = add_globals m.globals globals
    }

(* The first argument specifies the global of the first module indicating the
start of free memory *)
let link (em1 : extended_module) libname (em2 : extended_module) =

  let global_exports1 = find_exports is_global_export em1.module_ in

  let heap_global =
    match NameMap.find_opt (Wasm.Utf8.decode "__heap_base") global_exports1 with
    | None -> raise (LinkError "First module does not export __heap_base")
    | Some gi -> gi in

  let dylink = match em2.dylink with
    | Some dylink -> dylink
    | None -> raise (LinkError "Second module does not have a dylink section") in

  (* Beginning of unused space *)
  let old_heap_start = read_global heap_global em1.module_ in
  let lib_heap_start = align dylink.memory_alignment old_heap_start in
  let new_heap_start = align 4l (Int32.add lib_heap_start dylink.memory_size) in

  let old_table_size = read_table_size em1.module_ in
  let lib_table_start = align dylink.table_alignment old_table_size in

  (* Fill in memory and table base pointers *)
  let dm2 = em2.module_
    |> fill_memory_base_import lib_heap_start
    |> fill_table_base_import lib_table_start in

  let got_func_imports = collect_got_func_imports dm2 in

  (* Link functions *)
  let fun_required1 = find_imports is_fun_import libname em1.module_ in
  let fun_required2 = find_imports is_fun_import "env" dm2 in
  let fun_exports1 = find_exports is_fun_export em1.module_ in
  let fun_exports2 = find_exports is_fun_export dm2 in
  (* Resolve imports, to produce a renumbering function: *)
  let fun_resolved12 = resolve fun_required1 fun_exports2 in
  let fun_resolved21 = resolve fun_required2 fun_exports1 in
  let (funs1, funs2) =
    calculate_renaming
      (count_imports is_fun_import em1.module_)
      (Lib.List32.length em1.module_.funcs)
      (count_imports is_fun_import dm2)
      fun_resolved12
      fun_resolved21 in

  List.iter (check_fun_typ em1.module_ dm2) fun_resolved12;
  List.iter (check_fun_typ dm2 em1.module_) fun_resolved21;

  (* Link globals *)
  let global_required1 = find_imports is_global_import libname em1.module_ in
  let global_required2 = find_imports is_global_import "env" dm2 in
  let global_exports2 = find_exports is_global_export dm2 in
<<<<<<< HEAD
  (* Resolve imports, to produce a renumbering globalction(!): *)
=======
  (* Resolve imports, to produce a renumbering *)
>>>>>>> a4aeb7ce
  let global_resolved12 = resolve global_required1 global_exports2 in
  let global_resolved21 = resolve global_required2 global_exports1 in
  let (globals1, globals2) =
    calculate_renaming
      (count_imports is_global_import em1.module_)
      (Lib.List32.length em1.module_.globals)
      (count_imports is_global_import dm2)
      global_resolved12
      global_resolved21 in
  assert (global_required1 = []); (* so far, we do not import globals *)

  List.iter (check_global_typ em1.module_ dm2) global_resolved12;
  List.iter (check_global_typ dm2 em1.module_) global_resolved21;

  (* Rename types in both modules to eliminate duplicate types. *)

  (* Maps function types to their indices in the new module we're creating *)
  let type_indices : (Wasm.Types.func_type, int32) Hashtbl.t = Hashtbl.create 100 in

  (* Get index of a function type. Creates a new one if we haven't added this
     type yet. *)
  let add_or_get_ty (ty : Wasm.Types.func_type) =
    match Hashtbl.find_opt type_indices ty with
    | None ->
      let idx = Int32.of_int (Hashtbl.length type_indices) in
      Hashtbl.add type_indices ty idx;
      idx
    | Some idx ->
      idx
  in

  (* Rename a type in a module. First argument is the list of types in the module. *)
  let ty_renamer (tys : Wasm.Types.func_type phrase list) (t : int32) : int32 =
    let fun_ty = List.nth tys (Int32.to_int t) in
    add_or_get_ty fun_ty.it
  in

  (* Rename types in first module *)
  let em1_tys =
    map_module (fun m -> { (rename_types (ty_renamer m.types) m) with types = [] }) em1
  in

  (* Rename types in second module *)
  let dm2 =
    { (rename_types (ty_renamer dm2.types) dm2) with types = [] }
  in

  (* Generate type section for the final module *)
  let type_indices_sorted : type_ list =
    Hashtbl.to_seq type_indices |>
    List.of_seq |>
    List.sort (fun (_, idx1) (_, idx2) -> compare idx1 idx2) |>
    List.map (fun (ty, _) -> ty @@ no_region)
  in

  (* Inject call to "__wasm_call_ctors" *)
  let add_call_ctors =
    match NameMap.find_opt (Wasm.Utf8.decode "__wasm_call_ctors") fun_exports2 with
    | None -> fun em -> em
    | Some fi -> prepend_to_start (funs2 fi) (add_or_get_ty (Wasm.Types.FuncType ([], [])))
  in

  assert (dm2.globals = []);

  let new_table_size =
    Int32.add (Int32.add lib_table_start dylink.table_size) (Int32.of_int (List.length got_func_imports))
  in

  let merged = join_modules
    ( em1_tys
    |> map_module (fun m -> { m with types = type_indices_sorted })
    |> map_module (remove_imports is_fun_import fun_resolved12)
    |> map_name_section (remove_fun_imports_name_section fun_resolved12)
    |> map_module (remove_imports is_global_import global_resolved12)
    |> rename_funcs_extended funs1
    |> rename_globals_extended globals1
    |> map_module (set_global heap_global new_heap_start)
    |> map_module (set_memory_size new_heap_start)
    |> map_module (set_table_size new_table_size)
    )
    ( dm2
    |> remove_imports is_fun_import fun_resolved21
    |> remove_imports is_global_import global_resolved21
    |> remove_imports is_memory_import [0l, 0l]
    |> remove_imports is_table_import [0l, 0l]
    |> rename_funcs funs2
    |> rename_globals globals2
    |> remove_export is_fun_export "__wasm_call_ctors"
    )
    ( em2.name
    |> remove_fun_imports_name_section fun_resolved21
    |> rename_funcs_name_section funs2
    )
  |> add_call_ctors
  |> remove_non_ic_exports (* only sane if no additional files get linked in *)
  in

  (* Rename global and function indices in GOT.func stuff *)
  let got_func_imports =
    List.map (fun (global_idx, func_idx) -> (globals2 global_idx, funs2 func_idx)) got_func_imports
  in

  (* Replace GOT.func imports with globals to function table indices *)
  let final =
    replace_got_func_imports (Int32.add lib_table_start dylink.table_size) got_func_imports merged.module_
  in

  { merged with module_ = final }<|MERGE_RESOLUTION|>--- conflicted
+++ resolved
@@ -811,11 +811,7 @@
   let global_required1 = find_imports is_global_import libname em1.module_ in
   let global_required2 = find_imports is_global_import "env" dm2 in
   let global_exports2 = find_exports is_global_export dm2 in
-<<<<<<< HEAD
-  (* Resolve imports, to produce a renumbering globalction(!): *)
-=======
   (* Resolve imports, to produce a renumbering *)
->>>>>>> a4aeb7ce
   let global_resolved12 = resolve global_required1 global_exports2 in
   let global_resolved21 = resolve global_required2 global_exports1 in
   let (globals1, globals2) =
