open Printf

let name = "asc"
let version = "0.1"
let banner = "ActorScript " ^ version ^ " interpreter"
let usage = "Usage: " ^ name ^ " [option] [file ...]"


(* Argument handling *)

type mode = Default | Check | Compile | Run | Interact

let mode = ref Default
let args = ref []
let add_arg source = args := !args @ [source]

let set_mode m () =
  if !mode <> Default then begin
    eprintf "asc: multiple execution modes specified"; exit 1
  end;
  mode := m

let compile_mode = ref Pipeline.WasmMode
let out_file = ref ""

let argspec = Arg.align
[
  "-c", Arg.Unit (set_mode Compile), " compile programs to WebAssembly";
  "-r", Arg.Unit (set_mode Run), " interpret programs";
  "-i", Arg.Unit (set_mode Interact), " run interactive REPL (implies -r)";
  "--check", Arg.Unit (set_mode Check), " type-check only";
  "-v", Arg.Set Flags.verbose, " verbose output";
  "-p", Arg.Set_int Flags.print_depth, " set print depth";
<<<<<<< HEAD
  "-dl", Arg.Set Flags.dump_lowering, " dump lowering (requires -a)";
=======
>>>>>>> 743f6afe
  "-o", Arg.Set_string out_file, " output file";

  "--version",
    Arg.Unit (fun () -> printf "%s\n" banner; exit 0), " show version";
  "--dfinity",
    Arg.Unit (fun () -> compile_mode := Pipeline.DfinityMode),
      " compile for dfinity";
  "--map", Arg.Set Flags.source_map, " output source map";

  "-t", Arg.Set Flags.trace, " activate tracing";
  "-iR", Arg.Set Flags.interpret_ir, " interpret the lowered code";
  "-no-await", Arg.Clear Flags.await_lowering, " no await-lowering (with -iR)";
  "-no-async", Arg.Clear Flags.async_lowering, " no async-lowering (with -iR)";

  "-dp", Arg.Set Flags.dump_parse, " dump parse";
  "-dt", Arg.Set Flags.dump_tc, " dump type-checked AST";
  "-dl", Arg.Set Flags.dump_lowering, " dump intermediate representation ";
  "--disable-prelude", Arg.Clear Flags.prelude, " disable prelude";
]


(* Main *)

let exit_on_failure = function
  | Ok x -> x
  | Error errs ->
    Diag.print_messages errs;
    exit 1

let run_diag = function
  | Ok ((), warns) ->
    Diag.print_messages warns;
    exit 0
  | Error errs ->
    Diag.print_messages errs;
    exit 1

let process_files files : unit =
  match !mode with
  | Default ->
    assert false
  | Run ->
    if !Flags.interpret_ir
    then run_diag (Pipeline.interpret_ir_files files)
    else run_diag (Pipeline.run_files files)
  | Interact ->
    printf "%s\n" banner;
    run_diag (Pipeline.run_files_and_stdin files)
  | Check ->
    let ((), msgs) = exit_on_failure (Pipeline.check_files files) in
    Diag.print_messages msgs
  | Compile ->
    if !out_file = "" then begin
      match files with
      | [n] -> out_file := Filename.remove_extension (Filename.basename n) ^ ".wasm"
      | ns -> eprintf "asc: no output file specified"; exit 1
    end;
    let module_ = exit_on_failure Pipeline.(compile_files !compile_mode files) in
    let oc = open_out !out_file in
    let (source_map, wasm) = CustomModule.encode module_ in
    output_string oc wasm; close_out oc;

    if !Flags.source_map then begin
      let source_map_file = !out_file ^ ".map" in
      let oc_ = open_out source_map_file in
      output_string oc_ source_map; close_out oc_
    end

let () =
  (*
  Sys.catch_break true; - enable to get stacktrace on interrupt
  (useful for debugging infinite loops)
  *)
  Printexc.record_backtrace true;
  try
    Arg.parse argspec add_arg usage;
    if !mode = Default then mode := (if !args = [] then Interact else Compile);
    process_files !args
  with exn ->
    Interpret.print_exn exn<|MERGE_RESOLUTION|>--- conflicted
+++ resolved
@@ -31,10 +31,6 @@
   "--check", Arg.Unit (set_mode Check), " type-check only";
   "-v", Arg.Set Flags.verbose, " verbose output";
   "-p", Arg.Set_int Flags.print_depth, " set print depth";
-<<<<<<< HEAD
-  "-dl", Arg.Set Flags.dump_lowering, " dump lowering (requires -a)";
-=======
->>>>>>> 743f6afe
   "-o", Arg.Set_string out_file, " output file";
 
   "--version",
