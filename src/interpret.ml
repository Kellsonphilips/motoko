--- conflicted
+++ resolved
@@ -1,504 +1,494 @@
-open Syntax
-open Source
-open Printf
-
-module V = Value
-module T = Type
-
-
-module Scheduler =
-  struct
-    let q : (unit -> V.value) Queue.t = Queue.create ()
-    let queue work  = Queue.add work q
-    let yield () =
-      (* printf "\n YIELD "; *)
-    	let work = Queue.take q in
-      work ()
-
-    let rec run () =
-      (* printf "\n RUN "; *)
-      if not (Queue.is_empty q)
-      then (ignore (yield ()); run ())
-      else V.unit
-  end
-
-open Scheduler
-       
-let debug = ref true
-
-exception Trap of Source.region * string
-
-let trap at msg = raise (Trap (at, msg))
-
-type val_env = V.rec_bind V.Env.t
-type typ_env = T.con V.Env.t
-type con_env = T.con_env
-type lab_env = V.cont V.Env.t
-type ret_env = V.cont option
-
-type context =
-  {
-    vals : val_env;
-    typs : typ_env;
-    cons : con_env;
-    labs : lab_env;
-    rets : ret_env;
-    async : bool
-  }
-
-let adjoin_vals c ve = {c with vals = V.Env.adjoin c.vals ve}
-
-let empty_context =
-  {
-    vals = V.Env.empty;
-    typs = V.Env.empty;
-    cons = Con.Env.empty;
-    labs = V.Env.empty;
-    rets = None;
-    async = false
-  }
-
-let last_context = ref empty_context
-let last_region = ref Source.no_region
-
-let get_last_context () = !last_context
-let get_last_region () = !last_region
-
-let callee_context context ve k_return =
-    {vals = V.Env.adjoin context.vals ve;
-     typs = V.Env.empty; (*TBR*)
-     cons = Con.Env.empty;    (*TBR*)
-     labs = V.Env.empty; 
-     rets =  Some k_return;
-     async = false}
-
-
-let projV (V.Tup vs) n = List.nth vs n
-let dotV (V.Obj ve) v = V.Env.find v ve
-let derefV (V.Var r) = !r
-let assignV (V.Var r) v  = r := v; V.unit
-let unrollV = V.unroll_rec_bind
-let updateV (V.Array a) (V.Nat i) v  = a.(V.Nat.to_int i) <- v; V.unit (* TBR *)
-let indexV (V.Array a) (V.Nat i) = a.(V.Nat.to_int i) (*TBR*)
-let applyV (V.Func f) v k = f v k
-
-let notV (V.Bool b) = V.Bool (not b)
-
-let set_result async v =
-    match async with
-  | {V.result=None;waiters=waiters} ->
-        async.result <- Some v;
-        async.waiters <- [];
-        List.fold_left (fun runnables waiter -> (fun () -> waiter v)::runnables) [] waiters; 
-  | {V.result=Some _} -> failwith "set_result"
-let get_result async k =
-    match async with
-  | {V.result=Some v} -> k v
-        | {V.result=None;waiters} -> (async.waiters <- k::waiters; V.unit)
-
-
-let sprintf = Printf.sprintf
-
-let rec interpret_lit context rl =
-  match !rl with
-    | NullLit -> V.Null
-    | BoolLit b -> V.Bool b
-    | NatLit n -> V.Nat n
-    | IntLit i -> V.Int i
-    | Word8Lit w -> V.Word8 w
-    | Word16Lit w -> V.Word16 w
-    | Word32Lit w -> V.Word32 w
-    | Word64Lit w -> V.Word64 w
-    | FloatLit f -> V.Float f
-    | CharLit c -> V.Char c
-    | TextLit s -> V.Text s
-    | PreLit _ -> assert false
-
-and interpret_exps context vs es k =
-    match es with
-    | [] -> k (List.rev vs)
-    | (e::es) -> interpret_exp context e (fun v -> interpret_exps context (v::vs) es k)
-and interpret_exp context e k  =
-    last_region := e.at; (* debugging *)
-    last_context := context;
-    interpret_exp' context e k 
-
-and interpret_exp' context e k =
-match e.it with
-| VarE x ->
-    (match e.note with
-     | T.Pre -> assert false
-     | T.Mut _ -> k (derefV (unrollV (V.Env.find x.it context.vals)))
-     | _ -> k (V.as_val_bind (unrollV (V.Env.find x.it context.vals))))
-| LitE rl ->
-    k (interpret_lit context rl)
-| UnE(uop,e1) ->
-<<<<<<< HEAD
-   let t1 = T.immutable e1.note in
-   interpret_exp context e1 (fun v1 -> k (Operator.unop t1 uop v1))
-| BinE (e1,bop,e2) ->
-   let t1 = T.immutable e1.note in
-   interpret_exp context e1 (fun v1 -> interpret_exp context e2 (fun v2 -> k (try Operator.binop t1 bop v1 v2 with _ -> trap e.at "arithmetic overflow")))
-| RelE (e1,rop,e2) ->
-   let t1 = T.immutable e1.note in
-=======
-   let _,t1 = e1.note in
-   interpret_exp context e1 (fun v1 -> k (Operator.unop t1 uop v1))
-| BinE (e1,bop,e2) ->
-   let _,t1 = e1.note in
-   interpret_exp context e1 (fun v1 -> interpret_exp context e2 (fun v2 -> k (try Operator.binop t1 bop v1 v2 with _ -> trap e.at "arithmetic overflow")))
-| RelE (e1,rop,e2) ->
-   let _,t1 = e1.note in
->>>>>>> 87e732bd
-   interpret_exp context e1 (fun v1 -> interpret_exp context e2 (fun v2 -> k (Operator.relop t1 rop v1 v2)))
-| TupE es ->
-    interpret_exps context [] es (fun vs -> k (V.Tup vs))
-| ProjE(e1,n) ->
-    interpret_exp context e1 (fun v1 -> k (projV v1 n))
-| DotE(e1,v) ->
-    let it = v.it in
-    interpret_exp context e1 (fun v1 ->
-    k (match e.note with
-       | T.Mut _ -> (derefV (unrollV (dotV v1 it)))
-       | _ -> (V.as_val_bind (unrollV (dotV v1 it))))
-    )
-| AssignE(e1,e2) ->
-    begin
-    match e1.it with
-    | VarE v ->
-      let v1 = unrollV (V.Env.find v.it context.vals) in
-      interpret_exp context e2 (fun v2 ->
-      k (assignV v1 v2))
-    | DotE(e,v) ->
-      interpret_exp context e1 (fun v1 ->
-      interpret_exp context e2 (fun v2 ->
-      let loc = unrollV (dotV v1 v.it) in
-      k(assignV loc v2)))
-    | IdxE(ea,ei) ->
-      interpret_exp context ea (fun va ->
-      interpret_exp context ei (fun vi ->
-      interpret_exp context e2 (fun v2 -> k(updateV va vi v2))))
-    end
-| ArrayE es ->
-    interpret_exps context [] es (fun vs ->
-    k (V.Array (Array.of_list vs)))
-| IdxE(e1,e2) ->
-    interpret_exp context e1 (fun v1 ->
-    interpret_exp context e2 (fun v2 ->
-    k (indexV v1 v2)))
-| CallE(e1,ts,e2) ->
-    interpret_exp context e1 (fun v1 ->
-    interpret_exp context e2 (fun v2 ->
-    applyV v1 v2 k))
-| BlockE ds ->
-    interpret_block_local context ds k
-| NotE(e1) ->
-    interpret_exp context e1 (fun v -> k (notV v))
-| AndE(e1,e2) ->
-    interpret_exp context e1
-    (fun v -> if V.as_bool v
-              then interpret_exp context e2 k
-              else k (V.Bool false))
-| OrE(e1,e2) ->
-    interpret_exp context e1
-    (fun v -> if V.as_bool v
-              then k (V.Bool true)
-              else interpret_exp context e2 k)
-| IfE(e0,e1,e2) ->
-     interpret_exp context e0
-     (fun v -> if V.as_bool v
-               then interpret_exp context e1 k
-               else interpret_exp context e2 k)
-| SwitchE(e,cs) ->
-  interpret_exp context e (fun v ->
-    interpret_cases context cs v k)
-| WhileE(e0,e1) ->
-  let e_while = e in
-  let k_continue = fun v -> interpret_exp context e_while k in
-  interpret_exp context e0 (fun v0 ->
-  if V.as_bool v0
-  then interpret_exp context e1 k_continue
-  else k V.unit)
-| LoopE(e0,None) ->
-  let e_loop = e in
-  let k_continue = fun v -> interpret_exp context e_loop k in
-  interpret_exp context e0 k_continue
-| LoopE(e0,Some e1) ->
-  let e_loop = e in
-  let k_continue = fun v ->
-      interpret_exp context e1 (fun v1 ->
-      if V.as_bool v1
-      then interpret_exp context e_loop k
-      else k V.unit)
-  in
-  interpret_exp context e0 k_continue
-| ForE(p,e0,e1)->
-  failwith "NYI:ForE"
-(* labels *)
-| LabelE(l,e) ->
-  let context' = {context with labs = V.Env.add l.it k context.labs} in
-  interpret_exp context' e k
-| BreakE(l,e) ->
-  let k_break = V.Env.find l.it context.labs in
-  interpret_exp context e k_break
-| RetE e0 ->
-  let (Some k_return) = context.rets in 
-  interpret_exp context e0 k_return
-| AsyncE e0 ->
-  let async = {V.result=None;waiters=[]} in
-  let k_return = fun v -> let runnables = set_result async v in
-                          List.iter queue runnables; 
-                          V.unit
-  in
-  let context = {context with
-                 labs = V.Env.empty;
-                 rets = Some k_return; 
-                 async = true}
-  in
-  queue (fun()->interpret_exp context e0 k_return);
-  k (V.Async async)
-| AwaitE e0 ->
-  interpret_exp context e0 (fun v ->
-  let async = V.as_async v in
-  match async.result with
-  | Some v -> k v
-  | None -> (async.waiters <- k::async.waiters;
-             yield())) 
-| AssertE e ->
-  interpret_exp context e (fun  v ->
-  if V.as_bool v
-  then k(V.unit)
-  else failwith  "Assert failure %" (string_of_region e.at))
-| IsE(e,t) ->
-  failwith "NYI:IsE"
-| AnnotE(e,t) ->
-  interpret_exp context e k
-| DecE ({it=FuncD(v,_,_,_,_)} as d) ->
-  interpret_block context [d] (fun ve ->
-  let w = V.Env.find v.it ve in
-  k (V.as_val_bind (unrollV w)))
-| DecE d ->
-  interpret_block context [d] (fun ve ->  k V.unit)
-    
-and interpret_cases context cs v k  =
-  match cs with
-  | [] -> failwith "match_cases"
-  | {it={pat=p;exp=e};at}::cs ->
-    match interpret_pat p v with
-    | Some ve -> interpret_exp (adjoin_vals context ve) e k
-    | None -> interpret_cases context cs v k
-    
-and interpret_block_local context ds k =
-  match ds with
-  | [] -> k V.unit
-  | [{it = ExpD e; _}] -> interpret_exp context e k
-  | d::ds' ->
-    interpret_block context [d] (fun ve ->
-    (* TBR: we currently evaluate decs sequentially, not recursively *)
-    interpret_block_local (adjoin_vals context ve) ds' k) 
-
-and declare_dec context d =     
-    match d.it with
-    | ExpD e ->
-       V.Env.empty
-    | LetD (p,e) ->
-       declare_pat context p
-    | VarD (v,e) ->
-       V.Env.singleton v.it (V.Rec {V.def = None})
-    | TypD(v,ts,t) ->
-       V.Env.empty
-    | FuncD(v,ts,p,t,e) ->
-       V.Env.singleton v.it (V.Rec {V.def = None})
-    | ClassD(v,ts,a,p,efs) ->
-       V.Env.singleton v.it (V.Rec {V.def = None})
-
-and declare_block context ve ds =
-    match ds with
-    | [] -> ve
-    | d::ds' ->
-      let ve' = V.Env.adjoin ve (declare_dec context d) in
-      declare_block context ve' ds'
-
-and interpret_block context ds k =
-    let ve = declare_block context V.Env.empty ds in
-    define_block (adjoin_vals context ve) ds
-    (fun () -> k ve)
-
-and define_block context ds k =
-    match ds with
-    | [] -> k()
-    | d::ds' ->
-      define_dec context d (fun () -> define_block context ds' k)
-
-and define_var context var v =
-    match V.as_rec_bind (V.Env.find var.it context.vals) with
-    | {def = Some _} -> failwith "duplicated definition"
-    | recursive -> recursive.def <- Some v
-    
-and define_dec context d k =     
-    match d.it with
-    | ExpD e ->
-      interpret_exp context e (fun v ->
-      k())
-    | LetD (p,e) ->
-      interpret_exp context e (fun v ->
-      define_pat context p v;
-      k())
-    | VarD (var,e) ->
-      interpret_exp context e (fun v ->
-      define_var context var (V.Var (ref v));
-      k())
-    | TypD(v,ts,t) ->
-      k()
-    | FuncD(var,ts,p,t,e) ->
-      (* TBC: trim callee_context *)
-      (define_var context var
-        (V.Val (V.Func (fun v k ->
-	      if !debug then printf "  %s%s\n" var.it (V.debug_string_of_tuple_val v);
-              match interpret_pat p v with
-              | Some ve ->
-	        let k = if !debug then fun w -> (printf "  %s%s => %s\n" var.it (V.debug_string_of_tuple_val v) (V.debug_string_of_val w);k w) else k in
-                let callee_context = callee_context context ve k in
-	      	interpret_exp callee_context e k 
-              | None -> failwith "unexpected refuted pattern"))));
-      k()
-    | ClassD(c,ts,a,p,efs) ->
-      (define_var context c
-        (V.Val (V.Func (fun v k ->
-              match interpret_pat p v with
-              | None -> failwith "unexpected refuted pattern";
-              | Some ve -> let context = adjoin_vals context ve in
-                           let rec declare_members private_ve public_ve efs =
-                                     match efs with
-                                     | [] -> (private_ve,public_ve)
-                                     | {it={id;mut;priv;exp=_};_}::efs ->
-                                        let recR = V.Rec {V.def = None} in
-                                        declare_members (V.Env.add id.it recR private_ve)
-                                                        (V.Env.add id.it recR public_ve) efs
-                            in
-                            let (private_ve,public_ve) = declare_members V.Env.empty V.Env.empty efs
-                            in
-                            let rec define_members efs =
-                                     match efs with
-				     | {it={id;mut;priv;exp;}}::efs ->
-				        let private_context = adjoin_vals context private_ve in
-                                        interpret_exp private_context exp (fun v ->
-					let v = expand a.it priv.it mut.it (snd exp.note) v in 
-                                        let defn = match mut.it with
-                                                   | Const -> V.Val v
-                                                   | Var -> V.Var (ref v)
-                                        in
-                                          define_var private_context id defn;
-                                          define_members efs)
-				     | [] -> k (V.Obj public_ve) 
-
-                            in 
-                                 define_members efs))));
-       k()
-       
-and expand actor priv mut t v =
-    match (actor,priv,mut,t) with
-    | T.Actor, Public, Const, T.Func (_, _, T.Tup []) ->
-      let f = V.as_func v in
-      V.Func (fun w k -> queue(fun () -> f w (fun a->a));
-                        k V.unit)
-    | T.Actor, Public, Const, T.Func (_, _, T.Async _) ->
-      let f = V.as_func v in
-      V.Func (fun w k ->
-      	     let async = {V.result=None;waiters=[]} in
-	     queue(fun () ->
-	           f w (fun a ->
-		          get_result (V.as_async a) (fun r ->
-			     let runnables = set_result async r in
-                             List.iter queue runnables;
-			     V.unit)
-                        ));
-             k(V.Async async))
-    | _ -> v
-
-			  
-
-and declare_pats context ve ps =
-   match ps with
-   | [] -> ve
-   | p::ps ->
-     let ve' = declare_pat context p in
-     declare_pats context (V.Env.adjoin ve ve') ps
-
-and declare_pat context p =
-   match p.it with
-   | WildP ->  V.Env.empty
-   | VarP v -> V.Env.singleton v.it (V.Rec {def = None})
-   | LitP l -> V.Env.empty
-   | TupP ps -> declare_pats context V.Env.empty ps
-   | AnnotP(p,t) ->
-     declare_pat context p 
-
-and define_pat context p v =
-   match p.it with
-   | WildP -> ()
-   | VarP var -> define_var context var (V.Val v)
-   | LitP rl -> ()
-   | TupP ps ->
-     let vs = V.as_tup v in
-     define_pats context ps vs
-   | AnnotP(p',_) -> 
-     define_pat context p' v
-
-and define_pats context ps vs =
-   match ps,vs with
-   | [],[] -> ()
-   | p::ps,v::vs ->
-     begin
-       define_pat context p v;
-       define_pats context ps vs
-     end  
-   | [],ts -> failwith "Wrong:define_pats"
-   | ts,[] -> failwith "Wrong:define_pats"
-
-and match_lit p v rl =
-  match !rl with
-    | NullLit -> true
-    | BoolLit b -> V.as_bool v = b
-    | NatLit n -> V.as_nat v = n 
-    | IntLit i -> V.as_int v = i
-    | Word8Lit w -> V.as_word8 v = w
-    | Word16Lit w -> V.as_word16 v = w
-    | Word32Lit w -> V.as_word32 v = w
-    | Word64Lit w -> V.as_word64 v = w
-    | FloatLit f -> V.as_float v = f
-    | CharLit c -> V.as_char v = c
-    | TextLit s -> V.as_text v = s
-    | PreLit _ -> assert false
-
-and interpret_pat p v =
-   match p.it with 
-   | WildP -> Some V.Env.empty
-   | VarP var -> Some (V.Env.singleton var.it (V.Rec {V.def = Some (V.Val v)}))
-   | LitP rl ->
-     if match_lit p v rl 
-     then Some V.Env.empty
-     else None
-   | TupP ps ->
-      let vs = V.as_tup v in
-      interpret_pats V.Env.empty ps vs 
-   | AnnotP(p',_) -> 
-     interpret_pat p' v
-
-and interpret_pats ve ps vs =
-   match ps,vs with
-   | [],[] -> Some ve
-   | p::ps,v::vs ->
-     begin
-       match interpret_pat p v with 
-       | None -> None
-       | Some ve' ->
-         interpret_pats (V.Env.adjoin ve ve') ps vs
-     end  
-   | [],vs -> failwith "Wrong:match_pats"
-   | vs,[] -> failwith "Wrong:match_pats"
-
-
-let interpret_prog p k =
-    let k' = fun v -> (run();k(v)) in
-    ignore (interpret_block empty_context p.it k')
+open Syntax
+open Source
+open Printf
+
+module V = Value
+module T = Type
+
+
+module Scheduler =
+  struct
+    let q : (unit -> V.value) Queue.t = Queue.create ()
+    let queue work  = Queue.add work q
+    let yield () =
+      (* printf "\n YIELD "; *)
+    	let work = Queue.take q in
+      work ()
+
+    let rec run () =
+      (* printf "\n RUN "; *)
+      if not (Queue.is_empty q)
+      then (ignore (yield ()); run ())
+      else V.unit
+  end
+
+open Scheduler
+       
+let debug = ref true
+
+exception Trap of Source.region * string
+
+let trap at msg = raise (Trap (at, msg))
+
+type val_env = V.rec_bind V.Env.t
+type typ_env = T.con V.Env.t
+type con_env = T.con_env
+type lab_env = V.cont V.Env.t
+type ret_env = V.cont option
+
+type context =
+  {
+    vals : val_env;
+    typs : typ_env;
+    cons : con_env;
+    labs : lab_env;
+    rets : ret_env;
+    async : bool
+  }
+
+let adjoin_vals c ve = {c with vals = V.Env.adjoin c.vals ve}
+
+let empty_context =
+  {
+    vals = V.Env.empty;
+    typs = V.Env.empty;
+    cons = Con.Env.empty;
+    labs = V.Env.empty;
+    rets = None;
+    async = false
+  }
+
+let last_context = ref empty_context
+let last_region = ref Source.no_region
+
+let get_last_context () = !last_context
+let get_last_region () = !last_region
+
+let callee_context context ve k_return =
+    {vals = V.Env.adjoin context.vals ve;
+     typs = V.Env.empty; (*TBR*)
+     cons = Con.Env.empty;    (*TBR*)
+     labs = V.Env.empty; 
+     rets =  Some k_return;
+     async = false}
+
+
+let projV (V.Tup vs) n = List.nth vs n
+let dotV (V.Obj ve) v = V.Env.find v ve
+let derefV (V.Var r) = !r
+let assignV (V.Var r) v  = r := v; V.unit
+let unrollV = V.unroll_rec_bind
+let updateV (V.Array a) (V.Nat i) v  = a.(V.Nat.to_int i) <- v; V.unit (* TBR *)
+let indexV (V.Array a) (V.Nat i) = a.(V.Nat.to_int i) (*TBR*)
+let applyV (V.Func f) v k = f v k
+
+let notV (V.Bool b) = V.Bool (not b)
+
+let set_result async v =
+    match async with
+  | {V.result=None;waiters=waiters} ->
+        async.result <- Some v;
+        async.waiters <- [];
+        List.fold_left (fun runnables waiter -> (fun () -> waiter v)::runnables) [] waiters; 
+  | {V.result=Some _} -> failwith "set_result"
+let get_result async k =
+    match async with
+  | {V.result=Some v} -> k v
+        | {V.result=None;waiters} -> (async.waiters <- k::waiters; V.unit)
+
+
+let sprintf = Printf.sprintf
+
+let rec interpret_lit context rl =
+  match !rl with
+    | NullLit -> V.Null
+    | BoolLit b -> V.Bool b
+    | NatLit n -> V.Nat n
+    | IntLit i -> V.Int i
+    | Word8Lit w -> V.Word8 w
+    | Word16Lit w -> V.Word16 w
+    | Word32Lit w -> V.Word32 w
+    | Word64Lit w -> V.Word64 w
+    | FloatLit f -> V.Float f
+    | CharLit c -> V.Char c
+    | TextLit s -> V.Text s
+    | PreLit _ -> assert false
+
+and interpret_exps context vs es k =
+    match es with
+    | [] -> k (List.rev vs)
+    | (e::es) -> interpret_exp context e (fun v -> interpret_exps context (v::vs) es k)
+and interpret_exp context e k  =
+    last_region := e.at; (* debugging *)
+    last_context := context;
+    interpret_exp' context e k 
+
+and interpret_exp' context e k =
+match e.it with
+| VarE x ->
+    (match e.note.note_typ with
+     | T.Pre -> assert false
+     | T.Mut _ -> k (derefV (unrollV (V.Env.find x.it context.vals)))
+     | _ -> k (V.as_val_bind (unrollV (V.Env.find x.it context.vals))))
+| LitE rl ->
+    k (interpret_lit context rl)
+| UnE(uop,e1) ->
+   let t1 = T.immutable e1.note.note_typ in
+   interpret_exp context e1 (fun v1 -> k (Operator.unop t1 uop v1))
+| BinE (e1,bop,e2) ->
+   let t1 = T.immutable e1.note.note_typ in
+   interpret_exp context e1 (fun v1 -> interpret_exp context e2 (fun v2 -> k (try Operator.binop t1 bop v1 v2 with _ -> trap e.at "arithmetic overflow")))
+| RelE (e1,rop,e2) ->
+   let t1 = T.immutable e1.note.note_typ in
+   interpret_exp context e1 (fun v1 -> interpret_exp context e2 (fun v2 -> k (Operator.relop t1 rop v1 v2)))
+| TupE es ->
+    interpret_exps context [] es (fun vs -> k (V.Tup vs))
+| ProjE(e1,n) ->
+    interpret_exp context e1 (fun v1 -> k (projV v1 n))
+| DotE(e1,v) ->
+    let it = v.it in
+    interpret_exp context e1 (fun v1 ->
+    k (match e.note.note_typ with
+       | T.Mut _ -> (derefV (unrollV (dotV v1 it)))
+       | _ -> (V.as_val_bind (unrollV (dotV v1 it))))
+    )
+| AssignE(e1,e2) ->
+    begin
+    match e1.it with
+    | VarE v ->
+      let v1 = unrollV (V.Env.find v.it context.vals) in
+      interpret_exp context e2 (fun v2 ->
+      k (assignV v1 v2))
+    | DotE(e,v) ->
+      interpret_exp context e1 (fun v1 ->
+      interpret_exp context e2 (fun v2 ->
+      let loc = unrollV (dotV v1 v.it) in
+      k(assignV loc v2)))
+    | IdxE(ea,ei) ->
+      interpret_exp context ea (fun va ->
+      interpret_exp context ei (fun vi ->
+      interpret_exp context e2 (fun v2 -> k(updateV va vi v2))))
+    end
+| ArrayE es ->
+    interpret_exps context [] es (fun vs ->
+    k (V.Array (Array.of_list vs)))
+| IdxE(e1,e2) ->
+    interpret_exp context e1 (fun v1 ->
+    interpret_exp context e2 (fun v2 ->
+    k (indexV v1 v2)))
+| CallE(e1,ts,e2) ->
+    interpret_exp context e1 (fun v1 ->
+    interpret_exp context e2 (fun v2 ->
+    applyV v1 v2 k))
+| BlockE ds ->
+    interpret_block_local context ds k
+| NotE(e1) ->
+    interpret_exp context e1 (fun v -> k (notV v))
+| AndE(e1,e2) ->
+    interpret_exp context e1
+    (fun v -> if V.as_bool v
+              then interpret_exp context e2 k
+              else k (V.Bool false))
+| OrE(e1,e2) ->
+    interpret_exp context e1
+    (fun v -> if V.as_bool v
+              then k (V.Bool true)
+              else interpret_exp context e2 k)
+| IfE(e0,e1,e2) ->
+     interpret_exp context e0
+     (fun v -> if V.as_bool v
+               then interpret_exp context e1 k
+               else interpret_exp context e2 k)
+| SwitchE(e,cs) ->
+  interpret_exp context e (fun v ->
+    interpret_cases context cs v k)
+| WhileE(e0,e1) ->
+  let e_while = e in
+  let k_continue = fun v -> interpret_exp context e_while k in
+  interpret_exp context e0 (fun v0 ->
+  if V.as_bool v0
+  then interpret_exp context e1 k_continue
+  else k V.unit)
+| LoopE(e0,None) ->
+  let e_loop = e in
+  let k_continue = fun v -> interpret_exp context e_loop k in
+  interpret_exp context e0 k_continue
+| LoopE(e0,Some e1) ->
+  let e_loop = e in
+  let k_continue = fun v ->
+      interpret_exp context e1 (fun v1 ->
+      if V.as_bool v1
+      then interpret_exp context e_loop k
+      else k V.unit)
+  in
+  interpret_exp context e0 k_continue
+| ForE(p,e0,e1)->
+  failwith "NYI:ForE"
+(* labels *)
+| LabelE(l,e) ->
+  let context' = {context with labs = V.Env.add l.it k context.labs} in
+  interpret_exp context' e k
+| BreakE(l,e) ->
+  let k_break = V.Env.find l.it context.labs in
+  interpret_exp context e k_break
+| RetE e0 ->
+  let (Some k_return) = context.rets in 
+  interpret_exp context e0 k_return
+| AsyncE e0 ->
+  let async = {V.result=None;waiters=[]} in
+  let k_return = fun v -> let runnables = set_result async v in
+                          List.iter queue runnables; 
+                          V.unit
+  in
+  let context = {context with
+                 labs = V.Env.empty;
+                 rets = Some k_return; 
+                 async = true}
+  in
+  queue (fun()->interpret_exp context e0 k_return);
+  k (V.Async async)
+| AwaitE e0 ->
+  interpret_exp context e0 (fun v ->
+  let async = V.as_async v in
+  match async.result with
+  | Some v -> k v
+  | None -> (async.waiters <- k::async.waiters;
+             yield())) 
+| AssertE e ->
+  interpret_exp context e (fun  v ->
+  if V.as_bool v
+  then k(V.unit)
+  else failwith  "Assert failure %" (string_of_region e.at))
+| IsE(e,t) ->
+  failwith "NYI:IsE"
+| AnnotE(e,t) ->
+  interpret_exp context e k
+| DecE ({it=FuncD(v,_,_,_,_)} as d) ->
+  interpret_block context [d] (fun ve ->
+  let w = V.Env.find v.it ve in
+  k (V.as_val_bind (unrollV w)))
+| DecE d ->
+  interpret_block context [d] (fun ve ->  k V.unit)
+    
+and interpret_cases context cs v k  =
+  match cs with
+  | [] -> failwith "match_cases"
+  | {it={pat=p;exp=e};at}::cs ->
+    match interpret_pat p v with
+    | Some ve -> interpret_exp (adjoin_vals context ve) e k
+    | None -> interpret_cases context cs v k
+    
+and interpret_block_local context ds k =
+  match ds with
+  | [] -> k V.unit
+  | [{it = ExpD e; _}] -> interpret_exp context e k
+  | d::ds' ->
+    interpret_block context [d] (fun ve ->
+    (* TBR: we currently evaluate decs sequentially, not recursively *)
+    interpret_block_local (adjoin_vals context ve) ds' k) 
+
+and declare_dec context d =     
+    match d.it with
+    | ExpD e ->
+       V.Env.empty
+    | LetD (p,e) ->
+       declare_pat context p
+    | VarD (v,e) ->
+       V.Env.singleton v.it (V.Rec {V.def = None})
+    | TypD(v,ts,t) ->
+       V.Env.empty
+    | FuncD(v,ts,p,t,e) ->
+       V.Env.singleton v.it (V.Rec {V.def = None})
+    | ClassD(v,ts,a,p,efs) ->
+       V.Env.singleton v.it (V.Rec {V.def = None})
+
+and declare_block context ve ds =
+    match ds with
+    | [] -> ve
+    | d::ds' ->
+      let ve' = V.Env.adjoin ve (declare_dec context d) in
+      declare_block context ve' ds'
+
+and interpret_block context ds k =
+    let ve = declare_block context V.Env.empty ds in
+    define_block (adjoin_vals context ve) ds
+    (fun () -> k ve)
+
+and define_block context ds k =
+    match ds with
+    | [] -> k()
+    | d::ds' ->
+      define_dec context d (fun () -> define_block context ds' k)
+
+and define_var context var v =
+    match V.as_rec_bind (V.Env.find var.it context.vals) with
+    | {def = Some _} -> failwith "duplicated definition"
+    | recursive -> recursive.def <- Some v
+    
+and define_dec context d k =     
+    match d.it with
+    | ExpD e ->
+      interpret_exp context e (fun v ->
+      k())
+    | LetD (p,e) ->
+      interpret_exp context e (fun v ->
+      define_pat context p v;
+      k())
+    | VarD (var,e) ->
+      interpret_exp context e (fun v ->
+      define_var context var (V.Var (ref v));
+      k())
+    | TypD(v,ts,t) ->
+      k()
+    | FuncD(var,ts,p,t,e) ->
+      (* TBC: trim callee_context *)
+      (define_var context var
+        (V.Val (V.Func (fun v k ->
+	      if !debug then printf "  %s%s\n" var.it (V.debug_string_of_tuple_val v);
+              match interpret_pat p v with
+              | Some ve ->
+	        let k = if !debug then fun w -> (printf "  %s%s => %s\n" var.it (V.debug_string_of_tuple_val v) (V.debug_string_of_val w);k w) else k in
+                let callee_context = callee_context context ve k in
+	      	interpret_exp callee_context e k 
+              | None -> failwith "unexpected refuted pattern"))));
+      k()
+    | ClassD(c,ts,a,p,efs) ->
+      (define_var context c
+        (V.Val (V.Func (fun v k ->
+              match interpret_pat p v with
+              | None -> failwith "unexpected refuted pattern";
+              | Some ve -> let context = adjoin_vals context ve in
+                           let rec declare_members private_ve public_ve efs =
+                                     match efs with
+                                     | [] -> (private_ve,public_ve)
+                                     | {it={id;mut;priv;exp=_};_}::efs ->
+                                        let recR = V.Rec {V.def = None} in
+                                        declare_members (V.Env.add id.it recR private_ve)
+                                                        (V.Env.add id.it recR public_ve) efs
+                            in
+                            let (private_ve,public_ve) = declare_members V.Env.empty V.Env.empty efs
+                            in
+                            let rec define_members efs =
+                                     match efs with
+				     | {it={id;mut;priv;exp;}}::efs ->
+				        let private_context = adjoin_vals context private_ve in
+                                        interpret_exp private_context exp (fun v ->
+					let v = expand a.it priv.it mut.it exp.note.note_typ v in 
+                                        let defn = match mut.it with
+                                                   | Const -> V.Val v
+                                                   | Var -> V.Var (ref v)
+                                        in
+                                          define_var private_context id defn;
+                                          define_members efs)
+				     | [] -> k (V.Obj public_ve) 
+
+                            in 
+                                 define_members efs))));
+       k()
+       
+and expand actor priv mut t v =
+    match (actor,priv,mut,t) with
+    | T.Actor, Public, Const, T.Func (_, _, T.Tup []) ->
+      let f = V.as_func v in
+      V.Func (fun w k -> queue(fun () -> f w (fun a->a));
+                        k V.unit)
+    | T.Actor, Public, Const, T.Func (_, _, T.Async _) ->
+      let f = V.as_func v in
+      V.Func (fun w k ->
+      	     let async = {V.result=None;waiters=[]} in
+	     queue(fun () ->
+	           f w (fun a ->
+		          get_result (V.as_async a) (fun r ->
+			     let runnables = set_result async r in
+                             List.iter queue runnables;
+			     V.unit)
+                        ));
+             k(V.Async async))
+    | _ -> v
+
+			  
+
+and declare_pats context ve ps =
+   match ps with
+   | [] -> ve
+   | p::ps ->
+     let ve' = declare_pat context p in
+     declare_pats context (V.Env.adjoin ve ve') ps
+
+and declare_pat context p =
+   match p.it with
+   | WildP ->  V.Env.empty
+   | VarP v -> V.Env.singleton v.it (V.Rec {def = None})
+   | LitP l -> V.Env.empty
+   | TupP ps -> declare_pats context V.Env.empty ps
+   | AnnotP(p,t) ->
+     declare_pat context p 
+
+and define_pat context p v =
+   match p.it with
+   | WildP -> ()
+   | VarP var -> define_var context var (V.Val v)
+   | LitP rl -> ()
+   | TupP ps ->
+     let vs = V.as_tup v in
+     define_pats context ps vs
+   | AnnotP(p',_) -> 
+     define_pat context p' v
+
+and define_pats context ps vs =
+   match ps,vs with
+   | [],[] -> ()
+   | p::ps,v::vs ->
+     begin
+       define_pat context p v;
+       define_pats context ps vs
+     end  
+   | [],ts -> failwith "Wrong:define_pats"
+   | ts,[] -> failwith "Wrong:define_pats"
+
+and match_lit p v rl =
+  match !rl with
+    | NullLit -> true
+    | BoolLit b -> V.as_bool v = b
+    | NatLit n -> V.as_nat v = n 
+    | IntLit i -> V.as_int v = i
+    | Word8Lit w -> V.as_word8 v = w
+    | Word16Lit w -> V.as_word16 v = w
+    | Word32Lit w -> V.as_word32 v = w
+    | Word64Lit w -> V.as_word64 v = w
+    | FloatLit f -> V.as_float v = f
+    | CharLit c -> V.as_char v = c
+    | TextLit s -> V.as_text v = s
+    | PreLit _ -> assert false
+
+and interpret_pat p v =
+   match p.it with 
+   | WildP -> Some V.Env.empty
+   | VarP var -> Some (V.Env.singleton var.it (V.Rec {V.def = Some (V.Val v)}))
+   | LitP rl ->
+     if match_lit p v rl 
+     then Some V.Env.empty
+     else None
+   | TupP ps ->
+      let vs = V.as_tup v in
+      interpret_pats V.Env.empty ps vs 
+   | AnnotP(p',_) -> 
+     interpret_pat p' v
+
+and interpret_pats ve ps vs =
+   match ps,vs with
+   | [],[] -> Some ve
+   | p::ps,v::vs ->
+     begin
+       match interpret_pat p v with 
+       | None -> None
+       | Some ve' ->
+         interpret_pats (V.Env.adjoin ve ve') ps vs
+     end  
+   | [],vs -> failwith "Wrong:match_pats"
+   | vs,[] -> failwith "Wrong:match_pats"
+
+
+let interpret_prog p k =
+    let k' = fun v -> (run();k(v)) in
+    ignore (interpret_block empty_context p.it k')