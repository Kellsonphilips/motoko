(* Identifiers *)

type id = string Source.phrase


(* Types *)

type sort = Type.sort Source.phrase

type mut = mut' Source.phrase
and mut' = Const | Var

type typ = typ' Source.phrase
and typ' =
  | VarT of id * typ list                     (* constructor *)
  | PrimT of Type.prim                         (* primitive *)
  | ObjT of sort * typ_field list             (* object *)
  | ArrayT of mut * typ                        (* array *)
  | OptT of typ                                (* option *)
  | TupT of typ list                           (* tuple *)
  | FuncT of typ_bind list * typ * typ         (* function *)
  | AsyncT of typ                              (* future *)
  | LikeT of typ                               (* expansion *)
  | AnyT                                       (* top *)
(*
  | UnionT of type * typ                       (* union *)
  | AtomT of string                            (* atom *)
*)

and typ_field = typ_field' Source.phrase
and typ_field' = {id : id; typ : typ; mut : mut}

and typ_bind = typ_bind' Source.phrase
and typ_bind' = {var : id; bound : typ}


(* Literals *)

type lit =
  | NullLit
  | BoolLit of bool
  | NatLit of Value.Nat.t
  | IntLit of Value.Int.t
  | Word8Lit of Value.Word8.t
  | Word16Lit of Value.Word16.t
  | Word32Lit of Value.Word32.t
  | Word64Lit of Value.Word64.t
  | FloatLit of Value.Float.t
  | CharLit of Value.unicode
  | TextLit of string
  | PreLit of string * Type.prim


(* Patterns *)

type pat = pat' Source.phrase
and pat' =
  | WildP                                      (* wildcard *)
  | VarP of id                                 (* variable *)
  | TupP of pat list                           (* tuple *)
  | AnnotP of pat * typ                        (* type annotation *)
  | LitP of lit ref                            (* literal *) (* only in switch case, for now *)
(*
  | ObjP of pat_field list                     (* object *)
  | AsP of pat * pat                           (* conjunctive *)
  | OrP of pat * pat                           (* disjunctive *)

and pat_field = pat_field' Source.phrase
and pat_field' = {id : id; pat : pat}
*)


(* Operators *)

type unop =
  | PosOp                                       (* +x *)
  | NegOp                                       (* -x *)
  | NotOp                                       (* bitwise negation *)

type binop =
  | AddOp                                       (* x+y *)
  | SubOp                                       (* x-y *)
  | MulOp                                       (* x*y *)
  | DivOp                                       (* x/y *)
  | ModOp                                       (* x%y *)
  | AndOp                                       (* bitwise operators... *)
  | OrOp
  | XorOp
  | ShiftLOp
  | ShiftROp
  | RotLOp
  | RotROp
  | CatOp                                       (* concatenation *)

type relop =
  | EqOp                                        (* x=y *)
  | NeqOp                                       (* x!=y *)
  | LtOp                                        (* x<y *)
  | GtOp                                        (* x>y *)
  | LeOp                                        (* x<=y *)
  | GeOp                                        (* x>=y *)


(* Expressions *)

type priv = priv' Source.phrase
and priv' = Public | Private

type exp_note = {note_typ : Type.typ; note_eff : Type.eff}
type exp = (exp', exp_note) Source.annotated_phrase
and exp' =
  | VarE of id                                 (* variable *)
  | LitE of lit ref                            (* literal *)
  | UnE of unop * exp                          (* unary operator *)
  | BinE of exp * binop * exp                  (* binary operator *)
  | RelE of exp * relop * exp                  (* relational operator *)
  | TupE of exp list                           (* tuple *)
  | ProjE of exp * int                         (* tuple projection *)
  | ObjE of sort * id * exp_field list         (* object *)
  | DotE of exp * id                           (* object projection *)
  | AssignE of exp * exp                       (* assignment *)
  | ArrayE of exp list                         (* array *)
  | IdxE of exp * exp                          (* array indexing *)
  | CallE of exp * typ list * exp              (* function call *)
  | BlockE of dec list                         (* block *)
  | NotE of exp                                (* negation *)
  | AndE of exp * exp                          (* conjunction *)
  | OrE of exp * exp                           (* disjunction *)
  | IfE of exp * exp * exp                     (* conditional *)
  | SwitchE of exp * case list                 (* switch *)
  | WhileE of exp * exp                        (* while-do loop *)
  | LoopE of exp * exp option                  (* do-while loop *)
  | ForE of pat * exp * exp                    (* iteration *)
<<<<<<< HEAD
  | LabelE of id * exp                         (* label *)
  | BreakE of id * exp                         (* break *)
=======
  | LabelE of var * typ * exp                  (* label *)
  | BreakE of var * exp                        (* break *)
>>>>>>> db389f30
  | RetE of exp                                (* return *)
  | AsyncE of exp                              (* async *)
  | AwaitE of exp                              (* await *)
  | AssertE of exp                             (* assertion *)
  | IsE of exp * typ                           (* instance-of *)
  | AnnotE of exp * typ                        (* type annotation *)
  | DecE of dec                                (* declaration *)
(*
  | ThrowE of exp list                         (* throw exception *)
  | TryE of exp * case list                    (* catch eexception *)
  | FinalE of exp * exp                        (* finally *)
  | AtomE of string                            (* atom *)
*)

and exp_field = exp_field' Source.phrase
and exp_field' = {id : id; exp : exp; mut : mut; priv : priv}

and case = case' Source.phrase
and case' = {pat : pat; exp : exp}


(* Declarations *)

and dec = dec' Source.phrase
and dec' =
  | ExpD of exp                                        (* plain expression *)
  | LetD of pat * exp                                  (* immutable *)
  | VarD of id * exp                                   (* mutable *)
  | FuncD of id * typ_bind list * pat * typ * exp      (* function *)
  | TypD of id * typ_bind list * typ                   (* type *)
  | ClassD of id * typ_bind list * sort * pat * exp_field list (* class *)


(* Program *)

type prog = prog' Source.phrase
and prog' = dec list<|MERGE_RESOLUTION|>--- conflicted
+++ resolved
@@ -131,13 +131,8 @@
   | WhileE of exp * exp                        (* while-do loop *)
   | LoopE of exp * exp option                  (* do-while loop *)
   | ForE of pat * exp * exp                    (* iteration *)
-<<<<<<< HEAD
-  | LabelE of id * exp                         (* label *)
+  | LabelE of id * typ * exp                   (* label *)
   | BreakE of id * exp                         (* break *)
-=======
-  | LabelE of var * typ * exp                  (* label *)
-  | BreakE of var * exp                        (* break *)
->>>>>>> db389f30
   | RetE of exp                                (* return *)
   | AsyncE of exp                              (* async *)
   | AwaitE of exp                              (* await *)
