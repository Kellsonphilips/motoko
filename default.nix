{
  replay ? 0,
  system ? builtins.currentSystem,
}:

let nixpkgs = import ./nix { inherit system; }; in

let stdenv = nixpkgs.stdenv; in

let subpath = p: import ./nix/gitSource.nix p; in

let dfinity-pkgs = import nixpkgs.sources.dfinity { inherit (nixpkgs) system; }; in
let drun = dfinity-pkgs.drun or dfinity-pkgs.dfinity.drun; in

let ic-ref-pkgs = import nixpkgs.sources.ic-ref { inherit (nixpkgs) system; }; in
let ic-ref = ic-ref-pkgs.ic-ref; in

let haskellPackages = nixpkgs.haskellPackages.override {
      overrides = import nix/haskell-packages.nix nixpkgs subpath;
    }; in
let
  rtsBuildInputs = with nixpkgs; [
    clang_10 # for native/wasm building
    lld_10 # for wasm building
    rustc-nightly
    cargo-nightly
    xargo
  ];

  llvmEnv = ''
    # When compiling natively, we want to use `clang` (which is a nixpkgs
    # provided wrapper that sets various include paths etc).
    # But for some reason it does not handle building for Wasm well, so
    # there we use plain clang-10. There is no stdlib there anyways.
    export CLANG="${nixpkgs.clang_10}/bin/clang"
    export WASM_CLANG="clang-10"
    export WASM_LD=wasm-ld
  '';
in

# When building for linux (but not in nix-shell) we build statically
let is_static = !nixpkgs.stdenv.isDarwin; in

let staticpkgs = if is_static then nixpkgs.pkgsMusl else nixpkgs; in

# This branches on the pkgs, which is either
# normal nixpkgs (nix-shell, darwin)
# nixpkgs.pkgsMusl for static building (release builds)
let commonBuildInputs = pkgs:
  [
    pkgs.dune_2
    pkgs.ocamlPackages.ocaml
    pkgs.ocamlPackages.atdgen
    pkgs.ocamlPackages.checkseum
    pkgs.ocamlPackages.findlib
    pkgs.ocamlPackages.menhir
    pkgs.ocamlPackages.cow
    pkgs.ocamlPackages.num
    pkgs.ocamlPackages.stdint
    pkgs.ocamlPackages.wasm
    pkgs.ocamlPackages.vlq
    pkgs.ocamlPackages.zarith
    pkgs.ocamlPackages.yojson
    pkgs.ocamlPackages.ppxlib
    pkgs.ocamlPackages.ppx_inline_test
    pkgs.ocamlPackages.ocaml-migrate-parsetree
    pkgs.ocamlPackages.ppx_tools_versioned
    pkgs.ocamlPackages.obelisk
    pkgs.ocamlPackages.uucp
    pkgs.perl
  ]; in

let darwin_standalone =
  let common = import (nixpkgs.sources.common + "/pkgs")
    { inherit (nixpkgs) system; repoRoot = ./.; }; in
  common.lib.standaloneRust; in

let ocaml_exe = name: bin: rts:
  let
    profile =
      if is_static
      then "release-static"
      else "release";

    drv = staticpkgs.stdenv.mkDerivation {
      inherit name;

      ${if is_static then "allowedRequisites" else null} = [];

      src = subpath ./src;

      buildInputs = commonBuildInputs staticpkgs;

      # we only need to include the wasm statically when building moc, not
      # other binaries
      buildPhase = ''
        patchShebangs .
      '' + nixpkgs.lib.optionalString (rts != null)''
        ./rts/gen.sh ${rts}/rts
      '' + ''
        make DUNE_OPTS="--display=short --profile ${profile}" ${bin}
      '';

      installPhase = ''
        mkdir -p $out/bin
        cp --verbose --dereference ${bin} $out/bin
      '';
    };
  in
    # Make standalone on darwin (nothing to do on linux, is static)
    if nixpkgs.stdenv.isDarwin
    then darwin_standalone { inherit drv; usePackager = false; exename = bin; }
    else drv;

  musl-wasi-sysroot = stdenv.mkDerivation {
    name = "musl-wasi-sysroot";
    src = nixpkgs.sources.musl-wasi;
    phases = [ "unpackPhase" "installPhase" ];
    installPhase = ''
      make SYSROOT="$out" include_dirs
    '';
  };
in

rec {
  rts =
    let
      rustDeps = nixpkgs.rustPlatform-nightly.fetchCargoTarball {
        name = "motoko-rts-deps";
        src = subpath rts/motoko-rts;
        sourceRoot = null;
        sha256 = "11la5fl0fgx6i5g52p56sf48yz7f0mqrgm38m320xh3wyqa2nim6";
        copyLockfile = true;
      };
    in
    stdenv.mkDerivation {
      name = "moc-rts";

      src = subpath ./rts;
      nativeBuildInputs = [ nixpkgs.makeWrapper nixpkgs.removeReferencesTo ];

      buildInputs = rtsBuildInputs;

      preBuild = ''
        export XARGO_HOME=$PWD/xargo-home
        export CARGO_HOME=$PWD/cargo-home

        # this replicates logic from nixpkgs’ pkgs/build-support/rust/default.nix
        mkdir -p $CARGO_HOME
        echo "Using vendored sources from ${rustDeps}"
        unpackFile ${rustDeps}
        cat > $CARGO_HOME/config <<__END__
          [source."crates-io"]
          "replace-with" = "vendored-sources"

          [source."vendored-sources"]
          "directory" = "$(stripHash ${rustDeps})"
        __END__

        ${llvmEnv}
        export TOMMATHSRC=${nixpkgs.sources.libtommath}
        export MUSLSRC=${nixpkgs.sources.musl-wasi}/libc-top-half/musl
        export MUSL_WASI_SYSROOT=${musl-wasi-sysroot}

      '';

      doCheck = true;

      checkPhase = ''
        ./test_rts
      '';

      installPhase = ''
        mkdir -p $out/rts
        cp mo-rts.wasm $out/rts
        cp mo-rts-debug.wasm $out/rts
      '';

      # This needs to be self-contained. Remove mention of
      # nix path in debug message.
      preFixup = ''
        remove-references-to -t ${nixpkgs.rustc-nightly} -t ${rustDeps} $out/rts/mo-rts.wasm $out/rts/mo-rts-debug.wasm
      '';
      allowedRequisites = [];
    };

  moc = ocaml_exe "moc" "moc" rts;
  mo-ld = ocaml_exe "mo-ld" "mo-ld" null;
  mo-ide = ocaml_exe "mo-ide" "mo-ide" null;
  mo-doc = ocaml_exe "mo-doc" "mo-doc" null;
  didc = ocaml_exe "didc" "didc" null;
  deser = ocaml_exe "deser" "deser" null;

  # “our” Haskell packages
  inherit (haskellPackages) lsp-int qc-motoko;

  inherit ic-ref;

  tests = let
    testDerivationArgs = {
      # by default, an empty source directory. how to best get an empty directory?
      src = builtins.path { name = "empty"; path = ./nix; filter = p: t: false; };
      phases = "unpackPhase checkPhase installPhase";
      doCheck = true;
      installPhase = "touch $out";
    };

    testDerivation = args:
      stdenv.mkDerivation (testDerivationArgs // args);

    ocamlTestDerivation = args:
      staticpkgs.stdenv.mkDerivation (testDerivationArgs // args);

    # we test each subdirectory of test/ in its own derivation with
    # cleaner dependencies, for more parallelism, more caching
    # and better feedback about what aspect broke
    test_subdir = dir: deps:
      testDerivation {
        # include from test/ only the common files, plus everything in test/${dir}/
        src =
          with nixpkgs.lib;
          cleanSourceWith {
            filter = path: type:
              let relPath = removePrefix (toString ./test + "/") (toString path); in
              type != "directory" || hasPrefix "${dir}/" "${relPath}/";
            src = subpath ./test;
            name = "test-${dir}-src";
        };
        buildInputs =
          deps ++
<<<<<<< HEAD
=======
          (with nixpkgs; [ wabt bash perl getconf moreutils nodejs-10_x sources.esm ]) ++
>>>>>>> 8f06e011
          [ filecheck
            wasmtime
          ] ++
          rtsBuildInputs ++
          (with nixpkgs;
            [ wabt bash perl getconf moreutils nodejs-10_x llvm_10 sources.esm ]);

        checkPhase = ''
            patchShebangs .
            ${llvmEnv}
            export ESM=${nixpkgs.sources.esm}
            type -p moc && moc --version
            # run this once to work around self-unpacking-race-condition
            type -p drun && drun --version
            make -C ${dir}
          '';
      };

    # Run a variant with sanity checking on
    snty_subdir = dir: deps:
      (test_subdir dir deps).overrideAttrs (args: {
          EXTRA_MOC_ARGS = "--sanity-checks";
      });

    perf_subdir = dir: deps:
      (test_subdir dir deps).overrideAttrs (args: {
        checkPhase = ''
          mkdir -p $out
          export PERF_OUT=$out/stats.csv
        '' + args.checkPhase + ''
          # export stats to hydra
          mkdir -p $out/nix-support
          tr '/;' '_\t' < $out/stats.csv > $out/nix-support/hydra-metrics

          # sanity check
          if ! grep -q ^gas/ $out/stats.csv
          then
            echo "perf stats do not include gas. change in drun output format?" >&2
            exit 1
          fi
        '';
      });

    qc = testDerivation {
      buildInputs = [ moc /* nixpkgs.wasm */ wasmtime drun haskellPackages.qc-motoko ];
      checkPhase = ''
        qc-motoko${nixpkgs.lib.optionalString (replay != 0)
            " --quickcheck-replay=${toString replay}"}
      '';
    };

    lsp = testDerivation {
      src = subpath ./test/lsp-int-test-project;
      buildInputs = [ moc haskellPackages.lsp-int ];
      checkPhase = ''
        echo running lsp-int
        lsp-int ${mo-ide}/bin/mo-ide .
      '';
    };

    unit = ocamlTestDerivation {
      src = subpath ./src;
      buildInputs = commonBuildInputs staticpkgs;
      checkPhase = ''
        patchShebangs .
        make DUNE_OPTS="--display=short" unit-tests
      '';
      installPhase = ''
        touch $out
      '';
    };

    fix_names = builtins.mapAttrs (name: deriv:
      deriv.overrideAttrs (_old: { name = "test-${name}"; })
    );

  in fix_names {
      run        = test_subdir "run"        [ moc ] ;
      run-dbg    = snty_subdir "run"        [ moc ] ;
      drun       = test_subdir "run-drun"   [ moc drun ];
      drun-dbg   = snty_subdir "run-drun"   [ moc drun ];
      ic-ref-run = test_subdir "run-drun"   [ moc ic-ref ];
      perf       = perf_subdir "perf"       [ moc drun ];
      fail       = test_subdir "fail"       [ moc ];
      repl       = test_subdir "repl"       [ moc ];
      ld         = test_subdir "ld"         [ mo-ld ];
      idl        = test_subdir "idl"        [ didc ];
      mo-idl     = test_subdir "mo-idl"     [ moc didc ];
      trap       = test_subdir "trap"       [ moc ];
      run-deser  = test_subdir "run-deser"  [ deser ];
      inherit qc lsp unit;
    };

  samples = stdenv.mkDerivation {
    name = "samples";
    src = subpath ./samples;
    buildInputs = [ moc ];
    buildPhase = ''
      patchShebangs .
      make all
    '';
    installPhase = ''
      touch $out
    '';
  };

  js =
    let mk = n: with_rts:
      stdenv.mkDerivation {
        name = "${n}.js";
        src = subpath ./src;
        buildInputs = commonBuildInputs nixpkgs ++ [
          nixpkgs.ocamlPackages.js_of_ocaml
          nixpkgs.ocamlPackages.js_of_ocaml-ppx
          nixpkgs.nodejs-10_x
        ];
        buildPhase = ''
          patchShebangs .
          make ${n}.js
        '';
        installPhase = ''
          mkdir -p $out
          cp -v ${n}.js $out
        '' + (if with_rts then ''
          cp -vr ${rts}/rts $out
        '' else "");
        doInstallCheck = true;
        test = ./test + "/test-${n}.js";
        installCheckPhase = ''
          NODE_PATH=$out node --experimental-wasm-mut-global --experimental-wasm-mv $test
        '';
      };
    in
    {
      moc = mk "moc" true;
      didc = mk "didc" false;
    };

  inherit drun;
  filecheck = nixpkgs.linkFarm "FileCheck"
    [ { name = "bin/FileCheck"; path = "${nixpkgs.llvm}/bin/FileCheck";} ];
  wabt = nixpkgs.wabt;
  wasmtime = nixpkgs.wasmtime;
  xargo = nixpkgs.xargo;
  wasm = nixpkgs.wasm;

  overview-slides = stdenv.mkDerivation {
    name = "overview-slides";
    src = subpath ./doc;
    buildInputs = [ nixpkgs.pandoc nixpkgs.bash ];

    buildPhase = ''
      patchShebangs .
      make
    '';

    installPhase = ''
      mkdir -p $out
      mv overview-slides.html $out/
      mkdir -p $out/nix-support
      echo "report guide $out overview-slides.html" >> $out/nix-support/hydra-build-products
    '';
  };

  check-formatting = stdenv.mkDerivation {
    name = "check-formatting";
    buildInputs = with nixpkgs; [ ocamlformat ];
    src = subpath "./src";
    doCheck = true;
    phases = "unpackPhase checkPhase installPhase";
    installPhase = "touch $out";
    checkPhase = ''
      ocamlformat --check languageServer/*.{ml,mli} docs/*.{ml,mli}
    '';
  };

  check-rts-formatting = stdenv.mkDerivation {
    name = "check-rts-formatting";
    buildInputs = [ nixpkgs.cargo-nightly nixpkgs.rustfmt ];
    src = subpath ./rts/motoko-rts;
    doCheck = true;
    phases = "unpackPhase checkPhase installPhase";
    installPhase = "touch $out";
    checkPhase = ''
      cargo fmt -- --check
    '';
  };

  base-src = stdenv.mkDerivation {
    name = "base-src";
    phases = "unpackPhase installPhase";
    src = nixpkgs.sources.motoko-base + "/src";
    installPhase = ''
      mkdir -p $out
      cp -rv * $out
    '';
  };

  base-tests = stdenv.mkDerivation {
    name = "base-tests";
    src = nixpkgs.sources.motoko-base;
    phases = "unpackPhase checkPhase installPhase";
    doCheck = true;
    installPhase = "touch $out";
    checkInputs = [
      nixpkgs.wasmtime
      moc
    ];
    checkPhase = ''
      make MOC=moc VESSEL_PKGS="--package matchers ${nixpkgs.sources.motoko-matchers}/src" -C test
    '';
  };

  guide-examples-tc =  stdenv.mkDerivation {
    name = "guid-examples-tc";
    src = subpath doc/modules/language-guide/examples;
    phases = "unpackPhase checkPhase installPhase";
    doCheck = true;
    MOTOKO_BASE = base-src;
    installPhase = "touch $out";
    checkInputs = [
      moc
    ];
    checkPhase = ''
      patchShebangs .
      ./check.sh
    '';
  };

  base-doc = stdenv.mkDerivation {
    name = "base-doc";
    src = nixpkgs.sources.motoko-base;
    phases = "unpackPhase buildPhase installPhase";
    doCheck = true;
    buildInputs = [ mo-doc ];
    buildPhase = ''
      mo-doc
    '';
    installPhase = ''
      mkdir -p $out
      cp -rv docs/* $out/

      mkdir -p $out/nix-support
      echo "report docs $out index.html" >> $out/nix-support/hydra-build-products
    '';
  };

  check-generated = nixpkgs.runCommandNoCC "check-generated" {
      nativeBuildInputs = [ nixpkgs.diffutils ];
      expected = import ./nix/generate.nix { pkgs = nixpkgs; };
      dir = ./nix/generated;
    } ''
      diff -r -U 3 $expected $dir
      touch $out
    '';

  # Checks that doc/modules/language-guide/examples/grammar.txt is up-to-date
  check-grammar = stdenv.mkDerivation {
      name = "check-grammar";
      src = subpath ./src/gen-grammar;
      phases = "unpackPhase buildPhase installPhase";
      buildInputs = [ nixpkgs.diffutils nixpkgs.bash nixpkgs.ocamlPackages.obelisk ];
      buildPhase = ''
        patchShebangs .
        ./gen-grammar.sh ${./src/mo_frontend/parser.mly} > expected
        echo "If the following fails, please run:"
        echo "nix-shell --command 'make -C src grammar'"
        diff -r -U 3 ${./doc/modules/language-guide/examples/grammar.txt} expected
        echo "ok, all good"
      '';
      installPhase = ''
        touch $out
      '';
    };

  all-systems-go = nixpkgs.releaseTools.aggregate {
    name = "all-systems-go";
    constituents = [
      moc
      mo-ide
      mo-doc
      didc
      deser
      samples
      rts
      base-src
      base-tests
      base-doc
      overview-slides
      ic-ref
      shell
      check-formatting
      check-rts-formatting
      check-generated
      check-grammar
    ] ++
    builtins.attrValues (builtins.removeAttrs tests ["qc"]) ++
    builtins.attrValues js;
  };

  shell = nixpkgs.mkShell rec {
    #
    # Since building moc, and testing it, are two different derivations in we
    # have to create a fake derivation for `nix-shell` that commons up the
    # build dependencies of the two to provide a build environment that offers
    # both, while not actually building `moc`
    #

    propagatedBuildInputs =
      let dont_build = [ moc mo-ld didc deser ]; in
      nixpkgs.lib.lists.unique (builtins.filter (i: !(builtins.elem i dont_build)) (
        commonBuildInputs nixpkgs ++
        rts.buildInputs ++
        js.moc.buildInputs ++
        overview-slides.buildInputs ++
        builtins.concatMap (d: d.buildInputs) (builtins.attrValues tests) ++
        [ nixpkgs.ncurses
          nixpkgs.ocamlPackages.merlin
          nixpkgs.ocamlformat
          nixpkgs.ocamlPackages.utop
          nixpkgs.niv
        ]
      ));

    shellHook = llvmEnv + ''
      export PATH="${toString ./bin}:$PATH"
    '';
    ESM=nixpkgs.sources.esm;
    GUI_FLAGS = ''
      "-DCURSES_INCLUDE_DIRS=${nixpkgs.ncurses.dev}/include"
      "-DCURSES_LIBRARIES=${nixpkgs.ncurses}/lib/libncurses.so"
      "-DPANEL_LIBRARIES=${nixpkgs.ncurses}/lib/libpanel.so"
      "-DLibEdit_INCLUDE_DIRS=${nixpkgs.libedit.dev}/include"
      "-DLibEdit_LIBRARIES=${nixpkgs.libedit}/lib/libedit.so"
    '';
    TOMMATHSRC = nixpkgs.sources.libtommath;
    MUSLSRC = "${nixpkgs.sources.musl-wasi}/libc-top-half/musl";
    MUSL_WASI_SYSROOT = musl-wasi-sysroot;
    LOCALE_ARCHIVE = stdenv.lib.optionalString stdenv.isLinux "${nixpkgs.glibcLocales}/lib/locale/locale-archive";
    MOTOKO_BASE = base-src;

    # allow building this as a derivation, so that hydra builds and caches
    # the dependencies of shell
    # Also mention the dependencies in the output, so that after `nix-build -A
    # shell` (or just `nix-build`) they are guaranteed to be present in the
    # local nix store.
    phases = ["installPhase" "fixupPhase"];
    installPhase = ''
      mkdir $out
    '';
    preferLocalBuild = true;
    allowSubstitutes = true;
  };
}<|MERGE_RESOLUTION|>--- conflicted
+++ resolved
@@ -228,16 +228,10 @@
         };
         buildInputs =
           deps ++
-<<<<<<< HEAD
-=======
-          (with nixpkgs; [ wabt bash perl getconf moreutils nodejs-10_x sources.esm ]) ++
->>>>>>> 8f06e011
-          [ filecheck
-            wasmtime
+          (with nixpkgs; [ wabt bash perl getconf moreutils nodejs-10_x llvm_10 sources.esm ]) ++
+          [ wasmtime
           ] ++
-          rtsBuildInputs ++
-          (with nixpkgs;
-            [ wabt bash perl getconf moreutils nodejs-10_x llvm_10 sources.esm ]);
+          rtsBuildInputs;
 
         checkPhase = ''
             patchShebangs .
@@ -371,8 +365,6 @@
     };
 
   inherit drun;
-  filecheck = nixpkgs.linkFarm "FileCheck"
-    [ { name = "bin/FileCheck"; path = "${nixpkgs.llvm}/bin/FileCheck";} ];
   wabt = nixpkgs.wabt;
   wasmtime = nixpkgs.wasmtime;
   xargo = nixpkgs.xargo;
