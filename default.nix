{
  replay ? 0,
  system ? builtins.currentSystem,

  # version to embed in the release. Used by `.github/workflows/release.yml`
  releaseVersion ? null,
}:

let nixpkgs = import ./nix { inherit system; }; in

let stdenv = nixpkgs.stdenv; in

let subpath = import ./nix/gitSource.nix; in

let ic-hs-pkgs = import nixpkgs.sources.ic-hs { inherit (nixpkgs) system; }; in
let ic-ref-run =
  # copy out the binary, to remove dependencies on the libraries
  nixpkgs.runCommandNoCC "ic-ref-run" {} ''
      mkdir -p $out/bin
      cp ${ic-hs-pkgs.ic-hs}/bin/ic-ref-run $out/bin
  ''; in

let haskellPackages = nixpkgs.haskellPackages.override {
      overrides = import nix/haskell-packages.nix nixpkgs subpath;
    }; in
let
  rtsBuildInputs = with nixpkgs; [
    # pulls in clang (wrapped) and clang-12 (unwrapped)
    llvmPackages_12.clang
    # pulls in wasm-ld
    llvmPackages_12.lld
    llvmPackages_12.bintools
    rustc-nightly
    cargo-nightly
    wasmtime
    rust-bindgen
    python3
  ] ++ pkgs.lib.optional pkgs.stdenv.isDarwin [
    libiconv
  ];

  llvmEnv = ''
    # When compiling to wasm, we want to have more control over the flags,
    # so we do not use the nix-provided wrapper in clang
    export WASM_CLANG="clang-12"
    export WASM_LD=wasm-ld
    # because we use the unwrapped clang, we have to pass in some flags/paths
    # that otherwise the wrapped clang would take care for us
    export WASM_CLANG_LIB="${nixpkgs.llvmPackages_12.clang-unwrapped.lib}"

    # When compiling natively, we want to use `clang` (which is a nixpkgs
    # provided wrapper that sets various include paths etc).
    # But for some reason it does not handle building for Wasm well, so
    # there we use plain clang-12. There is no stdlib there anyways.
    export CLANG="${nixpkgs.clang_12}/bin/clang"
  '';
in

# When building for linux (but not in nix-shell) we build statically
let is_static = !nixpkgs.stdenv.isDarwin; in

let staticpkgs = if is_static then nixpkgs.pkgsMusl else nixpkgs; in

# This branches on the pkgs, which is either
# normal nixpkgs (nix-shell, darwin)
# nixpkgs.pkgsMusl for static building (release builds)
let commonBuildInputs = pkgs:
  [
    pkgs.dune_2
    pkgs.ocamlPackages.ocaml
    pkgs.ocamlPackages.atdgen
    pkgs.ocamlPackages.checkseum
    pkgs.ocamlPackages.findlib
    pkgs.ocamlPackages.menhir
    pkgs.ocamlPackages.cow
    pkgs.ocamlPackages.num
    pkgs.ocamlPackages.stdint
    pkgs.ocamlPackages.wasm
    pkgs.ocamlPackages.vlq
    pkgs.ocamlPackages.zarith
    pkgs.ocamlPackages.yojson
    pkgs.ocamlPackages.ppxlib
    pkgs.ocamlPackages.ppx_blob
    pkgs.ocamlPackages.ppx_inline_test
    pkgs.ocamlPackages.ocaml-migrate-parsetree
    pkgs.ocamlPackages.ppx_tools_versioned
    pkgs.ocamlPackages.obelisk
    pkgs.ocamlPackages.uucp
    pkgs.perl
    pkgs.removeReferencesTo
  ]; in

let ocaml_exe = name: bin: rts:
  let
    profile =
      if is_static
      then "release-static"
      else "release";
  in
    staticpkgs.stdenv.mkDerivation {
      inherit name;

      allowedRequisites = [];

      src = subpath ./src;

      buildInputs = commonBuildInputs staticpkgs;

      MOTOKO_RELEASE = releaseVersion;

      # we only need to include the wasm statically when building moc, not
      # other binaries
      buildPhase = ''
        patchShebangs .
      '' + nixpkgs.lib.optionalString (rts != null)''
        ./rts/gen.sh ${rts}/rts
      '' + ''
        make DUNE_OPTS="--display=short --profile ${profile}" ${bin}
      '';

      installPhase = ''
        mkdir -p $out/bin
        cp --verbose --dereference ${bin} $out/bin
      '' + nixpkgs.lib.optionalString nixpkgs.stdenv.isDarwin ''
        # there are references to darwin system libraries
        # in the binaries. But curiously, we can remove them
        # an the binaries still work. They are essentially static otherwise.
        remove-references-to \
          -t ${nixpkgs.darwin.Libsystem} \
          -t ${nixpkgs.darwin.CF} \
          -t ${nixpkgs.libiconv} \
          $out/bin/*
      '' + ''
        # also, there is a refernece to /nix/store/…/share/menhir/standard.mly.
        # Let's remove that, too
        remove-references-to \
          -t ${staticpkgs.ocamlPackages.menhir} \
          $out/bin/*
        # sanity check
        $out/bin/* --help >/dev/null
      '';
    };

  musl-wasi-sysroot = stdenv.mkDerivation {
    name = "musl-wasi-sysroot";
    src = nixpkgs.sources.musl-wasi;
    phases = [ "unpackPhase" "installPhase" ];
    installPhase = ''
      make SYSROOT="$out" include_dirs
    '';
  };
in

rec {
  rts =
    let
      # Build Rust package cargo-vendor-tools
      cargoVendorTools = nixpkgs.rustPlatform.buildRustPackage rec {
        name = "cargo-vendor-tools";
        src = ./rts/cargo-vendor-tools;
        cargoSha256 = "0zi3fiq9sy6c9dv7fd2xc9lan85d16gfax47n6g6f5q5c1zb5r47";
      };

      # Path to vendor-rust-std-deps, provided by cargo-vendor-tools
      vendorRustStdDeps = "${cargoVendorTools}/bin/vendor-rust-std-deps";

      # SHA256 of Rust std deps
      rustStdDepsHash = "0wxx8prh66i19vd5078iky6x5bzs6ppz7c1vbcyx9h4fg0f7pfj6";

      # Vendor directory for Rust std deps
      rustStdDeps = nixpkgs.stdenvNoCC.mkDerivation {
        name = "rustc-std-deps";

        nativeBuildInputs = with nixpkgs; [
          curl
        ];

        buildCommand = ''
          mkdir $out
          cd $out
          ${vendorRustStdDeps} ${nixpkgs.rustc-nightly} .
        '';

        outputHash = rustStdDepsHash;
        outputHashAlgo = "sha256";
        outputHashMode = "recursive";
      };

      # Vendor tarball of the RTS
      rtsDeps = nixpkgs.rustPlatform.fetchCargoTarball {
        name = "motoko-rts-deps";
        src = subpath ./rts;
        sourceRoot = "rts/motoko-rts-tests";
<<<<<<< HEAD
        sha256 = "1laiq2z1r9fbmzrwipmj7nqz6hfa87cs2qa59bmfgm10djhwhp8m";
=======
        sha256 = "129gfmn96vm7di903pxirg7zybl83q6nkwiqr3rsy7l1q8667kxx";
>>>>>>> 692bdb0a
        copyLockfile = true;
      };

      # Unpacked RTS deps
      rtsDepsUnpacked = nixpkgs.stdenvNoCC.mkDerivation {
        name = rtsDeps.name + "-unpacked";
        buildCommand = ''
          tar xf ${rtsDeps}
          mv *.tar.gz $out
        '';
      };

      # All dependencies needed to build the RTS, including Rust std deps, to
      # allow `cargo -Zbuild-std`. (rust-lang/wg-cargo-std-aware#23)
      allDeps = nixpkgs.stdenvNoCC.mkDerivation {
          name = "merged-rust-deps";

          buildCommand = ''
            mkdir -p $out
            cp -r ${rtsDepsUnpacked}/* $out/
            cp -r ${rustStdDeps}/* $out/
          '';
        };
    in

    stdenv.mkDerivation {
      name = "moc-rts";

      src = subpath ./rts;

      nativeBuildInputs = [ nixpkgs.makeWrapper nixpkgs.removeReferencesTo nixpkgs.cacert ];

      buildInputs = rtsBuildInputs;

      preBuild = ''
        export CARGO_HOME=$PWD/cargo-home

        # This replicates logic from nixpkgs’ pkgs/build-support/rust/default.nix
        mkdir -p $CARGO_HOME
        echo "Using vendored sources from ${rtsDeps}"
        unpackFile ${allDeps}
        cat > $CARGO_HOME/config <<__END__
          [source."crates-io"]
          "replace-with" = "vendored-sources"

          [source."vendored-sources"]
          "directory" = "$(stripHash ${allDeps})"
        __END__

        ${llvmEnv}
        export TOMMATHSRC=${nixpkgs.sources.libtommath}
        export MUSLSRC=${nixpkgs.sources.musl-wasi}/libc-top-half/musl
        export MUSL_WASI_SYSROOT=${musl-wasi-sysroot}
      '';

      doCheck = true;

      checkPhase = ''
	make test
      '';

      installPhase = ''
        mkdir -p $out/rts
        cp mo-rts.wasm $out/rts
        cp mo-rts-debug.wasm $out/rts
      '';

      # This needs to be self-contained. Remove mention of nix path in debug
      # message.
      preFixup = ''
        remove-references-to \
          -t ${nixpkgs.rustc-nightly} \
          -t ${rtsDeps} \
          -t ${rustStdDeps} \
          $out/rts/mo-rts.wasm $out/rts/mo-rts-debug.wasm
      '';

      allowedRequisites = [];
    };

  moc = ocaml_exe "moc" "moc" rts;
  mo-ld = ocaml_exe "mo-ld" "mo-ld" null;
  mo-ide = ocaml_exe "mo-ide" "mo-ide" null;
  mo-doc = ocaml_exe "mo-doc" "mo-doc" null;
  didc = ocaml_exe "didc" "didc" null;
  deser = ocaml_exe "deser" "deser" null;
  candid-tests = ocaml_exe "candid-tests" "candid-tests" null;

  # “our” Haskell packages
  inherit (haskellPackages) lsp-int qc-motoko;

  inherit ic-ref-run;

  tests = let
    testDerivationArgs = {
      # by default, an empty source directory. how to best get an empty directory?
      src = builtins.path { name = "empty"; path = ./nix; filter = p: t: false; };
      phases = "unpackPhase checkPhase installPhase";
      doCheck = true;
      installPhase = "touch $out";
    };

    testDerivation = args:
      stdenv.mkDerivation (testDerivationArgs // args);

    ocamlTestDerivation = args:
      staticpkgs.stdenv.mkDerivation (testDerivationArgs // args);

    # we test each subdirectory of test/ in its own derivation with
    # cleaner dependencies, for more parallelism, more caching
    # and better feedback about what aspect broke
    # so include from test/ only the common files, plus everything in test/${dir}/
    test_src = dir:
      with nixpkgs.lib;
      cleanSourceWith {
        filter = path: type:
          let relPath = removePrefix (toString ./test + "/") (toString path); in
          type != "directory" || hasPrefix "${dir}/" "${relPath}/";
        src = subpath ./test;
        name = "test-${dir}-src";
      };

    test_subdir = dir: deps:
      testDerivation {
        src = test_src dir;
        buildInputs =
          deps ++
          (with nixpkgs; [ wabt bash perl getconf moreutils nodejs-10_x sources.esm ]) ++
          [ filecheck
            wasmtime
          ] ++
          rtsBuildInputs;

        checkPhase = ''
            patchShebangs .
            ${llvmEnv}
            export ESM=${nixpkgs.sources.esm}
            type -p moc && moc --version
            make -C ${dir}
          '';
      };

    # Run a variant with sanity checking on
    snty_subdir = dir: deps:
      (test_subdir dir deps).overrideAttrs (args: {
          EXTRA_MOC_ARGS = "--sanity-checks";
      });

    compacting_gc_subdir = dir: deps:
      (test_subdir dir deps).overrideAttrs (args: {
          EXTRA_MOC_ARGS = "--sanity-checks --compacting-gc";
      });

    perf_subdir = dir: deps:
      (test_subdir dir deps).overrideAttrs (args: {
        checkPhase = ''
          mkdir -p $out
          export PERF_OUT=$out/stats.csv
        '' + args.checkPhase + ''
          # export stats to hydra
          mkdir -p $out/nix-support
          tr '/;' '_\t' < $out/stats.csv > $out/nix-support/hydra-metrics

          # sanity check
          if ! grep -q ^gas/ $out/stats.csv
          then
            echo "perf stats do not include gas. change in drun output format?" >&2
            exit 1
          fi
        '';
      });

    qc = testDerivation {
      buildInputs =
        [ moc wasmtime haskellPackages.qc-motoko nixpkgs.drun ];
      checkPhase = ''
	export LANG=C.utf8 # for haskell
        qc-motoko${nixpkgs.lib.optionalString (replay != 0)
            " --quickcheck-replay=${toString replay}"}
      '';
    };

    lsp = testDerivation {
      src = subpath ./test/lsp-int-test-project;
      buildInputs = [ moc haskellPackages.lsp-int ];
      checkPhase = ''
        echo running lsp-int
	export LANG=C.utf8 # for haskell
        lsp-int ${mo-ide}/bin/mo-ide .
      '';
    };

    unit = ocamlTestDerivation {
      src = subpath ./src;
      buildInputs = commonBuildInputs staticpkgs;
      checkPhase = ''
        patchShebangs .
        make DUNE_OPTS="--display=short" unit-tests
      '';
      installPhase = ''
        touch $out
      '';
    };

    candid = testDerivation {
      buildInputs = [ moc wasmtime candid-tests ];
      checkPhase = ''
        candid-tests -i ${nixpkgs.sources.candid}/test
      '';
    };

    profiling-graphs = testDerivation {
      src = test_src "perf";
      buildInputs =
        (with nixpkgs; [ perl wabt wasm-profiler-instrument wasm-profiler-postproc flamegraph-bin ]) ++
        [ moc nixpkgs.drun ];
      checkPhase = ''
        patchShebangs .
        type -p moc && moc --version
        type -p drun && drun --version
        ./profile-report.sh
      '';
      installPhase = ''
        mv _profile $out;
        mkdir -p $out/nix-support
        echo "report flamegraphs $out index.html" >> $out/nix-support/hydra-build-products
      '';
    };


    fix_names = builtins.mapAttrs (name: deriv:
      deriv.overrideAttrs (_old: { name = "test-${name}"; })
    );

  in fix_names ({
      run        = test_subdir "run"        [ moc ] ;
      run-dbg    = snty_subdir "run"        [ moc ] ;
      ic-ref-run = test_subdir "run-drun"   [ moc ic-ref-run ];
      # ic-ref-run-compacting-gc = compacting_gc_subdir "run-drun" [ moc ic-ref-run ] ;
      drun       = test_subdir "run-drun"   [ moc nixpkgs.drun ];
      drun-dbg   = snty_subdir "run-drun"   [ moc nixpkgs.drun ];
      # drun-compacting-gc = compacting_gc_subdir "run-drun" [ moc nixpkgs.drun ] ;
      fail       = test_subdir "fail"       [ moc ];
      repl       = test_subdir "repl"       [ moc ];
      ld         = test_subdir "ld"         [ mo-ld ];
      idl        = test_subdir "idl"        [ didc ];
      mo-idl     = test_subdir "mo-idl"     [ moc didc ];
      trap       = test_subdir "trap"       [ moc ];
      run-deser  = test_subdir "run-deser"  [ deser ];
      perf       = perf_subdir "perf"       [ moc nixpkgs.drun ];
      inherit qc lsp unit candid profiling-graphs;
    }) // { recurseForDerivations = true; };

  samples = stdenv.mkDerivation {
    name = "samples";
    src = subpath ./samples;
    buildInputs = [ moc ];
    buildPhase = ''
      patchShebangs .
      make all
    '';
    installPhase = ''
      touch $out
    '';
  };

  js =
    let mk = n:
      stdenv.mkDerivation {
        name = "${n}.js";
        src = subpath ./src;
        buildInputs = commonBuildInputs nixpkgs ++ [
          nixpkgs.ocamlPackages.js_of_ocaml
          nixpkgs.ocamlPackages.js_of_ocaml-ppx
          nixpkgs.nodejs-10_x
        ];
        buildPhase = ''
          patchShebangs .
          '' + nixpkgs.lib.optionalString (rts != null)''
          ./rts/gen.sh ${rts}/rts/
          '' + ''
          make DUNE_OPTS="--profile=release" ${n}.js
        '';
        installPhase = ''
          mkdir -p $out
          mkdir -p $out/bin
          cp --verbose --dereference ${n}.js $out/bin
        '';
        doInstallCheck = true;
        test = ./test + "/test-${n}.js";
        installCheckPhase = ''
          NODE_PATH=$out/bin node --experimental-wasm-mut-global --experimental-wasm-mv $test
        '';
      };
    in
    {
      moc = mk "moc";
      moc_interpreter = mk "moc_interpreter";
      didc = mk "didc";
      recurseForDerivations = true;
    };

  inherit (nixpkgs) wabt wasmtime wasm;

  filecheck = nixpkgs.linkFarm "FileCheck"
    [ { name = "bin/FileCheck"; path = "${nixpkgs.llvm}/bin/FileCheck";} ];

  # gitMinimal is used by nix/gitSource.nix; building it here warms the nix cache
  inherit (nixpkgs) gitMinimal;

  docs = stdenv.mkDerivation {
    name = "docs";
    src = subpath ./doc;
    buildInputs = with nixpkgs; [ pandoc bash antora gitMinimal ];

    buildPhase = ''
      patchShebangs .
      # Make this a git repo, to please antora
      git -C .. init
      git add .
      git config user.name "Nobody"
      git config user.email "nobody@example.com"
      git commit -m 'Dummy commit for antora'
      export HOME=$PWD
      export MOC_JS=${js.moc}/bin/moc.js
      export MOTOKO_BASE=${base-src}
      make
    '';

    installPhase = ''
      mkdir -p $out
      mv overview-slides.html $out/
      mv build/site/* $out/
      mkdir -p $out/nix-support
      echo "report guide $out docs/language-guide/motoko.html" >> $out/nix-support/hydra-build-products
      echo "report slides $out overview-slides.html" >> $out/nix-support/hydra-build-products
    '';
  };

  check-formatting = stdenv.mkDerivation {
    name = "check-formatting";
    buildInputs = with nixpkgs; [ ocamlformat ];
    src = subpath "./src";
    doCheck = true;
    phases = "unpackPhase checkPhase installPhase";
    installPhase = "touch $out";
    checkPhase = ''
      ocamlformat --check languageServer/*.{ml,mli} docs/*.{ml,mli}
    '';
  };

  check-rts-formatting = stdenv.mkDerivation {
    name = "check-rts-formatting";
    buildInputs = [ nixpkgs.cargo-nightly nixpkgs.rustfmt ];
    src = subpath ./rts;
    doCheck = true;
    phases = "unpackPhase checkPhase installPhase";
    checkPhase = ''
      echo "If this fails, run `make -C rts format`"
      cargo fmt --verbose --manifest-path motoko-rts/Cargo.toml -- --check
      cargo fmt --verbose --manifest-path motoko-rts-tests/Cargo.toml -- --check
    '';
    installPhase = "touch $out";
  };

  base-src = stdenv.mkDerivation {
    name = "base-src";
    phases = "unpackPhase installPhase";
    src = nixpkgs.sources.motoko-base + "/src";
    installPhase = ''
      mkdir -p $out
      cp -rv * $out
    '';
  };

  base-tests = stdenv.mkDerivation {
    name = "base-tests";
    src = nixpkgs.sources.motoko-base;
    phases = "unpackPhase checkPhase installPhase";
    doCheck = true;
    installPhase = "touch $out";
    checkInputs = [
      nixpkgs.wasmtime
      moc
    ];
    checkPhase = ''
      make MOC=moc VESSEL_PKGS="--package matchers ${nixpkgs.sources.motoko-matchers}/src" -C test
    '';
  };

  guide-examples-tc =  stdenv.mkDerivation {
    name = "guid-examples-tc";
    src = subpath doc/modules/language-guide/examples;
    phases = "unpackPhase checkPhase installPhase";
    doCheck = true;
    MOTOKO_BASE = base-src;
    installPhase = "touch $out";
    checkInputs = [
      moc
    ];
    checkPhase = ''
      patchShebangs .
      ./check.sh
    '';
  };

  base-doc = stdenv.mkDerivation {
    name = "base-doc";
    src = nixpkgs.sources.motoko-base;
    phases = "unpackPhase buildPhase installPhase";
    doCheck = true;
    buildInputs = [ mo-doc ];
    buildPhase = ''
      mo-doc
    '';
    installPhase = ''
      mkdir -p $out
      cp -rv docs/* $out/

      mkdir -p $out/nix-support
      echo "report docs $out index.html" >> $out/nix-support/hydra-build-products
    '';
  };

  check-generated = nixpkgs.runCommandNoCC "check-generated" {
      nativeBuildInputs = [ nixpkgs.diffutils ];
      expected = import ./nix/generate.nix { pkgs = nixpkgs; };
      dir = ./nix/generated;
    } ''
      diff -r -U 3 $expected $dir
      touch $out
    '';

  # Checks that doc/modules/language-guide/examples/grammar.txt is up-to-date
  check-grammar = stdenv.mkDerivation {
      name = "check-grammar";
      src = subpath ./src/gen-grammar;
      phases = "unpackPhase buildPhase installPhase";
      buildInputs = [ nixpkgs.diffutils nixpkgs.bash nixpkgs.ocamlPackages.obelisk ];
      buildPhase = ''
        patchShebangs .
        ./gen-grammar.sh ${./src/mo_frontend/parser.mly} > expected
        echo "If the following fails, please run:"
        echo "nix-shell --command 'make -C src grammar'"
        diff -r -U 3 ${./doc/modules/language-guide/examples/grammar.txt} expected
        echo "ok, all good"
      '';
      installPhase = ''
        touch $out
      '';
    };

  check-error-codes = stdenv.mkDerivation {
      name = "check-error-codes";
      src = subpath ./test;
      phases = "unpackPhase buildPhase installPhase";
      buildInputs = [ nixpkgs.python3 ];
      buildPhase = ''
      patchShebangs .
      ./check-error-codes.py ${./src/lang_utils/error_codes.ml}
      '';
      installPhase = ''
        touch $out
      '';
  };

  all-systems-go = nixpkgs.releaseTools.aggregate {
    name = "all-systems-go";
    constituents = [
      moc
      mo-ide
      mo-doc
      didc
      deser
      samples
      rts
      base-src
      base-tests
      base-doc
      docs
      ic-ref-run
      shell
      check-formatting
      check-rts-formatting
      check-generated
      check-grammar
      check-error-codes
    ] ++
    builtins.attrValues (builtins.removeAttrs tests ["qc"]) ++
    builtins.attrValues js;
  };

  shell = stdenv.mkDerivation {
    name = "motoko-shell";

    #
    # Since building moc, and testing it, are two different derivations in we
    # have to create a fake derivation for `nix-shell` that commons up the
    # build dependencies of the two to provide a build environment that offers
    # both, while not actually building `moc`
    #
    propagatedBuildInputs =
      let dont_build = [ moc mo-ld didc deser candid-tests ]; in
      nixpkgs.lib.lists.unique (builtins.filter (i: !(builtins.elem i dont_build)) (
        commonBuildInputs nixpkgs ++
        rts.buildInputs ++
        js.moc.buildInputs ++
        docs.buildInputs ++
        check-rts-formatting.buildInputs ++
        builtins.concatMap (d: d.buildInputs or []) (builtins.attrValues tests) ++
        [ nixpkgs.ncurses
          nixpkgs.ocamlPackages.merlin
          nixpkgs.ocamlformat
          nixpkgs.ocamlPackages.utop
          nixpkgs.niv
          nixpkgs.rlwrap # for `rlwrap moc`
        ]
      ));

    shellHook = llvmEnv + ''
      # Include our wrappers in the PATH
      export PATH="${toString ./bin}:$PATH"
      # some cleanup of environment variables otherwise set by nix-shell
      # that would be confusing in interactive use
      unset XDG_DATA_DIRS
    '';
    ESM=nixpkgs.sources.esm;
    TOMMATHSRC = nixpkgs.sources.libtommath;
    MUSLSRC = "${nixpkgs.sources.musl-wasi}/libc-top-half/musl";
    MUSL_WASI_SYSROOT = musl-wasi-sysroot;
    LOCALE_ARCHIVE = nixpkgs.lib.optionalString stdenv.isLinux "${nixpkgs.glibcLocales}/lib/locale/locale-archive";
    MOTOKO_BASE = base-src;
    CANDID_TESTS = "${nixpkgs.sources.candid}/test";

    # allow building this as a derivation, so that hydra builds and caches
    # the dependencies of shell
    # Also mention the dependencies in the output, so that after `nix-build -A
    # shell` (or just `nix-build`) they are guaranteed to be present in the
    # local nix store.
    phases = ["installPhase" "fixupPhase"];
    installPhase = ''
      mkdir $out
    '';
    preferLocalBuild = true;
    allowSubstitutes = true;
  };
}<|MERGE_RESOLUTION|>--- conflicted
+++ resolved
@@ -191,11 +191,7 @@
         name = "motoko-rts-deps";
         src = subpath ./rts;
         sourceRoot = "rts/motoko-rts-tests";
-<<<<<<< HEAD
-        sha256 = "1laiq2z1r9fbmzrwipmj7nqz6hfa87cs2qa59bmfgm10djhwhp8m";
-=======
-        sha256 = "129gfmn96vm7di903pxirg7zybl83q6nkwiqr3rsy7l1q8667kxx";
->>>>>>> 692bdb0a
+        sha256 = "1sc39ny20kmhlqsgd07f9j85k5k4sdi5hg09195whrpglf3msn0s";
         copyLockfile = true;
       };
 
