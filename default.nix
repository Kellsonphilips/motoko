{
  replay ? 0,
  system ? builtins.currentSystem,

  # version to embed in the release. Used by `.github/workflows/release.yml`
  releaseVersion ? null,
}:

let nixpkgs = import ./nix { inherit system; }; in

let stdenv = nixpkgs.stdenv; in

let subpath = import ./nix/gitSource.nix; in

let ic-hs-pkgs = import nixpkgs.sources.ic-hs { inherit (nixpkgs) system; }; in
let ic-ref-run =
  # copy out the binary, to remove dependencies on the libraries
  nixpkgs.runCommandNoCC "ic-ref-run" {} ''
      mkdir -p $out/bin
      cp ${ic-hs-pkgs.ic-hs}/bin/ic-ref-run $out/bin
  ''; in

let haskellPackages = nixpkgs.haskellPackages.override {
      overrides = import nix/haskell-packages.nix nixpkgs subpath;
    }; in
let
  rtsBuildInputs = with nixpkgs; [
    # pulls in clang (wrapped) and clang-13 (unwrapped)
    llvmPackages_13.clang
    # pulls in wasm-ld
    llvmPackages_13.lld
    llvmPackages_13.bintools
    rustc-nightly
    cargo-nightly
    wasmtime
    rust-bindgen
    python3
  ] ++ pkgs.lib.optional pkgs.stdenv.isDarwin [
    libiconv
  ];

  llvmEnv = ''
    # When compiling to wasm, we want to have more control over the flags,
    # so we do not use the nix-provided wrapper in clang
    export WASM_CLANG="clang-13"
    export WASM_LD=wasm-ld
    # because we use the unwrapped clang, we have to pass in some flags/paths
    # that otherwise the wrapped clang would take care for us
    export WASM_CLANG_LIB="${nixpkgs.llvmPackages_13.clang-unwrapped.lib}"

    # When compiling natively, we want to use `clang` (which is a nixpkgs
    # provided wrapper that sets various include paths etc).
    # But for some reason it does not handle building for Wasm well, so
    # there we use plain clang-13. There is no stdlib there anyways.
    export CLANG="${nixpkgs.clang_13}/bin/clang"
  '';
in

# When building for linux (but not in nix-shell) we build statically
let is_static = !nixpkgs.stdenv.isDarwin; in

let staticpkgs = if is_static then nixpkgs.pkgsMusl else nixpkgs; in

# This branches on the pkgs, which is either
# normal nixpkgs (nix-shell, darwin)
# nixpkgs.pkgsMusl for static building (release builds)
let commonBuildInputs = pkgs:
  [
    pkgs.dune_2
    pkgs.ocamlPackages.ocaml
    pkgs.ocamlPackages.atdgen
    pkgs.ocamlPackages.checkseum
    pkgs.ocamlPackages.findlib
    pkgs.ocamlPackages.menhir
    pkgs.ocamlPackages.menhirLib
    pkgs.ocamlPackages.cow
    pkgs.ocamlPackages.num
    pkgs.ocamlPackages.stdint
    pkgs.ocamlPackages.wasm
    pkgs.ocamlPackages.vlq
    pkgs.ocamlPackages.zarith
    pkgs.ocamlPackages.yojson
    pkgs.ocamlPackages.ppxlib
    pkgs.ocamlPackages.ppx_blob
    pkgs.ocamlPackages.ppx_inline_test
    pkgs.ocamlPackages.ocaml-migrate-parsetree
    pkgs.ocamlPackages.ppx_tools_versioned
    pkgs.ocamlPackages.bisect_ppx
    pkgs.ocamlPackages.obelisk
    pkgs.ocamlPackages.uucp
    pkgs.perl
    pkgs.removeReferencesTo
  ]; in

let ocaml_exe = name: bin: rts:
  let
    profile =
      if is_static
      then "release-static"
      else "release";
  in
    staticpkgs.stdenv.mkDerivation {
      inherit name;

      allowedRequisites = [];

      src = subpath ./src;

      buildInputs = commonBuildInputs staticpkgs;

      MOTOKO_RELEASE = releaseVersion;

      extraDuneOpts = "";

      # we only need to include the wasm statically when building moc, not
      # other binaries
      buildPhase = ''
        patchShebangs .
      '' + nixpkgs.lib.optionalString (rts != null)''
        ./rts/gen.sh ${rts}/rts
      '' + ''
        make DUNE_OPTS="--display=short --profile ${profile} $extraDuneOpts" ${bin}
      '';

      installPhase = ''
        mkdir -p $out/bin
        cp --verbose --dereference ${bin} $out/bin
      '' + nixpkgs.lib.optionalString nixpkgs.stdenv.isDarwin ''
        # there are references to darwin system libraries
        # in the binaries. But curiously, we can remove them
        # an the binaries still work. They are essentially static otherwise.
        remove-references-to \
          -t ${nixpkgs.darwin.Libsystem} \
          -t ${nixpkgs.darwin.CF} \
          -t ${nixpkgs.libiconv} \
          $out/bin/*
      '' + ''
        # also, there is a refernece to /nix/store/…/share/menhir/standard.mly.
        # Let's remove that, too
        remove-references-to \
          -t ${staticpkgs.ocamlPackages.menhir} \
          $out/bin/*
        # sanity check
        $out/bin/* --help >/dev/null
      '';
    };

  musl-wasi-sysroot = stdenv.mkDerivation {
    name = "musl-wasi-sysroot";
    src = nixpkgs.sources.musl-wasi;
    phases = [ "unpackPhase" "installPhase" ];
    installPhase = ''
      make SYSROOT="$out" include_dirs
    '';
  };
in

rec {
  rts =
    let
      # Build Rust package cargo-vendor-tools
      cargoVendorTools = nixpkgs.rustPlatform.buildRustPackage rec {
        name = "cargo-vendor-tools";
        src = subpath "./rts/${name}/";
        cargoSha256 = "sha256:0kq1r2aqhpvg739ljmbr9f6101rfwadnmvjddq297xww6r0mkfqa";
      };

      # Path to vendor-rust-std-deps, provided by cargo-vendor-tools
      vendorRustStdDeps = "${cargoVendorTools}/bin/vendor-rust-std-deps";

      # SHA256 of Rust std deps
      rustStdDepsHash = "sha256:1nky4lrj8vd55h2lg4r0vhfg15xm2gfkbjv783qdkxy8afqagqph";

      # Vendor directory for Rust std deps
      rustStdDeps = nixpkgs.stdenvNoCC.mkDerivation {
        name = "rustc-std-deps";

        nativeBuildInputs = with nixpkgs; [
          curl
        ];

        buildCommand = ''
          mkdir $out
          cd $out
          ${vendorRustStdDeps} ${nixpkgs.rustc-nightly} .
        '';

        outputHash = rustStdDepsHash;
        outputHashAlgo = "sha256";
        outputHashMode = "recursive";
      };

      # Vendor tarball of the RTS
      rtsDeps = nixpkgs.rustPlatform.fetchCargoTarball {
        name = "motoko-rts-deps";
        src = subpath ./rts;
        sourceRoot = "rts/motoko-rts-tests";
        sha256 = "sha256-VKNXQ7uT5njmZ4RlF1Lebyy7hPSw+KRjG8ntCXfw/Y4";
        copyLockfile = true;
      };

      # Unpacked RTS deps
      rtsDepsUnpacked = nixpkgs.stdenvNoCC.mkDerivation {
        name = rtsDeps.name + "-unpacked";
        buildCommand = ''
          tar xf ${rtsDeps}
          mv *.tar.gz $out
        '';
      };

      # All dependencies needed to build the RTS, including Rust std deps, to
      # allow `cargo -Zbuild-std`. (rust-lang/wg-cargo-std-aware#23)
      allDeps = nixpkgs.symlinkJoin {
        name = "merged-rust-deps";
        paths = [
          rtsDepsUnpacked
          rustStdDeps
        ];
      };
    in

    stdenv.mkDerivation {
      name = "moc-rts";

      src = subpath ./rts;

      nativeBuildInputs = [ nixpkgs.makeWrapper nixpkgs.removeReferencesTo nixpkgs.cacert ];

      buildInputs = rtsBuildInputs;

      preBuild = ''
        export CARGO_HOME=$PWD/cargo-home

        # This replicates logic from nixpkgs’ pkgs/build-support/rust/default.nix
        mkdir -p $CARGO_HOME
        echo "Using vendored sources from ${rtsDeps}"
        unpackFile ${allDeps}
        cat > $CARGO_HOME/config <<__END__
          [source."crates-io"]
          "replace-with" = "vendored-sources"

          [source."vendored-sources"]
          "directory" = "$(stripHash ${allDeps})"
        __END__

        ${llvmEnv}
        export TOMMATHSRC=${nixpkgs.sources.libtommath}
        export MUSLSRC=${nixpkgs.sources.musl-wasi}/libc-top-half/musl
        export MUSL_WASI_SYSROOT=${musl-wasi-sysroot}
      '';

      doCheck = true;

      checkPhase = ''
        make test
      '';

      installPhase = ''
        mkdir -p $out/rts
        cp mo-rts.wasm $out/rts
        cp mo-rts-debug.wasm $out/rts
      '';

      # This needs to be self-contained. Remove mention of nix path in debug
      # message.
      preFixup = ''
        remove-references-to \
          -t ${nixpkgs.rustc-nightly} \
          -t ${rtsDeps} \
          -t ${rustStdDeps} \
          $out/rts/mo-rts.wasm $out/rts/mo-rts-debug.wasm
      '';

      allowedRequisites = [];
    };

  moc = ocaml_exe "moc" "moc" rts;
  mo-ld = ocaml_exe "mo-ld" "mo-ld" null;
  mo-ide = ocaml_exe "mo-ide" "mo-ide" null;
  mo-doc = ocaml_exe "mo-doc" "mo-doc" null;
  didc = ocaml_exe "didc" "didc" null;
  deser = ocaml_exe "deser" "deser" null;
  candid-tests = ocaml_exe "candid-tests" "candid-tests" null;

  # executable built with coverage:
  coverage_bins = builtins.listToAttrs (nixpkgs.lib.flip map [moc mo-ld didc deser ] (drv:
    { name = drv.name;
      value = drv.overrideAttrs(old : {
        name = "${old.name}-coverage";
        extraDuneOpts="--instrument-with bisect_ppx";
        installPhase = old.installPhase + ''
          # The coverage report needs access to sources, including generated ones
          # like _build/parser.ml
          mkdir $out/src
          find -name \*.ml -print0 | xargs -0 cp -t $out/src --parents
        '';
        allowedRequisites = null;
      });
    }));

  # “our” Haskell packages
  inherit (haskellPackages) lsp-int qc-motoko;

  inherit ic-ref-run;

  tests = let
    testDerivationArgs = {
      # by default, an empty source directory. how to best get an empty directory?
      src = builtins.path { name = "empty"; path = ./nix; filter = p: t: false; };
      phases = "unpackPhase checkPhase installPhase";
      doCheck = true;
      installPhase = "touch $out";
    };

    testDerivationDeps =
      (with nixpkgs; [ wabt bash perl getconf moreutils nodejs-16_x sources.esm ]) ++
      [ filecheck wasmtime ];


    # extra deps for test/ld
    ldTestDeps =
      with nixpkgs; [ llvmPackages_13.bintools llvmPackages_13.clang ];

    testDerivation = args:
      stdenv.mkDerivation (testDerivationArgs // args);

    ocamlTestDerivation = args:
      staticpkgs.stdenv.mkDerivation (testDerivationArgs // args);

    # we test each subdirectory of test/ in its own derivation with
    # cleaner dependencies, for more parallelism, more caching
    # and better feedback about what aspect broke
    # so include from test/ only the common files, plus everything in test/${dir}/
    test_src = dir:
      with nixpkgs.lib;
      cleanSourceWith {
        filter = path: type:
          let relPath = removePrefix (toString ./test + "/") (toString path); in
          type != "directory" || hasPrefix "${dir}/" "${relPath}/";
        src = subpath ./test;
        name = "test-${dir}-src";
      };

    test_subdir = dir: deps:
      testDerivation {
        src = test_src dir;
        buildInputs = deps ++ testDerivationDeps;

        checkPhase = ''
            patchShebangs .
            ${llvmEnv}
            export ESM=${nixpkgs.sources.esm}
            type -p moc && moc --version
            make -C ${dir}
          '';
      };

    # Run a variant with sanity checking on
    snty_subdir = dir: deps:
      (test_subdir dir deps).overrideAttrs (args: {
          EXTRA_MOC_ARGS = "--sanity-checks";
      });

    compacting_gc_subdir = dir: deps:
      (test_subdir dir deps).overrideAttrs (args: {
          EXTRA_MOC_ARGS = "--sanity-checks --compacting-gc";
      });

    perf_subdir = dir: deps:
      (test_subdir dir deps).overrideAttrs (args: {
        checkPhase = ''
          mkdir -p $out
          export PERF_OUT=$out/stats.csv
        '' + args.checkPhase + ''
          # sanity check
          if ! grep -q ^gas/ $out/stats.csv
          then
            echo "perf stats do not include gas. change in drun output format?" >&2
            exit 1
          fi
        '';
      });

    qc = testDerivation {
      buildInputs =
        [ moc wasmtime haskellPackages.qc-motoko nixpkgs.drun ];
      checkPhase = ''
	export LANG=C.utf8 # for haskell
        qc-motoko${nixpkgs.lib.optionalString (replay != 0)
            " --quickcheck-replay=${toString replay}"}
      '';
    };

    lsp = testDerivation {
      src = subpath ./test/lsp-int-test-project;
      buildInputs = [ moc haskellPackages.lsp-int ];
      checkPhase = ''
        echo running lsp-int
	export LANG=C.utf8 # for haskell
        lsp-int ${mo-ide}/bin/mo-ide .
      '';
    };

    unit = ocamlTestDerivation {
      src = subpath ./src;
      buildInputs = commonBuildInputs staticpkgs;
      checkPhase = ''
        patchShebangs .
        make DUNE_OPTS="--display=short" unit-tests
      '';
      installPhase = ''
        touch $out
      '';
    };

    candid = testDerivation {
      buildInputs = [ moc wasmtime candid-tests ];
      checkPhase = ''
        candid-tests -i ${nixpkgs.sources.candid}/test
      '';
    };

    profiling-graphs = testDerivation {
      src = test_src "perf";
      buildInputs =
        (with nixpkgs; [ perl wabt wasm-profiler-instrument wasm-profiler-postproc flamegraph-bin ]) ++
        [ moc nixpkgs.drun ];
      checkPhase = ''
        patchShebangs .
        type -p moc && moc --version
        type -p drun && drun --version
        ./profile-report.sh
      '';
      installPhase = ''
        mv _profile $out;
      '';
    };


    fix_names = builtins.mapAttrs (name: deriv:
      deriv.overrideAttrs (_old: { name = "test-${name}"; })
    );

    coverage = testDerivation {
      # this runs all subdirectories, so let's just depend on all of test/
      src = subpath ./test;
      buildInputs =
          builtins.attrValues coverage_bins ++
          [ nixpkgs.ocamlPackages.bisect_ppx ] ++
          testDerivationDeps ++
          ldTestDeps;

      checkPhase = ''
          patchShebangs .
          ${llvmEnv}
          export ESM=${nixpkgs.sources.esm}
          export SOURCE_PATHS="${
            builtins.concatStringsSep " " (map (d: "${d}/src") (builtins.attrValues coverage_bins))
          }"
          type -p moc && moc --version
          make coverage
      '';
      installPhase = ''
        mv coverage $out;
        mkdir -p $out/nix-support
        echo "report coverage $out index.html" >> $out/nix-support/hydra-build-products
      '';
    };

  in fix_names ({
      run        = test_subdir "run"        [ moc ] ;
      run-dbg    = snty_subdir "run"        [ moc ] ;
      ic-ref-run = test_subdir "run-drun"   [ moc ic-ref-run ];
      ic-ref-run-compacting-gc = compacting_gc_subdir "run-drun" [ moc ic-ref-run ] ;
      drun       = test_subdir "run-drun"   [ moc nixpkgs.drun ];
      drun-dbg   = snty_subdir "run-drun"   [ moc nixpkgs.drun ];
      drun-compacting-gc = compacting_gc_subdir "run-drun" [ moc nixpkgs.drun ] ;
      fail       = test_subdir "fail"       [ moc ];
      repl       = test_subdir "repl"       [ moc ];
      ld         = test_subdir "ld"         ([ mo-ld ] ++ ldTestDeps);
      idl        = test_subdir "idl"        [ didc ];
      mo-idl     = test_subdir "mo-idl"     [ moc didc ];
      trap       = test_subdir "trap"       [ moc ];
      run-deser  = test_subdir "run-deser"  [ deser ];
      perf       = perf_subdir "perf"       [ moc nixpkgs.drun ];
      inherit qc lsp unit candid profiling-graphs coverage;
    }) // { recurseForDerivations = true; };

  samples = stdenv.mkDerivation {
    name = "samples";
    src = subpath ./samples;
    buildInputs = [ moc ];
    buildPhase = ''
      patchShebangs .
      make all
    '';
    installPhase = ''
      touch $out
    '';
  };

  js =
    let mk = n:
      stdenv.mkDerivation {
        name = "${n}.js";
        src = subpath ./src;
        buildInputs = commonBuildInputs nixpkgs ++ [
          nixpkgs.ocamlPackages.js_of_ocaml
          nixpkgs.ocamlPackages.js_of_ocaml-ppx
          nixpkgs.nodejs-16_x
        ];
        buildPhase = ''
          patchShebangs .
          '' + nixpkgs.lib.optionalString (rts != null)''
          ./rts/gen.sh ${rts}/rts/
          '' + ''
          make DUNE_OPTS="--profile=release" ${n}.js
        '';
        installPhase = ''
          mkdir -p $out
          mkdir -p $out/bin
          cp --verbose --dereference ${n}.js $out/bin
        '';
        doInstallCheck = true;
        test = ./test + "/test-${n}.js";
        installCheckPhase = ''
          NODE_PATH=$out/bin node $test
        '';
      };
    in
    {
      moc = mk "moc";
      moc_interpreter = mk "moc_interpreter";
      didc = mk "didc";
      recurseForDerivations = true;
    };

  inherit (nixpkgs) wabt wasmtime wasm;

  filecheck = nixpkgs.runCommandNoCC "FileCheck" {} ''
    mkdir -p $out/bin
    cp ${nixpkgs.llvm}/bin/FileCheck $out/bin
  '';

  # gitMinimal is used by nix/gitSource.nix; building it here warms the nix cache
  inherit (nixpkgs) gitMinimal;

  docs = stdenv.mkDerivation {
    name = "docs";
    src = subpath ./doc;
    buildInputs = with nixpkgs; [ pandoc bash antora gitMinimal ];

    buildPhase = ''
      patchShebangs .
      # Make this a git repo, to please antora
      git -C .. init
      git add .
      git config user.name "Nobody"
      git config user.email "nobody@example.com"
      git commit -m 'Dummy commit for antora'
      export HOME=$PWD
      export MOC_JS=${js.moc}/bin/moc.js
      export MOTOKO_BASE=${base-src}
      make
    '';

    installPhase = ''
      mkdir -p $out
      mv overview-slides.html $out/
      mv build/site/* $out/
    '';
  };

  check-formatting = stdenv.mkDerivation {
    name = "check-formatting";
    buildInputs = with nixpkgs; [ ocamlformat ];
    src = subpath ./src;
    doCheck = true;
    phases = "unpackPhase checkPhase installPhase";
    installPhase = "touch $out";
    checkPhase = ''
      ocamlformat --check languageServer/*.{ml,mli} docs/*.{ml,mli}
    '';
  };

  check-rts-formatting = stdenv.mkDerivation {
    name = "check-rts-formatting";
    buildInputs = [ nixpkgs.cargo-nightly nixpkgs.rustfmt ];
    src = subpath ./rts;
    doCheck = true;
    phases = "unpackPhase checkPhase installPhase";
    checkPhase = ''
      echo "If this fails, run `make -C rts format`"
      cargo fmt --verbose --manifest-path motoko-rts/Cargo.toml -- --check
      cargo fmt --verbose --manifest-path motoko-rts-tests/Cargo.toml -- --check
    '';
    installPhase = "touch $out";
  };

  base-src = stdenv.mkDerivation {
    name = "base-src";
    phases = "unpackPhase installPhase";
    src = nixpkgs.sources.motoko-base + "/src";
    installPhase = ''
      mkdir -p $out
      cp -rv * $out
    '';
  };

  base-tests = stdenv.mkDerivation {
    name = "base-tests";
    src = nixpkgs.sources.motoko-base;
    phases = "unpackPhase checkPhase installPhase";
    doCheck = true;
    installPhase = "touch $out";
    checkInputs = [
      nixpkgs.wasmtime
      moc
    ];
    checkPhase = ''
      make MOC=moc VESSEL_PKGS="--package matchers ${nixpkgs.sources.motoko-matchers}/src" -C test
    '';
  };

  guide-examples-tc =  stdenv.mkDerivation {
    name = "guid-examples-tc";
    src = subpath ./doc/modules/language-guide/examples;
    phases = "unpackPhase checkPhase installPhase";
    doCheck = true;
    MOTOKO_BASE = base-src;
    installPhase = "touch $out";
    checkInputs = [
      moc
    ];
    checkPhase = ''
      patchShebangs .
      ./check.sh
    '';
  };

  base-doc = stdenv.mkDerivation {
    name = "base-doc";
    src = nixpkgs.sources.motoko-base;
    phases = "unpackPhase buildPhase installPhase";
    doCheck = true;
    buildInputs = [ mo-doc ];
    buildPhase = ''
      mo-doc
    '';
    installPhase = ''
      mkdir -p $out
      cp -rv docs/* $out/
    '';
  };

  report-site = nixpkgs.runCommandNoCC "report-site" {
    buildInputs = [ nixpkgs.tree ];
  } ''
    mkdir -p $out
    ln -s ${base-doc} $out/base-doc
    ln -s ${docs} $out/docs
    ln -s ${tests.profiling-graphs} $out/flamegraphs
    ln -s ${tests.coverage} $out/coverage
    cd $out;
    # generate a simple index.html, listing the entry points
    ( echo docs/overview-slides.html;
      echo docs/docs/language-guide/motoko.html;
      echo base-doc/
      echo coverage/
      echo flamegraphs/ ) | \
      tree -H . -l --fromfile -T "Motoko build reports" > index.html
  '';

  check-generated = nixpkgs.runCommandNoCC "check-generated" {
      nativeBuildInputs = [ nixpkgs.diffutils ];
      expected = import ./nix/generate.nix { pkgs = nixpkgs; };
      dir = ./nix/generated;
    } ''
      diff -r -U 3 $expected $dir
      touch $out
    '';

  # Checks that doc/modules/language-guide/examples/grammar.txt is up-to-date
  check-grammar = stdenv.mkDerivation {
      name = "check-grammar";
      src = subpath ./src/gen-grammar;
      phases = "unpackPhase buildPhase installPhase";
      buildInputs = [ nixpkgs.diffutils nixpkgs.bash nixpkgs.ocamlPackages.obelisk ];
      buildPhase = ''
        patchShebangs .
        ./gen-grammar.sh ${./src/mo_frontend/parser.mly} > expected
        echo "If the following fails, please run:"
        echo "nix-shell --command 'make -C src grammar'"
        diff -r -U 3 ${./doc/modules/language-guide/examples/grammar.txt} expected
        echo "ok, all good"
      '';
      installPhase = ''
        touch $out
      '';
    };

  check-error-codes = stdenv.mkDerivation {
      name = "check-error-codes";
      src = subpath ./test;
      phases = "unpackPhase buildPhase installPhase";
      buildInputs = [ nixpkgs.python3 ];
      buildPhase = ''
      patchShebangs .
      ./check-error-codes.py ${./src/lang_utils/error_codes.ml}
      '';
      installPhase = ''
        touch $out
      '';
  };

  all-systems-go = nixpkgs.releaseTools.aggregate {
    name = "all-systems-go";
    constituents = [
      moc
      mo-ide
      mo-doc
      didc
      deser
      samples
      rts
      base-src
      base-tests
      base-doc
      docs
      report-site
      ic-ref-run
      shell
      check-formatting
      check-rts-formatting
      check-generated
      check-grammar
      check-error-codes
    ] ++
    builtins.attrValues tests ++
    builtins.attrValues js;
  };

  shell = stdenv.mkDerivation {
    name = "motoko-shell";

    #
    # Since building moc, and testing it, are two different derivations in we
    # have to create a fake derivation for `nix-shell` that commons up the
    # build dependencies of the two to provide a build environment that offers
    # both, while not actually building `moc`
    #
    propagatedBuildInputs =
      let dont_build =
        [ moc mo-ld didc deser candid-tests ] ++
        builtins.attrValues coverage_bins;
      in
      nixpkgs.lib.lists.unique (builtins.filter (i: !(builtins.elem i dont_build)) (
        commonBuildInputs nixpkgs ++
        rts.buildInputs ++
        js.moc.buildInputs ++
        docs.buildInputs ++
        check-rts-formatting.buildInputs ++
        builtins.concatMap (d: d.buildInputs or []) (builtins.attrValues tests) ++
        [ nixpkgs.ncurses
          nixpkgs.ocamlPackages.merlin
          nixpkgs.ocamlformat
          nixpkgs.ocamlPackages.utop
          nixpkgs.fswatch
          nixpkgs.niv
          nixpkgs.nix-update
          nixpkgs.rlwrap # for `rlwrap moc`
        ]
      ));

    shellHook = llvmEnv + ''
      # Include our wrappers in the PATH
      export PATH="${toString ./bin}:$PATH"
      # some cleanup of environment variables otherwise set by nix-shell
      # that would be confusing in interactive use
      unset XDG_DATA_DIRS
    '';
    ESM=nixpkgs.sources.esm;
    TOMMATHSRC = nixpkgs.sources.libtommath;
    MUSLSRC = "${nixpkgs.sources.musl-wasi}/libc-top-half/musl";
    MUSL_WASI_SYSROOT = musl-wasi-sysroot;
    LOCALE_ARCHIVE = nixpkgs.lib.optionalString stdenv.isLinux "${nixpkgs.glibcLocales}/lib/locale/locale-archive";
    MOTOKO_BASE = base-src;
    CANDID_TESTS = "${nixpkgs.sources.candid}/test";

<<<<<<< HEAD
    # allow building this as a derivation, so that CI builds and caches
    # the dependencies of shell
    # Also mention the dependencies in the output, so that after `nix-build -A
    # shell` (or just `nix-build`) they are guaranteed to be present in the
    # local nix store.
=======
    # allow building this as a derivation, so that hydra builds and caches
    # the dependencies of shell.
    #
    # Note that we are using propagatedBuildInputs above, not just buildInputs.
    # This means that the dependencies end up in the output path, in
    # /nix/store/13d…da6-motoko-shell/nix-support/propagated-build-inputs
    # so that after `nix-build -A shell` (or just `nix-build`) they are guaranteed
    # to be present in the local nix store (else this might just download an
    # empty build result path from the nix cache.)
>>>>>>> c65020b3
    phases = ["installPhase" "fixupPhase"];
    installPhase = ''
      mkdir $out
    '';
    preferLocalBuild = true;
    allowSubstitutes = true;
  };
}<|MERGE_RESOLUTION|>--- conflicted
+++ resolved
@@ -787,14 +787,7 @@
     MOTOKO_BASE = base-src;
     CANDID_TESTS = "${nixpkgs.sources.candid}/test";
 
-<<<<<<< HEAD
     # allow building this as a derivation, so that CI builds and caches
-    # the dependencies of shell
-    # Also mention the dependencies in the output, so that after `nix-build -A
-    # shell` (or just `nix-build`) they are guaranteed to be present in the
-    # local nix store.
-=======
-    # allow building this as a derivation, so that hydra builds and caches
     # the dependencies of shell.
     #
     # Note that we are using propagatedBuildInputs above, not just buildInputs.
@@ -803,7 +796,6 @@
     # so that after `nix-build -A shell` (or just `nix-build`) they are guaranteed
     # to be present in the local nix store (else this might just download an
     # empty build result path from the nix cache.)
->>>>>>> c65020b3
     phases = ["installPhase" "fixupPhase"];
     installPhase = ''
       mkdir $out
