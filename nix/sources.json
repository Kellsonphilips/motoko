{
    "common": {
        "ref": "master",
        "repo": "ssh://git@github.com/dfinity-lab/common",
        "rev": "027bda4a40176ef3eb676610d8673affe6cde81c",
        "type": "git"
    },
    "dfinity": {
        "ref": "master",
        "repo": "ssh://git@github.com/dfinity-lab/dfinity",
        "rev": "bc61257285871a32d2f15f4505d286b0a3343f14",
        "type": "git"
    },
    "esm": {
        "builtin": false,
        "sha256": "116k10q9v0yzpng9bgdx3xrjm2kppma2db62mnbilbi66dvrvz9q",
        "type": "tarball",
        "url": "https://registry.npmjs.org/esm/-/esm-3.2.25.tgz",
        "url_template": "https://registry.npmjs.org/esm/-/esm-<version>.tgz",
        "version": "3.2.25"
    },
    "ic-ref": {
        "ref": "release-0.2",
        "repo": "ssh://git@github.com/dfinity-lab/ic-ref",
        "rev": "0506a59ab9e55cdd537e90d0e06c576aec119295",
        "type": "git"
    },
    "libtommath": {
        "builtin": false,
        "description": "LibTomMath is a free open source portable number theoretic multiple-precision integer library written entirely in C.",
        "homepage": "https://www.libtom.net",
        "owner": "libtom",
        "repo": "libtommath",
        "sha256": "0cj4xdbh874hi8hx9ajygqk5411cnv260mfjrn68fsi9a6dw56ff",
        "type": "tarball",
        "url": "https://github.com/libtom/libtommath/archive/v1.2.0.tar.gz",
        "url_template": "https://github.com/<owner>/<repo>/archive/<version>.tar.gz",
        "version": "v1.2.0"
    },
    "motoko-base": {
        "ref": "next-moc",
        "repo": "ssh://git@github.com/dfinity-lab/motoko-base",
        "rev": "db9c494dc344f5de182061bbde3aa68c1a117802",
        "type": "git"
    },
    "musl-wasi": {
        "branch": "master",
        "builtin": false,
        "description": "WASI libc implementation for WebAssembly",
        "homepage": "https://wasi.dev",
        "owner": "WebAssembly",
        "repo": "wasi-libc",
        "rev": "86550c37ab14962233f73413ea0e0c0e57d056d7",
        "sha256": "16qbfkvsz8ks73r1jmwy0q8dshzmbj6cc72zvb7krin0dhmb5krf",
        "type": "tarball",
        "url": "https://github.com/WebAssembly/wasi-libc/archive/86550c37ab14962233f73413ea0e0c0e57d056d7.tar.gz",
        "url_template": "https://github.com/<owner>/<repo>/archive/<rev>.tar.gz"
    },
    "nixpkgs": {
<<<<<<< HEAD
        "branch": "dfinity",
        "description": "Nix Packages collection",
        "homepage": "https://github.com/NixOS/nixpkgs",
        "owner": "ggreif",
        "repo": "nixpkgs",
        "rev": "c79d508bf1bf3440d82ba1bd77f0b72766e74d80",
        "sha256": "0mrmc9hk9kvi6ws1ss0ali8sp1w4g4hwybwb9ljlpsr8s79pkabb",
        "type": "tarball",
        "url": "https://github.com/ggreif/nixpkgs/archive/c79d508bf1bf3440d82ba1bd77f0b72766e74d80.tar.gz",
=======
        "branch": "release-20.03",
        "builtin": true,
        "description": "Nixpkgs/NixOS branches that track the Nixpkgs/NixOS channels",
        "homepage": null,
        "owner": "NixOS",
        "repo": "nixpkgs",
        "rev": "fb5517f5c9e3fa12f038e6f1c2b677b0b040dd47",
        "sha256": "16cyh1v2nwrwldc7hh1bvjr6lg86ncbhfla0zgb6qk28yc64l7cp",
        "type": "tarball",
        "url": "https://github.com/NixOS/nixpkgs/archive/fb5517f5c9e3fa12f038e6f1c2b677b0b040dd47.tar.gz",
>>>>>>> fa0f0d1d
        "url_template": "https://github.com/<owner>/<repo>/archive/<rev>.tar.gz"
    },
    "ocaml-vlq": {
        "branch": "v0.2.0",
        "builtin": false,
        "description": "A library to encode/decode numbers in OCaml.",
        "homepage": null,
        "owner": "flowtype",
        "repo": "ocaml-vlq",
        "rev": "115bf0fef38018f31ac6386fef17a00bd8307218",
        "sha256": "09jdgih2n2qwpxnlbcca4xa193rwbd1nw7prxaqlg134l4mbya83",
        "type": "tarball",
        "url": "https://github.com/flowtype/ocaml-vlq/archive/115bf0fef38018f31ac6386fef17a00bd8307218.tar.gz",
        "url_template": "https://github.com/<owner>/<repo>/archive/<rev>.tar.gz",
        "version": "v0.2.0"
    }
}<|MERGE_RESOLUTION|>--- conflicted
+++ resolved
@@ -57,17 +57,6 @@
         "url_template": "https://github.com/<owner>/<repo>/archive/<rev>.tar.gz"
     },
     "nixpkgs": {
-<<<<<<< HEAD
-        "branch": "dfinity",
-        "description": "Nix Packages collection",
-        "homepage": "https://github.com/NixOS/nixpkgs",
-        "owner": "ggreif",
-        "repo": "nixpkgs",
-        "rev": "c79d508bf1bf3440d82ba1bd77f0b72766e74d80",
-        "sha256": "0mrmc9hk9kvi6ws1ss0ali8sp1w4g4hwybwb9ljlpsr8s79pkabb",
-        "type": "tarball",
-        "url": "https://github.com/ggreif/nixpkgs/archive/c79d508bf1bf3440d82ba1bd77f0b72766e74d80.tar.gz",
-=======
         "branch": "release-20.03",
         "builtin": true,
         "description": "Nixpkgs/NixOS branches that track the Nixpkgs/NixOS channels",
@@ -78,7 +67,6 @@
         "sha256": "16cyh1v2nwrwldc7hh1bvjr6lg86ncbhfla0zgb6qk28yc64l7cp",
         "type": "tarball",
         "url": "https://github.com/NixOS/nixpkgs/archive/fb5517f5c9e3fa12f038e6f1c2b677b0b040dd47.tar.gz",
->>>>>>> fa0f0d1d
         "url_template": "https://github.com/<owner>/<repo>/archive/<rev>.tar.gz"
     },
     "ocaml-vlq": {
